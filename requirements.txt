--- conflicted
+++ resolved
@@ -1,11 +1,5 @@
 numpy>=1.17.2
 torch>=1.8.1
-<<<<<<< HEAD
-packaging
-typing-extensions; python_version < '3.9'
-humanfriendly
-=======
 typing-extensions; python_version < '3.9'
 packaging  # hotfix for utils, can be dropped with lit-utils >=0.5
-lightning-utilities>=0.4.1
->>>>>>> a336f979
+lightning-utilities>=0.4.1