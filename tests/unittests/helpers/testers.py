# Copyright The PyTorch Lightning team.
#
# Licensed under the Apache License, Version 2.0 (the "License");
# you may not use this file except in compliance with the License.
# You may obtain a copy of the License at
#
#     http://www.apache.org/licenses/LICENSE-2.0
#
# Unless required by applicable law or agreed to in writing, software
# distributed under the License is distributed on an "AS IS" BASIS,
# WITHOUT WARRANTIES OR CONDITIONS OF ANY KIND, either express or implied.
# See the License for the specific language governing permissions and
# limitations under the License.
import os
import pickle
import sys
from copy import deepcopy
from functools import partial
from typing import Any, Callable, Dict, List, Optional, Sequence, Union

import numpy as np
import pytest
import torch
from torch import Tensor, tensor
from torch.multiprocessing import Pool, set_start_method

from torchmetrics import Metric
from torchmetrics.detection.mean_ap import MAPMetricResults
from torchmetrics.utilities.data import apply_to_collection

try:
    set_start_method("spawn")
except RuntimeError:
    pass

NUM_PROCESSES = 2
NUM_BATCHES = 4  # Need to be divisible with the number of processes
BATCH_SIZE = 32
# NUM_BATCHES = 10 if torch.cuda.is_available() else 4
# BATCH_SIZE = 64 if torch.cuda.is_available() else 32
NUM_CLASSES = 5
EXTRA_DIM = 3
THRESHOLD = 0.5

MAX_PORT = 8100
START_PORT = 8088
CURRENT_PORT = START_PORT


def setup_ddp(rank, world_size):
    """Setup ddp environment."""
    global CURRENT_PORT

    os.environ["MASTER_ADDR"] = "localhost"
    os.environ["MASTER_PORT"] = str(CURRENT_PORT)

    CURRENT_PORT += 1
    if CURRENT_PORT > MAX_PORT:
        CURRENT_PORT = START_PORT

    if torch.distributed.is_available() and sys.platform not in ("win32", "cygwin"):
        torch.distributed.init_process_group("gloo", rank=rank, world_size=world_size)


def _assert_allclose(pl_result: Any, sk_result: Any, atol: float = 1e-8, key: Optional[str] = None) -> None:
    """Utility function for recursively asserting that two results are within a certain tolerance."""
    # single output compare
    if isinstance(pl_result, Tensor):
        assert np.allclose(pl_result.detach().cpu().numpy(), sk_result, atol=atol, equal_nan=True)
    # multi output compare
    elif isinstance(pl_result, Sequence):
        for pl_res, sk_res in zip(pl_result, sk_result):
            _assert_allclose(pl_res, sk_res, atol=atol)
    elif isinstance(pl_result, Dict):
        if key is None:
            raise KeyError("Provide Key for Dict based metric results.")
        assert np.allclose(pl_result[key].detach().cpu().numpy(), sk_result, atol=atol, equal_nan=True)
    else:
        raise ValueError("Unknown format for comparison")


def _assert_tensor(pl_result: Any, key: Optional[str] = None) -> None:
    """Utility function for recursively checking that some input only consists of torch tensors."""
    if isinstance(pl_result, Sequence):
        for plr in pl_result:
            _assert_tensor(plr)
    elif isinstance(pl_result, Dict):
        if key is None:
            raise KeyError("Provide Key for Dict based metric results.")
        assert isinstance(pl_result[key], Tensor)
    elif isinstance(pl_result, MAPMetricResults):
        for val_index in [a for a in dir(pl_result) if not a.startswith("__")]:
            assert isinstance(pl_result[val_index], Tensor)
    else:
        assert isinstance(pl_result, Tensor)


def _assert_requires_grad(metric: Metric, pl_result: Any, key: Optional[str] = None) -> None:
    """Utility function for recursively asserting that metric output is consistent with the `is_differentiable`
    attribute."""
    if isinstance(pl_result, Sequence):
        for plr in pl_result:
            _assert_requires_grad(metric, plr, key=key)
    elif isinstance(pl_result, Dict):
        if key is None:
            raise KeyError("Provide Key for Dict based metric results.")
        assert metric.is_differentiable == pl_result[key].requires_grad
    else:
        assert metric.is_differentiable == pl_result.requires_grad


def _class_test(
    rank: int,
    worldsize: int,
    preds: Union[Tensor, List[Dict[str, Tensor]]],
    target: Union[Tensor, List[Dict[str, Tensor]]],
    metric_class: Metric,
    sk_metric: Callable,
    dist_sync_on_step: bool,
    metric_args: dict = None,
    check_dist_sync_on_step: bool = True,
    check_batch: bool = True,
    atol: float = 1e-8,
    device: str = "cpu",
    fragment_kwargs: bool = False,
    check_scriptable: bool = True,
    check_state_dict: bool = True,
    **kwargs_update: Any,
):
    """Utility function doing the actual comparison between class metric and reference metric.

    Args:
        rank: rank of current process
        worldsize: number of processes
        preds: torch tensor with predictions
        target: torch tensor with targets
        metric_class: metric class that should be tested
        sk_metric: callable function that is used for comparison
        dist_sync_on_step: bool, if true will synchronize metric state across
            processes at each ``forward()``
        metric_args: dict with additional arguments used for class initialization
        check_dist_sync_on_step: bool, if true will check if the metric is also correctly
            calculated per batch per device (and not just at the end)
        check_batch: bool, if true will check if the metric is also correctly
            calculated across devices for each batch (and not just at the end)
        device: determine which device to run on, either 'cuda' or 'cpu'
        fragment_kwargs: whether tensors in kwargs should be divided as `preds` and `target` among processes
        kwargs_update: Additional keyword arguments that will be passed with preds and
            target when running update on the metric.
    """
    assert len(preds) == len(target)
    num_batches = len(preds)

    if not metric_args:
        metric_args = {}

    # Instantiate metric
    metric = metric_class(dist_sync_on_step=dist_sync_on_step, **metric_args)
    with pytest.raises(RuntimeError):
        metric.is_differentiable = not metric.is_differentiable
    with pytest.raises(RuntimeError):
        metric.higher_is_better = not metric.higher_is_better

    # check that the metric is scriptable
    if check_scriptable:
        torch.jit.script(metric)

    # move to device
    metric = metric.to(device)
    preds = apply_to_collection(preds, Tensor, lambda x: x.to(device))
    target = apply_to_collection(target, Tensor, lambda x: x.to(device))

    kwargs_update = {k: v.to(device) if isinstance(v, Tensor) else v for k, v in kwargs_update.items()}

    # verify metrics work after being loaded from pickled state
    pickled_metric = pickle.dumps(metric)
    metric = pickle.loads(pickled_metric)

    for i in range(rank, num_batches, worldsize):
        batch_kwargs_update = {k: v[i] if isinstance(v, Tensor) else v for k, v in kwargs_update.items()}

        batch_result = metric(preds[i], target[i], **batch_kwargs_update)

        if metric.dist_sync_on_step and check_dist_sync_on_step and rank == 0:
            if isinstance(preds, Tensor):
                ddp_preds = torch.cat([preds[i + r] for r in range(worldsize)]).cpu()
                ddp_target = torch.cat([target[i + r] for r in range(worldsize)]).cpu()
            else:
                ddp_preds = [preds[i + r] for r in range(worldsize)]
                ddp_target = [target[i + r] for r in range(worldsize)]
            ddp_kwargs_upd = {
                k: torch.cat([v[i + r] for r in range(worldsize)]).cpu() if isinstance(v, Tensor) else v
                for k, v in (kwargs_update if fragment_kwargs else batch_kwargs_update).items()
            }

            sk_batch_result = sk_metric(ddp_preds, ddp_target, **ddp_kwargs_upd)
            if isinstance(batch_result, dict):
                for key in batch_result:
                    _assert_allclose(batch_result, sk_batch_result[key].numpy(), atol=atol, key=key)
            else:
                _assert_allclose(batch_result, sk_batch_result, atol=atol)

        elif check_batch and not metric.dist_sync_on_step:
            batch_kwargs_update = {
                k: v.cpu() if isinstance(v, Tensor) else v
                for k, v in (batch_kwargs_update if fragment_kwargs else kwargs_update).items()
            }
            preds_ = preds[i].cpu() if isinstance(preds, Tensor) else preds[i]
            target_ = target[i].cpu() if isinstance(target, Tensor) else target[i]
            sk_batch_result = sk_metric(preds_, target_, **batch_kwargs_update)
            if isinstance(batch_result, dict):
                for key in batch_result.keys():
                    _assert_allclose(batch_result, sk_batch_result[key].numpy(), atol=atol, key=key)
            else:
                _assert_allclose(batch_result, sk_batch_result, atol=atol)

    # check that metrics are hashable

    assert hash(metric)

    # assert that state dict is empty
    if check_state_dict:
        assert metric.state_dict() == {}

    # check on all batches on all ranks
    result = metric.compute()
    if isinstance(result, dict):
        for key in result.keys():
            _assert_tensor(result, key=key)
    else:
        _assert_tensor(result)

    if isinstance(preds, Tensor):
        total_preds = torch.cat([preds[i] for i in range(num_batches)]).cpu()
        total_target = torch.cat([target[i] for i in range(num_batches)]).cpu()
    else:
        total_preds = [item for sublist in preds for item in sublist]
        total_target = [item for sublist in target for item in sublist]

    total_kwargs_update = {
        k: torch.cat([v[i] for i in range(num_batches)]).cpu() if isinstance(v, Tensor) else v
        for k, v in kwargs_update.items()
    }
    sk_result = sk_metric(total_preds, total_target, **total_kwargs_update)

    # assert after aggregation
    if isinstance(sk_result, dict):
        for key in sk_result.keys():
            _assert_allclose(result, sk_result[key].numpy(), atol=atol, key=key)
    else:
        _assert_allclose(result, sk_result, atol=atol)


def _functional_test(
    preds: Tensor,
    target: Tensor,
    metric_functional: Callable,
    sk_metric: Callable,
    metric_args: dict = None,
    atol: float = 1e-8,
    device: str = "cpu",
    fragment_kwargs: bool = False,
    **kwargs_update,
):
    """Utility function doing the actual comparison between functional metric and reference metric.

    Args:
        preds: torch tensor with predictions
        target: torch tensor with targets
        metric_functional: metric functional that should be tested
        sk_metric: callable function that is used for comparison
        metric_args: dict with additional arguments used for class initialization
        device: determine which device to run on, either 'cuda' or 'cpu'
        fragment_kwargs: whether tensors in kwargs should be divided as `preds` and `target` among processes
        kwargs_update: Additional keyword arguments that will be passed with preds and
            target when running update on the metric.
    """
    assert preds.shape[0] == target.shape[0]
    num_batches = preds.shape[0]

    if not metric_args:
        metric_args = {}

    metric = partial(metric_functional, **metric_args)

    # move to device
    preds = preds.to(device)
    target = target.to(device)
    kwargs_update = {k: v.to(device) if isinstance(v, Tensor) else v for k, v in kwargs_update.items()}

    for i in range(num_batches):
        extra_kwargs = {k: v[i] if isinstance(v, Tensor) else v for k, v in kwargs_update.items()}
        tm_result = metric(preds[i], target[i], **extra_kwargs)
        extra_kwargs = {
            k: v.cpu() if isinstance(v, Tensor) else v
            for k, v in (extra_kwargs if fragment_kwargs else kwargs_update).items()
        }
        sk_result = sk_metric(preds[i].cpu(), target[i].cpu(), **extra_kwargs)

        # assert its the same
        _assert_allclose(tm_result, sk_result, atol=atol)


def _assert_dtype_support(
    metric_module: Optional[Metric],
    metric_functional: Optional[Callable],
    preds: Tensor,
    target: Tensor,
    device: str = "cpu",
    dtype: torch.dtype = torch.half,
    **kwargs_update,
):
    """Test if an metric can be used with half precision tensors.

    Args:
        metric_module: the metric module to test
        metric_functional: the metric functional to test
        preds: torch tensor with predictions
        target: torch tensor with targets
        device: determine device, either "cpu" or "cuda"
        kwargs_update: Additional keyword arguments that will be passed with preds and
                target when running update on the metric.
    """
    y_hat = preds[0].to(dtype=dtype, device=device) if preds[0].is_floating_point() else preds[0].to(device)
    y = target[0].to(dtype=dtype, device=device) if target[0].is_floating_point() else target[0].to(device)
    kwargs_update = {
        k: (v[0].to(dtype=dtype) if v.is_floating_point() else v[0]).to(device) if isinstance(v, Tensor) else v
        for k, v in kwargs_update.items()
    }
    if metric_module is not None:
        metric_module = metric_module.to(device)
        _assert_tensor(metric_module(y_hat, y, **kwargs_update))
    if metric_functional is not None:
        _assert_tensor(metric_functional(y_hat, y, **kwargs_update))


class MetricTester:
    """Class used for efficiently run alot of parametrized tests in ddp mode. Makes sure that ddp is only setup
    once and that pool of processes are used for all tests.

    All tests should subclass from this and implement a new method called     `test_metric_name` where the method
    `self.run_metric_test` is called inside.
    """

    atol: float = 1e-8
    poolSize: int
    pool: Pool

    def setup_class(self):
        """Setup the metric class.

        This will spawn the pool of workers that are used for metric testing and setup_ddp
        """

        self.poolSize = NUM_PROCESSES
        self.pool = Pool(processes=self.poolSize)
        self.pool.starmap(setup_ddp, [(rank, self.poolSize) for rank in range(self.poolSize)])

    def teardown_class(self):
        """Close pool of workers."""
        self.pool.close()
        self.pool.join()

    def run_functional_metric_test(
        self,
        preds: Tensor,
        target: Tensor,
        metric_functional: Callable,
        sk_metric: Callable,
        metric_args: dict = None,
        fragment_kwargs: bool = False,
        **kwargs_update,
    ):
        """Main method that should be used for testing functions. Call this inside testing method.

        Args:
            preds: torch tensor with predictions
            target: torch tensor with targets
            metric_functional: metric class that should be tested
            sk_metric: callable function that is used for comparison
            metric_args: dict with additional arguments used for class initialization
            fragment_kwargs: whether tensors in kwargs should be divided as `preds` and `target` among processes
            kwargs_update: Additional keyword arguments that will be passed with preds and
                target when running update on the metric.
        """
        device = "cuda" if (torch.cuda.is_available() and torch.cuda.device_count() > 0) else "cpu"

        _functional_test(
            preds=preds,
            target=target,
            metric_functional=metric_functional,
            sk_metric=sk_metric,
            metric_args=metric_args,
            atol=self.atol,
            device=device,
            fragment_kwargs=fragment_kwargs,
            **kwargs_update,
        )

    def run_class_metric_test(
        self,
        ddp: bool,
        preds: Union[Tensor, List[Dict]],
        target: Union[Tensor, List[Dict]],
        metric_class: Metric,
        sk_metric: Callable,
        dist_sync_on_step: bool = False,
        metric_args: dict = None,
        check_dist_sync_on_step: bool = True,
        check_batch: bool = True,
        fragment_kwargs: bool = False,
        check_scriptable: bool = True,
        **kwargs_update,
    ):
        """Main method that should be used for testing class. Call this inside testing methods.

        Args:
            ddp: bool, if running in ddp mode or not
            preds: torch tensor with predictions
            target: torch tensor with targets
            metric_class: metric class that should be tested
            sk_metric: callable function that is used for comparison
            dist_sync_on_step: bool, if true will synchronize metric state across
                processes at each ``forward()``
            metric_args: dict with additional arguments used for class initialization
            check_dist_sync_on_step: bool, if true will check if the metric is also correctly
                calculated per batch per device (and not just at the end)
            check_batch: bool, if true will check if the metric is also correctly
                calculated across devices for each batch (and not just at the end)
            fragment_kwargs: whether tensors in kwargs should be divided as `preds` and `target` among processes
            check_scriptable:
            kwargs_update: Additional keyword arguments that will be passed with preds and
                target when running update on the metric.
        """
        if not metric_args:
            metric_args = {}
        if ddp:
            if sys.platform == "win32":
                pytest.skip("DDP not supported on windows")

            self.pool.starmap(
                partial(
                    _class_test,
                    preds=preds,
                    target=target,
                    metric_class=metric_class,
                    sk_metric=sk_metric,
                    dist_sync_on_step=dist_sync_on_step,
                    metric_args=metric_args,
                    check_dist_sync_on_step=check_dist_sync_on_step,
                    check_batch=check_batch,
                    atol=self.atol,
                    fragment_kwargs=fragment_kwargs,
                    check_scriptable=check_scriptable,
                    **kwargs_update,
                ),
                [(rank, self.poolSize) for rank in range(self.poolSize)],
            )
        else:
            device = "cuda" if (torch.cuda.is_available() and torch.cuda.device_count() > 0) else "cpu"

            _class_test(
                rank=0,
                worldsize=1,
                preds=preds,
                target=target,
                metric_class=metric_class,
                sk_metric=sk_metric,
                dist_sync_on_step=dist_sync_on_step,
                metric_args=metric_args,
                check_dist_sync_on_step=check_dist_sync_on_step,
                check_batch=check_batch,
                atol=self.atol,
                device=device,
                fragment_kwargs=fragment_kwargs,
                check_scriptable=check_scriptable,
                **kwargs_update,
            )

    @staticmethod
    def run_precision_test_cpu(
        preds: Tensor,
        target: Tensor,
        metric_module: Optional[Metric] = None,
        metric_functional: Optional[Callable] = None,
        metric_args: Optional[dict] = None,
        dtype: torch.dtype = torch.half,
        **kwargs_update,
    ):
        """Test if a metric can be used with half precision tensors on cpu
        Args:
            preds: torch tensor with predictions
            target: torch tensor with targets
            metric_module: the metric module to test
            metric_functional: the metric functional to test
            metric_args: dict with additional arguments used for class initialization
            kwargs_update: Additional keyword arguments that will be passed with preds and
                target when running update on the metric.
        """
        metric_args = metric_args or {}
        _assert_dtype_support(
            metric_module(**metric_args) if metric_module is not None else None,
<<<<<<< HEAD
            partial(metric_functional, **metric_args),
=======
            partial(metric_functional, **metric_args) if metric_functional is not None else None,
>>>>>>> 08849319
            preds,
            target,
            device="cpu",
            dtype=dtype,
            **kwargs_update,
        )

    @staticmethod
    def run_precision_test_gpu(
        preds: Tensor,
        target: Tensor,
        metric_module: Optional[Metric] = None,
        metric_functional: Optional[Callable] = None,
        metric_args: Optional[dict] = None,
        dtype: torch.dtype = torch.half,
        **kwargs_update,
    ):
        """Test if a metric can be used with half precision tensors on gpu
        Args:
            preds: torch tensor with predictions
            target: torch tensor with targets
            metric_module: the metric module to test
            metric_functional: the metric functional to test
            metric_args: dict with additional arguments used for class initialization
            kwargs_update: Additional keyword arguments that will be passed with preds and
                target when running update on the metric.
        """
        metric_args = metric_args or {}
        _assert_dtype_support(
            metric_module(**metric_args) if metric_module is not None else None,
<<<<<<< HEAD
            partial(metric_functional, **metric_args),
=======
            partial(metric_functional, **metric_args) if metric_functional is not None else None,
>>>>>>> 08849319
            preds,
            target,
            device="cuda",
            dtype=dtype,
            **kwargs_update,
        )

    @staticmethod
    def run_differentiability_test(
        preds: Tensor,
        target: Tensor,
        metric_module: Metric,
        metric_functional: Optional[Callable] = None,
        metric_args: Optional[dict] = None,
    ):
        """Test if a metric is differentiable or not.

        Args:
            preds: torch tensor with predictions
            target: torch tensor with targets
            metric_module: the metric module to test
            metric_functional:
            metric_args: dict with additional arguments used for class initialization
        """
        metric_args = metric_args or {}
        # only floating point tensors can require grad
        metric = metric_module(**metric_args)
        if preds.is_floating_point():
            preds.requires_grad = True
            out = metric(preds[0, :2], target[0, :2])

            # Check if requires_grad matches is_differentiable attribute
            _assert_requires_grad(metric, out)

            if metric.is_differentiable and metric_functional is not None:
                # check for numerical correctness
                assert torch.autograd.gradcheck(
                    partial(metric_functional, **metric_args), (preds[0, :2].double(), target[0, :2])
                )

            # reset as else it will carry over to other tests
            preds.requires_grad = False


class DummyMetric(Metric):
    name = "Dummy"
    full_state_update: Optional[bool] = True

    def __init__(self, **kwargs):
        super().__init__(**kwargs)
        self.add_state("x", tensor(0.0), dist_reduce_fx="sum")

    def update(self):
        pass

    def compute(self):
        pass


class DummyListMetric(Metric):
    name = "DummyList"
    full_state_update: Optional[bool] = True

    def __init__(self, **kwargs):
        super().__init__(**kwargs)
        self.add_state("x", [], dist_reduce_fx="cat")

    def update(self, x=torch.tensor(1)):
        self.x.append(x)

    def compute(self):
        return self.x


class DummyMetricSum(DummyMetric):
    def update(self, x):
        self.x += x

    def compute(self):
        return self.x


class DummyMetricDiff(DummyMetric):
    def update(self, y):
        self.x -= y

    def compute(self):
        return self.x


class DummyMetricMultiOutput(DummyMetricSum):
    def compute(self):
        return [self.x, self.x]


def inject_ignore_index(x: Tensor, ignore_index: int) -> Tensor:
    idx = torch.randperm(x.numel())
    x = deepcopy(x)
    x.view(-1)[idx[::5]] = ignore_index
    return x<|MERGE_RESOLUTION|>--- conflicted
+++ resolved
@@ -500,11 +500,7 @@
         metric_args = metric_args or {}
         _assert_dtype_support(
             metric_module(**metric_args) if metric_module is not None else None,
-<<<<<<< HEAD
-            partial(metric_functional, **metric_args),
-=======
             partial(metric_functional, **metric_args) if metric_functional is not None else None,
->>>>>>> 08849319
             preds,
             target,
             device="cpu",
@@ -535,11 +531,7 @@
         metric_args = metric_args or {}
         _assert_dtype_support(
             metric_module(**metric_args) if metric_module is not None else None,
-<<<<<<< HEAD
-            partial(metric_functional, **metric_args),
-=======
             partial(metric_functional, **metric_args) if metric_functional is not None else None,
->>>>>>> 08849319
             preds,
             target,
             device="cuda",
