--- conflicted
+++ resolved
@@ -108,15 +108,9 @@
             metric_args={"reduction": reduction},
         )
 
-<<<<<<< HEAD
-    def test_pairwise_half_cpu(self, x, y, metric_functional, sk_fn, reduction):
+    def test_pairwise_half_cpu(self, x, y, metric_functional, sk_fn, reduction, request):
         """Test half precision support on cpu."""
-        if metric_functional == pairwise_euclidean_distance:
-=======
-    def test_pairwise_half_cpu(self, x, y, metric_functional, sk_fn, reduction, request):
-        """test half precision support on cpu."""
         if "euclidean" in request.node.callspec.id:
->>>>>>> b5aaa60d
             pytest.xfail("pairwise_euclidean_distance metric does not support cpu + half precision")
         if "minkowski" in request.node.callspec.id and not _TORCH_GREATER_EQUAL_1_9:
             pytest.xfail("pairwise_minkowski_distance metric does not support cpu + half precision for pytorch<1.9")
