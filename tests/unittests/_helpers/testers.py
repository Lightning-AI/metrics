# Copyright The Lightning team.
#
# Licensed under the Apache License, Version 2.0 (the "License");
# you may not use this file except in compliance with the License.
# You may obtain a copy of the License at
#
#     http://www.apache.org/licenses/LICENSE-2.0
#
# Unless required by applicable law or agreed to in writing, software
# distributed under the License is distributed on an "AS IS" BASIS,
# WITHOUT WARRANTIES OR CONDITIONS OF ANY KIND, either express or implied.
# See the License for the specific language governing permissions and
# limitations under the License.
import pickle
import sys
from copy import deepcopy
from functools import partial
from typing import Any, Callable, Dict, List, Optional, Sequence, Tuple, Union

import numpy as np
import pytest
import torch
from lightning_utilities import apply_to_collection
from torch import Tensor, tensor
from torchmetrics import Metric
from torchmetrics.utilities.data import _flatten

from unittests import NUM_PROCESSES, _reference_cachier


def _assert_allclose(tm_result: Any, ref_result: Any, atol: float = 1e-8, key: Optional[str] = None) -> None:
    """Recursively assert that two results are within a certain tolerance."""
    # single output compare
    if isinstance(tm_result, Tensor):
        assert np.allclose(
            tm_result.detach().cpu().numpy() if isinstance(tm_result, Tensor) else tm_result,
            ref_result.detach().cpu().numpy() if isinstance(ref_result, Tensor) else ref_result,
            atol=atol,
            equal_nan=True,
<<<<<<< HEAD
        ), f"TM: {tm_result}, REF: {ref_result}"
=======
        ), f"tm_result: {tm_result}, ref_result: {ref_result}"
>>>>>>> be080dd2
    # multi output compare
    elif isinstance(tm_result, Sequence):
        for pl_res, ref_res in zip(tm_result, ref_result):
            _assert_allclose(pl_res, ref_res, atol=atol)
    elif isinstance(tm_result, Dict):
        if key is None:
            raise KeyError("Provide Key for Dict based metric results.")
        assert np.allclose(
            tm_result[key].detach().cpu().numpy() if isinstance(tm_result[key], Tensor) else tm_result[key],
            ref_result.detach().cpu().numpy() if isinstance(ref_result, Tensor) else ref_result,
            atol=atol,
            equal_nan=True,
        ), f"tm_result: {tm_result}, ref_result: {ref_result}"
    else:
        raise ValueError("Unknown format for comparison")


def _assert_tensor(tm_result: Any, key: Optional[str] = None) -> None:
    """Recursively check that some input only consists of torch tensors."""
    if isinstance(tm_result, Sequence):
        for plr in tm_result:
            _assert_tensor(plr)
    elif isinstance(tm_result, Dict):
        if key is None:
            raise KeyError("Provide Key for Dict based metric results.")
        assert isinstance(tm_result[key], Tensor)
    else:
        assert isinstance(tm_result, Tensor)


def _assert_requires_grad(metric: Metric, tm_result: Any, key: Optional[str] = None) -> None:
    """Recursively assert that metric output is consistent with the `is_differentiable` attribute."""
    if isinstance(tm_result, Sequence):
        for plr in tm_result:
            _assert_requires_grad(metric, plr, key=key)
    elif isinstance(tm_result, Dict):
        if key is None:
            raise KeyError("Provide Key for Dict based metric results.")
        assert metric.is_differentiable == tm_result[key].requires_grad
    else:
        assert metric.is_differentiable == tm_result.requires_grad


def _class_test(
    rank: int,
    world_size: int,
    preds: Union[Tensor, list, List[Dict[str, Tensor]]],
    target: Union[Tensor, list, List[Dict[str, Tensor]]],
    metric_class: Metric,
    reference_metric: Callable,
    dist_sync_on_step: bool,
    metric_args: Optional[dict] = None,
    check_dist_sync_on_step: bool = True,
    check_batch: bool = True,
    atol: float = 1e-8,
    device: str = "cpu",
    fragment_kwargs: bool = False,
    check_scriptable: bool = True,
    check_state_dict: bool = True,
    **kwargs_update: Any,
):
    """Comparison between class metric and reference metric.

    Args:
        rank: rank of current process
        world_size: number of processes
        preds: torch tensor with predictions
        target: torch tensor with targets
        metric_class: metric class that should be tested
        reference_metric: callable function that is used for comparison
        dist_sync_on_step: bool, if true will synchronize metric state across
            processes at each ``forward()``
        metric_args: dict with additional arguments used for class initialization
        check_dist_sync_on_step: bool, if true will check if the metric is also correctly
            calculated per batch and per device (and not just at the end)
        check_batch: bool, if true will check if the metric is also correctly
            calculated across devices for each batch (and not just at the end)
        atol: absolute tolerance used for comparison of results
        device: determine which device to run on, either 'cuda' or 'cpu'
        fragment_kwargs: whether tensors in kwargs should be divided as `preds` and `target` among processes
        check_scriptable: bool indicating if metric should also be tested if it can be scripted
        check_state_dict: bool indicating if metric should be tested that its state_dict by default is empty
        kwargs_update: Additional keyword arguments that will be passed with preds and
            target when running update on the metric.

    """
    assert len(preds) == len(target)
    num_batches = len(preds)
    assert num_batches % world_size == 0, "Number of batches must be divisible by world_size"

    if not metric_args:
        metric_args = {}

    # Instantiate metric
    metric = metric_class(dist_sync_on_step=dist_sync_on_step, **metric_args)
    with pytest.raises(RuntimeError):
        metric.is_differentiable = not metric.is_differentiable
    with pytest.raises(RuntimeError):
        metric.higher_is_better = not metric.higher_is_better

    # check that the metric is scriptable
    if check_scriptable:
        torch.jit.script(metric)

    # check that metric can be cloned
    clone = metric.clone()
    assert clone is not metric, "Clone is not a different object than the metric"
    assert type(clone) == type(metric), "Type of clone did not match metric type"

    # move to device
    metric = metric.to(device)
    preds = apply_to_collection(preds, Tensor, lambda x: x.to(device))
    target = apply_to_collection(target, Tensor, lambda x: x.to(device))

    kwargs_update = {k: v.to(device) if isinstance(v, Tensor) else v for k, v in kwargs_update.items()}

    # verify metrics work after being loaded from pickled state
    pickled_metric = pickle.dumps(metric)
    metric = pickle.loads(pickled_metric)
    metric_clone = deepcopy(metric)

    for i in range(rank, num_batches, world_size):
        batch_kwargs_update = {k: v[i] if isinstance(v, Tensor) else v for k, v in kwargs_update.items()}

        # compute batch stats and aggregate for global stats
        batch_result = metric(preds[i], target[i], **batch_kwargs_update)

        if rank == 0 and world_size == 1 and i == 0:  # check only in non-ddp mode and first batch
            # dummy check to make sure that forward/update works as expected
            metric_clone.update(preds[i], target[i], **batch_kwargs_update)
            update_result = metric_clone.compute()
            if isinstance(batch_result, dict):
                for key in batch_result:
                    _assert_allclose(batch_result, update_result[key], key=key)
            else:
                _assert_allclose(batch_result, update_result)

        if metric.dist_sync_on_step and check_dist_sync_on_step and rank == 0:
            if isinstance(preds, Tensor):
                ddp_preds = torch.cat([preds[i + r] for r in range(world_size)]).cpu()
            else:
                ddp_preds = _flatten([preds[i + r] for r in range(world_size)])
            if isinstance(target, Tensor):
                ddp_target = torch.cat([target[i + r] for r in range(world_size)]).cpu()
            else:
                ddp_target = _flatten([target[i + r] for r in range(world_size)])
            ddp_kwargs_upd = {
                k: torch.cat([v[i + r] for r in range(world_size)]).cpu() if isinstance(v, Tensor) else v
                for k, v in (kwargs_update if fragment_kwargs else batch_kwargs_update).items()
            }
            ref_batch_result = _reference_cachier(reference_metric)(ddp_preds, ddp_target, **ddp_kwargs_upd)
            if isinstance(batch_result, dict):
                for key in batch_result:
                    _assert_allclose(batch_result, ref_batch_result[key].numpy(), atol=atol, key=key)
            else:
                _assert_allclose(batch_result, ref_batch_result, atol=atol)

        elif check_batch and not metric.dist_sync_on_step:
            batch_kwargs_update = {
                k: v.cpu() if isinstance(v, Tensor) else v
                for k, v in (batch_kwargs_update if fragment_kwargs else kwargs_update).items()
            }
            preds_ = preds[i].cpu() if isinstance(preds, Tensor) else preds[i]
            target_ = target[i].cpu() if isinstance(target, Tensor) else target[i]
            ref_batch_result = _reference_cachier(reference_metric)(preds_, target_, **batch_kwargs_update)
            if isinstance(batch_result, dict):
                for key in batch_result:
                    _assert_allclose(batch_result, ref_batch_result[key].numpy(), atol=atol, key=key)
            else:
                _assert_allclose(batch_result, ref_batch_result, atol=atol)

    # check that metrics are hashable
    assert hash(metric), repr(metric)

    # assert that state dict is empty
    if check_state_dict:
        assert metric.state_dict() == {}

    # check on all batches on all ranks
    result = metric.compute()
    if isinstance(result, dict):
        for key in result:
            _assert_tensor(result, key=key)
    else:
        _assert_tensor(result)

    if isinstance(preds, Tensor):
        total_preds = torch.cat([preds[i] for i in range(num_batches)]).cpu()
    else:
        total_preds = [item for sublist in preds for item in sublist]
    if isinstance(target, Tensor):
        total_target = torch.cat([target[i] for i in range(num_batches)]).cpu()
    elif isinstance(target, list) and len(target) > 0 and isinstance(target[0], dict):
        total_target = {k: torch.cat([t[k] for t in target]) for k in target[0]}
    else:
        total_target = [item for sublist in target for item in sublist]

    total_kwargs_update = {
        k: torch.cat([v[i] for i in range(num_batches)]).cpu() if isinstance(v, Tensor) else v
        for k, v in kwargs_update.items()
    }
    ref_result = _reference_cachier(reference_metric)(total_preds, total_target, **total_kwargs_update)

    # assert after aggregation
    if isinstance(ref_result, dict):
        for key in ref_result:
            _assert_allclose(result, ref_result[key].numpy(), atol=atol, key=key)
    else:
        _assert_allclose(result, ref_result, atol=atol)


def _functional_test(
    preds: Union[Tensor, list],
    target: Union[Tensor, list, List[Dict[str, Tensor]]],
    metric_functional: Callable,
    reference_metric: Callable,
    metric_args: Optional[dict] = None,
    atol: float = 1e-8,
    device: str = "cpu",
    fragment_kwargs: bool = False,
    **kwargs_update: Any,
):
    """Comparison between functional metric and reference metric.

    Args:
        preds: torch tensor with predictions
        target: torch tensor with targets
        metric_functional: metric functional that should be tested
        reference_metric: callable function that is used for comparison
        metric_args: dict with additional arguments used for class initialization
        atol: absolute tolerance used for comparison of results
        device: determine which device to run on, either 'cuda' or 'cpu'
        fragment_kwargs: whether tensors in kwargs should be divided as `preds` and `target` among processes
        kwargs_update: Additional keyword arguments that will be passed with preds and
            target when running update on the metric.

    """
    p_size = preds.shape[0] if isinstance(preds, Tensor) else len(preds)
    t_size = target.shape[0] if isinstance(target, Tensor) else len(target)
    assert p_size == t_size, f"different sizes {p_size} and {t_size}"
    num_batches = p_size
    metric_args = metric_args or {}
    metric = partial(metric_functional, **metric_args)

    # move to device
    if isinstance(preds, Tensor):
        preds = preds.to(device)
    if isinstance(target, Tensor):
        target = target.to(device)
    elif isinstance(target, list):
        for i, target_dict in enumerate(target):
            if isinstance(target_dict, dict):
                for k in target_dict:
                    if isinstance(target_dict[k], Tensor):
                        target[i][k] = target_dict[k].to(device)

    kwargs_update = {k: v.to(device) if isinstance(v, Tensor) else v for k, v in kwargs_update.items()}

    for i in range(num_batches // 2):
        extra_kwargs = {k: v[i] if isinstance(v, Tensor) else v for k, v in kwargs_update.items()}
        tm_result = metric(preds[i], target[i], **extra_kwargs)
        extra_kwargs = {
            k: v.cpu() if isinstance(v, Tensor) else v
            for k, v in (extra_kwargs if fragment_kwargs else kwargs_update).items()
        }
        ref_result = _reference_cachier(reference_metric)(
            preds[i].cpu() if isinstance(preds, Tensor) else preds[i],
            target[i].cpu() if isinstance(target, Tensor) else target[i],
            **extra_kwargs,
        )
        # assert it is the same
        _assert_allclose(tm_result, ref_result, atol=atol)


def _assert_dtype_support(
    metric_module: Optional[Metric],
    metric_functional: Optional[Callable],
    preds: Tensor,
    target: Union[Tensor, List[Dict[str, Tensor]]],
    device: str = "cpu",
    dtype: torch.dtype = torch.half,
    **kwargs_update: Any,
):
    """Test if a metric can be used with half precision tensors.

    Args:
        metric_module: the metric module to test
        metric_functional: the metric functional to test
        preds: torch tensor with predictions
        target: torch tensor with targets
        device: determine device, either "cpu" or "cuda"
        dtype: dtype to run test with
        kwargs_update: Additional keyword arguments that will be passed with preds and
            target when running update on the metric.

    """
    y_hat = preds[0].to(dtype=dtype, device=device) if preds[0].is_floating_point() else preds[0].to(device)
    y = (
        target[0].to(dtype=dtype, device=device)
        if isinstance(target[0], Tensor) and target[0].is_floating_point()
        else {
            k: target[0][k].to(dtype=dtype, device=device)
            if target[0][k].is_floating_point()
            else target[0][k].to(device)
            for k in target[0]
        }
        if isinstance(target[0], dict)
        else target[0].to(device)
    )
    kwargs_update = {
        k: (v[0].to(dtype=dtype) if v.is_floating_point() else v[0]).to(device) if isinstance(v, Tensor) else v
        for k, v in kwargs_update.items()
    }
    if metric_module is not None:
        metric_module = metric_module.to(device)
        _assert_tensor(metric_module(y_hat, y, **kwargs_update))
    if metric_functional is not None:
        _assert_tensor(metric_functional(y_hat, y, **kwargs_update))


def _select_rand_best_device() -> str:
    """Select the best device to run tests on."""
    nb_gpus = torch.cuda.device_count()
    # todo: debug the eventual device checks/assets
    # if nb_gpus > 1:
    #     from random import randrange
    #     return f"cuda:{randrange(nb_gpus)}"
    if nb_gpus:
        return "cuda"
    return "cpu"


class MetricTester:
    """Test class for all metrics.

    Class used for efficiently run a lot of parametrized tests in DDP mode. Makes sure that DDP is only setup once and
    that pool of processes are used for all tests. All tests should subclass from this and implement a new method called
    ``test_metric_name`` where the method ``self.run_metric_test`` is called inside.

    """

    atol: float = 1e-8

    def run_functional_metric_test(
        self,
        preds: Tensor,
        target: Tensor,
        metric_functional: Callable,
        reference_metric: Callable,
        metric_args: Optional[dict] = None,
        fragment_kwargs: bool = False,
        **kwargs_update: Any,
    ):
        """Core method that should be used for testing functions. Call this inside testing method.

        Args:
            preds: torch tensor with predictions
            target: torch tensor with targets
            metric_functional: metric class that should be tested
            reference_metric: callable function that is used for comparison
            metric_args: dict with additional arguments used for class initialization
            fragment_kwargs: whether tensors in kwargs should be divided as `preds` and `target` among processes
            kwargs_update: Additional keyword arguments that will be passed with preds and
                target when running update on the metric.

        """
        _functional_test(
            preds=preds,
            target=target,
            metric_functional=metric_functional,
            reference_metric=reference_metric,
            metric_args=metric_args,
            atol=self.atol,
            device=_select_rand_best_device(),
            fragment_kwargs=fragment_kwargs,
            **kwargs_update,
        )

    def run_class_metric_test(
        self,
        ddp: bool,
        preds: Union[Tensor, List[Dict]],
        target: Union[Tensor, List[Dict]],
        metric_class: Metric,
        reference_metric: Callable,
        dist_sync_on_step: bool = False,
        metric_args: Optional[dict] = None,
        check_dist_sync_on_step: bool = True,
        check_batch: bool = True,
        fragment_kwargs: bool = False,
        check_scriptable: bool = True,
        check_state_dict: bool = True,
        atol: Optional[float] = None,
        **kwargs_update: Any,
    ):
        """Core method that should be used for testing class. Call this inside testing methods.

        Args:
            ddp: bool, if running in ddp mode or not
            preds: torch tensor with predictions
            target: torch tensor with targets
            metric_class: metric class that should be tested
            reference_metric: callable function that is used for comparison
            dist_sync_on_step: bool, if true will synchronize metric state across processes at each ``forward()``
            metric_args: dict with additional arguments used for class initialization
            check_dist_sync_on_step: bool, if true will check if the metric is also correctly
                calculated per batch and per device (and not just at the end)
            check_batch: bool, if true will check if the metric is also correctly
                calculated across devices for each batch (and not just at the end)
            fragment_kwargs: whether tensors in kwargs should be divided as `preds` and `target` among processes
            check_scriptable: bool indicating if metric should also be tested if it can be scripted
            check_state_dict: bool indicating if metric should be tested that its state_dict by default is empty
            atol: absolute tolerance used for comparison of results, if None will use self.atol
            kwargs_update: Additional keyword arguments that will be passed with preds and
                target when running update on the metric.

        """
        common_kwargs = {
            "preds": preds,
            "target": target,
            "metric_class": metric_class,
            "reference_metric": reference_metric,
            "metric_args": metric_args or {},
            "atol": atol or self.atol,
            "device": _select_rand_best_device(),
            "dist_sync_on_step": dist_sync_on_step,
            "check_dist_sync_on_step": check_dist_sync_on_step,
            "check_batch": check_batch,
            "fragment_kwargs": fragment_kwargs,
            "check_scriptable": check_scriptable,
            "check_state_dict": check_state_dict,
        }

        if ddp and hasattr(pytest, "pool"):
            if sys.platform == "win32":
                pytest.skip("DDP not supported on windows")
            pytest.pool.starmap(
                partial(_class_test, **common_kwargs, **kwargs_update),
                [(rank, NUM_PROCESSES) for rank in range(NUM_PROCESSES)],
            )
        else:
            _class_test(rank=0, world_size=1, **common_kwargs, **kwargs_update)

    @staticmethod
    def run_precision_test_cpu(
        preds: Tensor,
        target: Tensor,
        metric_module: Optional[Metric] = None,
        metric_functional: Optional[Callable] = None,
        metric_args: Optional[dict] = None,
        dtype: torch.dtype = torch.half,
        **kwargs_update: Any,
    ) -> None:
        """Test if a metric can be used with half precision tensors on cpu.

        Args:
            preds: torch tensor with predictions
            target: torch tensor with targets
            metric_module: the metric module to test
            metric_functional: the metric functional to test
            metric_args: dict with additional arguments used for class initialization
            dtype: dtype to run test with
            kwargs_update: Additional keyword arguments that will be passed with preds and
                target when running update on the metric.

        """
        metric_args = metric_args or {}
        _assert_dtype_support(
            metric_module(**metric_args) if metric_module is not None else None,
            partial(metric_functional, **metric_args) if metric_functional is not None else None,
            preds,
            target,
            device="cpu",
            dtype=dtype,
            **kwargs_update,
        )

    @staticmethod
    def run_precision_test_gpu(
        preds: Tensor,
        target: Tensor,
        metric_module: Optional[Metric] = None,
        metric_functional: Optional[Callable] = None,
        metric_args: Optional[dict] = None,
        dtype: torch.dtype = torch.half,
        **kwargs_update: Any,
    ) -> None:
        """Test if a metric can be used with half precision tensors on gpu.

        Args:
            preds: torch tensor with predictions
            target: torch tensor with targets
            metric_module: the metric module to test
            metric_functional: the metric functional to test
            metric_args: dict with additional arguments used for class initialization
            dtype: dtype to run test with
            kwargs_update: Additional keyword arguments that will be passed with preds and
                target when running update on the metric.

        """
        metric_args = metric_args or {}
        _assert_dtype_support(
            metric_module(**metric_args) if metric_module is not None else None,
            partial(metric_functional, **metric_args) if metric_functional is not None else None,
            preds,
            target,
            device="cuda",
            dtype=dtype,
            **kwargs_update,
        )

    @staticmethod
    def run_differentiability_test(
        preds: Tensor,
        target: Tensor,
        metric_module: Metric,
        metric_functional: Optional[Callable] = None,
        metric_args: Optional[dict] = None,
    ) -> None:
        """Test if a metric is differentiable or not.

        Args:
            preds: torch tensor with predictions
            target: torch tensor with targets
            metric_module: the metric module to test
            metric_functional: functional version of the metric
            metric_args: dict with additional arguments used for class initialization

        """
        metric_args = metric_args or {}
        # only floating point tensors can require grad
        metric = metric_module(**metric_args)
        if preds.is_floating_point():
            preds.requires_grad = True
            out = metric(preds[0, :2], target[0, :2])

            # Check if requires_grad matches is_differentiable attribute
            _assert_requires_grad(metric, out)

            if metric.is_differentiable and metric_functional is not None:
                # check for numerical correctness
                assert torch.autograd.gradcheck(
                    partial(metric_functional, **metric_args), (preds[0, :2].double(), target[0, :2])
                )

            # reset as else it will carry over to other tests
            preds.requires_grad = False


class DummyMetric(Metric):
    """DummyMetric for testing core components."""

    name = "Dummy"
    full_state_update: Optional[bool] = True

    def __init__(self, **kwargs: Any) -> None:
        super().__init__(**kwargs)
        self.add_state("x", tensor(0.0), dist_reduce_fx="sum")

    def update(self):
        """Update state."""

    def compute(self):
        """Compute value."""


class DummyListMetric(Metric):
    """DummyListMetric for testing core components."""

    name = "DummyList"
    full_state_update: Optional[bool] = True

    def __init__(self, **kwargs: Any) -> None:
        super().__init__(**kwargs)
        self.add_state("x", [], dist_reduce_fx="cat")

    def update(self, x=None):
        """Update state."""
        x = torch.tensor(1) if x is None else x
        self.x.append(x)

    def compute(self):
        """Compute value."""
        return self.x


class DummyMetricSum(DummyMetric):
    """DummyMetricSum for testing core components."""

    def update(self, x):
        """Update state."""
        self.x += x

    def compute(self):
        """Compute value."""
        return self.x


class DummyMetricDiff(DummyMetric):
    """DummyMetricDiff for testing core components."""

    def update(self, y):
        """Update state."""
        self.x -= y

    def compute(self):
        """Compute value."""
        return self.x


class DummyMetricMultiOutput(DummyMetricSum):
    """DummyMetricMultiOutput for testing core components."""

    def compute(self):
        """Compute value."""
        return [self.x, self.x]


class DummyMetricMultiOutputDict(DummyMetricSum):
    """DummyMetricMultiOutput for testing core components."""

    def compute(self):
        """Compute value."""
        return {"output1": self.x, "output2": self.x}


def inject_ignore_index(x: Tensor, ignore_index: int) -> Tensor:
    """Injecting the ignored index value into a tensor randomly."""
    if any(x.flatten() == ignore_index):  # ignore index is a class label
        return x
    classes = torch.unique(x)
    idx = torch.randperm(x.numel())
    x = deepcopy(x)
    # randomly set either element {9, 10} to ignore index value
    skip = torch.randint(9, 11, (1,)).item()
    x.view(-1)[idx[::skip]] = ignore_index
    # if we accidentally removed a class completely in a batch, reintroduce it again
    for batch in x:
        new_classes = torch.unique(batch)
        class_not_in = [c not in new_classes for c in classes]
        if any(class_not_in):
            missing_class = int(np.where(class_not_in)[0][0])
            batch[torch.where(batch == ignore_index)[0][0]] = missing_class
    return x


def remove_ignore_index(target: Tensor, preds: Tensor, ignore_index: Optional[int]) -> Tuple[Tensor, Tensor]:
    """Remove samples that are equal to the ignore_index in comparison functions."""
    if ignore_index is not None:
        idx = target == ignore_index
        target, preds = deepcopy(target[~idx]), deepcopy(preds[~idx])
    return target, preds


def remove_ignore_index_groups(
    target: Tensor, preds: Tensor, groups: Tensor, ignore_index: Optional[int]
) -> Tuple[Tensor, Tensor, Tensor]:
    """Version of the remove_ignore_index which includes groups."""
    if ignore_index is not None:
        idx = target == ignore_index
        target, preds, groups = deepcopy(target[~idx]), deepcopy(preds[~idx]), deepcopy(groups[~idx])
    return target, preds, groups<|MERGE_RESOLUTION|>--- conflicted
+++ resolved
@@ -37,11 +37,7 @@
             ref_result.detach().cpu().numpy() if isinstance(ref_result, Tensor) else ref_result,
             atol=atol,
             equal_nan=True,
-<<<<<<< HEAD
-        ), f"TM: {tm_result}, REF: {ref_result}"
-=======
         ), f"tm_result: {tm_result}, ref_result: {ref_result}"
->>>>>>> be080dd2
     # multi output compare
     elif isinstance(tm_result, Sequence):
         for pl_res, ref_res in zip(tm_result, ref_result):
