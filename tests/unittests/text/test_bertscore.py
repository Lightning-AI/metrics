# Copyright The PyTorch Lightning team.
#
# Licensed under the Apache License, Version 2.0 (the "License");
# you may not use this file except in compliance with the License.
# You may obtain a copy of the License at
#
#     http://www.apache.org/licenses/LICENSE-2.0
#
# Unless required by applicable law or agreed to in writing, software
# distributed under the License is distributed on an "AS IS" BASIS,
# WITHOUT WARRANTIES OR CONDITIONS OF ANY KIND, either express or implied.
# See the License for the specific language governing permissions and
# limitations under the License.
import os
from functools import partial
from typing import Sequence

import pytest
from torch import Tensor
from typing_extensions import Literal

from torchmetrics.functional.text.bert import bert_score
from torchmetrics.text.bert import BERTScore
from torchmetrics.utilities.imports import _BERTSCORE_AVAILABLE, _TRANSFORMERS_AVAILABLE
from unittests.text.helpers import TextTester, skip_on_connection_issues
from unittests.text.inputs import _inputs_single_reference

if _BERTSCORE_AVAILABLE:
    from bert_score import score as original_bert_score
else:
    original_bert_score = None

_METRIC_KEY_TO_IDX = {
    "precision": 0,
    "recall": 1,
    "f1": 2,
}

MODEL_NAME = "albert-base-v2"

<<<<<<< HEAD
# Disable tokenizers parallelism (forking not friendly with parallelism)
os.environ["TOKENIZERS_PARALLELISM"] = "false"
=======

def _assert_list(preds: Any, targets: Any, threshold: float = 1e-7):
    """Assert two lists are equal."""
    assert np.allclose(preds, targets, atol=threshold, equal_nan=True)


def _parse_original_bert_score(score: Tensor) -> Dict[str, List[float]]:
    """Parse the BERT score returned by the original `bert-score` package."""
    return {metric: value.tolist() for metric, value in zip(_METRICS, score)}


preds_batched = [preds[0:2], preds[2:]]
targets_batched = [targets[0:2], targets[2:]]


@pytest.mark.parametrize(
    ("preds", "targets"),
    [(preds, targets)],
)
@pytest.mark.skipif(not _BERTSCORE_AVAILABLE, reason="test requires bert_score")
@skip_on_connection_issues()
def test_score_fn(preds, targets):
    """Tests for functional."""
    args = {"num_layers": 8, "idf": False, "batch_size": 3}
    original_score = original_bert_score(preds, targets, model_type=MODEL_NAME, **args)
    original_score = _parse_original_bert_score(original_score)

    metrics_score = metrics_bert_score(preds, targets, model_name_or_path=MODEL_NAME, **args)

    for metric in _METRICS:
        _assert_list(metrics_score[metric], original_score[metric])


@pytest.mark.parametrize(
    ("preds", "targets"),
    [(preds, targets)],
)
@pytest.mark.skipif(not _BERTSCORE_AVAILABLE, reason="test requires bert_score")
@skip_on_connection_issues()
def test_score_fn_with_idf(preds, targets):
    """Tests for functional with IDF rescaling."""
    args = {"num_layers": 12, "idf": True, "batch_size": 3}
    original_score = original_bert_score(preds, targets, model_type=MODEL_NAME, **args)
    original_score = _parse_original_bert_score(original_score)

    metrics_score = metrics_bert_score(preds, targets, model_name_or_path=MODEL_NAME, **args)

    for metric in _METRICS:
        _assert_list(metrics_score[metric], original_score[metric])


@pytest.mark.parametrize(
    ("preds", "targets"),
    [(preds, targets)],
)
@pytest.mark.parametrize("device", ["cpu", "cuda", None])
@pytest.mark.skipif(not _BERTSCORE_AVAILABLE, reason="test requires bert_score")
@skip_on_connection_issues()
def test_score_fn_all_layers(preds, targets, device):
    """Tests for functional and all layers."""
    if not torch.cuda.is_available() and device == "cuda":
        pytest.skip("Test requires GPU support")

    args = {"all_layers": True, "idf": False, "batch_size": 3}
    original_score = original_bert_score(preds, targets, model_type=MODEL_NAME, **args)
    original_score = _parse_original_bert_score(original_score)

    metrics_score = metrics_bert_score(preds, targets, model_name_or_path=MODEL_NAME, device=device, **args)

    for metric in _METRICS:
        _assert_list(metrics_score[metric], original_score[metric])


@pytest.mark.parametrize(
    ("preds", "targets"),
    [(preds, targets)],
)
@pytest.mark.skipif(not _BERTSCORE_AVAILABLE, reason="test requires bert_score")
@skip_on_connection_issues()
def test_score_fn_all_layers_with_idf(preds, targets):
    """Tests for functional and all layers with IDF rescaling."""
    args = {"all_layers": True, "idf": True, "batch_size": 3}
    original_score = original_bert_score(preds, targets, model_type=MODEL_NAME, **args)
    original_score = _parse_original_bert_score(original_score)

    metrics_score = metrics_bert_score(preds, targets, model_name_or_path=MODEL_NAME, **args)

    for metric in _METRICS:
        _assert_list(metrics_score[metric], original_score[metric])


@pytest.mark.parametrize(
    ("preds", "targets"),
    [(preds, targets)],
)
@pytest.mark.skipif(not _BERTSCORE_AVAILABLE, reason="test requires bert_score")
@skip_on_connection_issues()
def test_score_fn_all_layers_rescale_with_baseline(preds, targets):
    """Tests for functional with baseline rescaling."""
    original_score = original_bert_score(
        preds,
        targets,
        model_type=MODEL_NAME,
        lang="en",
        num_layers=8,
        idf=False,
        batch_size=3,
        rescale_with_baseline=True,
    )
    original_score = _parse_original_bert_score(original_score)

    metrics_score = metrics_bert_score(
        preds,
        targets,
        model_name_or_path=MODEL_NAME,
        lang="en",
        num_layers=8,
        idf=False,
        batch_size=3,
        rescale_with_baseline=True,
    )

    for metric in _METRICS:
        _assert_list(metrics_score[metric], original_score[metric])
>>>>>>> 0d3cd7ab


@pytest.mark.skipif(not _TRANSFORMERS_AVAILABLE, reason="test requires transformers")
@pytest.mark.skipif(not _BERTSCORE_AVAILABLE, reason="test requires bert_score")
@skip_on_connection_issues()
def _reference_bert_score(
    preds: Sequence[str],
    target: Sequence[str],
    num_layers: int,
    all_layers: bool,
    idf: bool,
    rescale_with_baseline: bool,
    metric_key: Literal["f1", "precision", "recall"],
) -> Tensor:
    score_tuple = original_bert_score(
        preds,
        target,
        model_type=MODEL_NAME,
        lang="en",
        num_layers=num_layers,
        all_layers=all_layers,
        idf=idf,
        batch_size=len(preds),
        rescale_with_baseline=rescale_with_baseline,
        nthreads=0,
    )
    return score_tuple[_METRIC_KEY_TO_IDX[metric_key]]


@pytest.mark.parametrize(
    ["num_layers", "all_layers", "idf", "rescale_with_baseline", "metric_key"],
    [
        (8, False, False, False, "precision"),
        (12, True, False, False, "recall"),
        (12, False, True, False, "f1"),
        (8, False, False, True, "precision"),
        (12, True, True, False, "recall"),
        (12, True, False, True, "f1"),
        (8, False, True, True, "precision"),
        (12, True, True, True, "f1"),
    ],
)
@pytest.mark.parametrize(
    ["preds", "targets"],
    [(_inputs_single_reference.preds, _inputs_single_reference.targets)],
)
@pytest.mark.skipif(not _TRANSFORMERS_AVAILABLE, reason="test requires transformers")
@pytest.mark.skipif(not _BERTSCORE_AVAILABLE, reason="test requires bert_score")
class TestBERTScore(TextTester):
    @pytest.mark.parametrize("ddp", [False, True])
    @pytest.mark.parametrize("dist_sync_on_step", [False, True])
    @skip_on_connection_issues()
    def test_bertscore_class(
        self, ddp, dist_sync_on_step, preds, targets, num_layers, all_layers, idf, rescale_with_baseline, metric_key
    ):
        metric_args = {
            "model_name_or_path": MODEL_NAME,
            "num_layers": num_layers,
            "all_layers": all_layers,
            "idf": idf,
            "rescale_with_baseline": rescale_with_baseline,
        }
        reference_bert_score_metric = partial(
            _reference_bert_score,
            num_layers=num_layers,
            all_layers=all_layers,
            idf=idf,
            rescale_with_baseline=rescale_with_baseline,
            metric_key=metric_key,
        )

        self.run_class_metric_test(
            ddp=ddp,
            preds=preds,
            targets=targets,
            metric_class=BERTScore,
            reference_metric=reference_bert_score_metric,
            dist_sync_on_step=dist_sync_on_step,
            metric_args=metric_args,
            key=metric_key,
            check_scriptable=False,  # huggingface transformers are not usually scriptable
            ignore_order=ddp,  # ignore order of predictions when DDP is used
        )

    @skip_on_connection_issues()
    def test_bertscore_functional(self, preds, targets, num_layers, all_layers, idf, rescale_with_baseline, metric_key):
        metric_args = {
            "model_name_or_path": MODEL_NAME,
            "num_layers": num_layers,
            "all_layers": all_layers,
            "idf": idf,
            "rescale_with_baseline": rescale_with_baseline,
        }
        reference_bert_score_metric = partial(
            _reference_bert_score,
            num_layers=num_layers,
            all_layers=all_layers,
            idf=idf,
            rescale_with_baseline=rescale_with_baseline,
            metric_key=metric_key,
        )

        self.run_functional_metric_test(
            preds,
            targets,
            metric_functional=bert_score,
            reference_metric=reference_bert_score_metric,
            metric_args=metric_args,
            key=metric_key,
        )

    def test_bertscore_differentiability(
        self, preds, targets, num_layers, all_layers, idf, rescale_with_baseline, metric_key
    ):
        metric_args = {
            "model_name_or_path": MODEL_NAME,
            "num_layers": num_layers,
            "all_layers": all_layers,
            "idf": idf,
            "rescale_with_baseline": rescale_with_baseline,
        }

        self.run_differentiability_test(
            preds=preds,
            targets=targets,
            metric_module=BERTScore,
            metric_functional=bert_score,
            metric_args=metric_args,
            key=metric_key,
        )<|MERGE_RESOLUTION|>--- conflicted
+++ resolved
@@ -38,135 +38,8 @@
 
 MODEL_NAME = "albert-base-v2"
 
-<<<<<<< HEAD
 # Disable tokenizers parallelism (forking not friendly with parallelism)
 os.environ["TOKENIZERS_PARALLELISM"] = "false"
-=======
-
-def _assert_list(preds: Any, targets: Any, threshold: float = 1e-7):
-    """Assert two lists are equal."""
-    assert np.allclose(preds, targets, atol=threshold, equal_nan=True)
-
-
-def _parse_original_bert_score(score: Tensor) -> Dict[str, List[float]]:
-    """Parse the BERT score returned by the original `bert-score` package."""
-    return {metric: value.tolist() for metric, value in zip(_METRICS, score)}
-
-
-preds_batched = [preds[0:2], preds[2:]]
-targets_batched = [targets[0:2], targets[2:]]
-
-
-@pytest.mark.parametrize(
-    ("preds", "targets"),
-    [(preds, targets)],
-)
-@pytest.mark.skipif(not _BERTSCORE_AVAILABLE, reason="test requires bert_score")
-@skip_on_connection_issues()
-def test_score_fn(preds, targets):
-    """Tests for functional."""
-    args = {"num_layers": 8, "idf": False, "batch_size": 3}
-    original_score = original_bert_score(preds, targets, model_type=MODEL_NAME, **args)
-    original_score = _parse_original_bert_score(original_score)
-
-    metrics_score = metrics_bert_score(preds, targets, model_name_or_path=MODEL_NAME, **args)
-
-    for metric in _METRICS:
-        _assert_list(metrics_score[metric], original_score[metric])
-
-
-@pytest.mark.parametrize(
-    ("preds", "targets"),
-    [(preds, targets)],
-)
-@pytest.mark.skipif(not _BERTSCORE_AVAILABLE, reason="test requires bert_score")
-@skip_on_connection_issues()
-def test_score_fn_with_idf(preds, targets):
-    """Tests for functional with IDF rescaling."""
-    args = {"num_layers": 12, "idf": True, "batch_size": 3}
-    original_score = original_bert_score(preds, targets, model_type=MODEL_NAME, **args)
-    original_score = _parse_original_bert_score(original_score)
-
-    metrics_score = metrics_bert_score(preds, targets, model_name_or_path=MODEL_NAME, **args)
-
-    for metric in _METRICS:
-        _assert_list(metrics_score[metric], original_score[metric])
-
-
-@pytest.mark.parametrize(
-    ("preds", "targets"),
-    [(preds, targets)],
-)
-@pytest.mark.parametrize("device", ["cpu", "cuda", None])
-@pytest.mark.skipif(not _BERTSCORE_AVAILABLE, reason="test requires bert_score")
-@skip_on_connection_issues()
-def test_score_fn_all_layers(preds, targets, device):
-    """Tests for functional and all layers."""
-    if not torch.cuda.is_available() and device == "cuda":
-        pytest.skip("Test requires GPU support")
-
-    args = {"all_layers": True, "idf": False, "batch_size": 3}
-    original_score = original_bert_score(preds, targets, model_type=MODEL_NAME, **args)
-    original_score = _parse_original_bert_score(original_score)
-
-    metrics_score = metrics_bert_score(preds, targets, model_name_or_path=MODEL_NAME, device=device, **args)
-
-    for metric in _METRICS:
-        _assert_list(metrics_score[metric], original_score[metric])
-
-
-@pytest.mark.parametrize(
-    ("preds", "targets"),
-    [(preds, targets)],
-)
-@pytest.mark.skipif(not _BERTSCORE_AVAILABLE, reason="test requires bert_score")
-@skip_on_connection_issues()
-def test_score_fn_all_layers_with_idf(preds, targets):
-    """Tests for functional and all layers with IDF rescaling."""
-    args = {"all_layers": True, "idf": True, "batch_size": 3}
-    original_score = original_bert_score(preds, targets, model_type=MODEL_NAME, **args)
-    original_score = _parse_original_bert_score(original_score)
-
-    metrics_score = metrics_bert_score(preds, targets, model_name_or_path=MODEL_NAME, **args)
-
-    for metric in _METRICS:
-        _assert_list(metrics_score[metric], original_score[metric])
-
-
-@pytest.mark.parametrize(
-    ("preds", "targets"),
-    [(preds, targets)],
-)
-@pytest.mark.skipif(not _BERTSCORE_AVAILABLE, reason="test requires bert_score")
-@skip_on_connection_issues()
-def test_score_fn_all_layers_rescale_with_baseline(preds, targets):
-    """Tests for functional with baseline rescaling."""
-    original_score = original_bert_score(
-        preds,
-        targets,
-        model_type=MODEL_NAME,
-        lang="en",
-        num_layers=8,
-        idf=False,
-        batch_size=3,
-        rescale_with_baseline=True,
-    )
-    original_score = _parse_original_bert_score(original_score)
-
-    metrics_score = metrics_bert_score(
-        preds,
-        targets,
-        model_name_or_path=MODEL_NAME,
-        lang="en",
-        num_layers=8,
-        idf=False,
-        batch_size=3,
-        rescale_with_baseline=True,
-    )
-
-    for metric in _METRICS:
-        _assert_list(metrics_score[metric], original_score[metric])
->>>>>>> 0d3cd7ab
 
 
 @pytest.mark.skipif(not _TRANSFORMERS_AVAILABLE, reason="test requires transformers")
@@ -216,12 +89,15 @@
 @pytest.mark.skipif(not _TRANSFORMERS_AVAILABLE, reason="test requires transformers")
 @pytest.mark.skipif(not _BERTSCORE_AVAILABLE, reason="test requires bert_score")
 class TestBERTScore(TextTester):
+    """Tests for BERTScore."""
+
     @pytest.mark.parametrize("ddp", [False, True])
     @pytest.mark.parametrize("dist_sync_on_step", [False, True])
     @skip_on_connection_issues()
     def test_bertscore_class(
         self, ddp, dist_sync_on_step, preds, targets, num_layers, all_layers, idf, rescale_with_baseline, metric_key
     ):
+        """Test the bertscore class."""
         metric_args = {
             "model_name_or_path": MODEL_NAME,
             "num_layers": num_layers,
@@ -253,6 +129,7 @@
 
     @skip_on_connection_issues()
     def test_bertscore_functional(self, preds, targets, num_layers, all_layers, idf, rescale_with_baseline, metric_key):
+        """Test the bertscore functional."""
         metric_args = {
             "model_name_or_path": MODEL_NAME,
             "num_layers": num_layers,
@@ -281,6 +158,7 @@
     def test_bertscore_differentiability(
         self, preds, targets, num_layers, all_layers, idf, rescale_with_baseline, metric_key
     ):
+        """Test the bertscore differentiability."""
         metric_args = {
             "model_name_or_path": MODEL_NAME,
             "num_layers": num_layers,
