--- conflicted
+++ resolved
@@ -20,7 +20,6 @@
 from torchmetrics.functional.text.bleu import bleu_score
 from torchmetrics.text.bleu import BLEUScore
 
-from unittests import reference_cachier
 from unittests.text.helpers import TextTester
 from unittests.text.inputs import _inputs_multiple_references
 
@@ -28,10 +27,6 @@
 smooth_func = SmoothingFunction().method2
 
 
-<<<<<<< HEAD
-@reference_cachier
-=======
->>>>>>> 42eefbd1
 def _reference_bleu_metric_nltk(preds, targets, weights, smoothing_function, **kwargs: Any):
     preds_ = [pred.split() for pred in preds]
     targets_ = [[line.split() for line in target] for target in targets]
