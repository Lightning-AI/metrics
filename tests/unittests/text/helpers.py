--- conflicted
+++ resolved
@@ -93,12 +93,8 @@
         device: determine which device to run on, either 'cuda' or 'cpu'
         fragment_kwargs: whether tensors in kwargs should be divided as `preds` and `targets` among processes
         key: The key passed onto the `_assert_allclose` to compare the respective metric from the Dict output against
-<<<<<<< HEAD
-            the sk_metric.
+            the ref_metric.
         ignore_order: Ignore order of prediction accross processes when DDP is used.
-=======
-            the ref_metric.
->>>>>>> 107dbfd5
         kwargs_update: Additional keyword arguments that will be passed with preds and
             targets when running update on the metric.
     """
@@ -136,8 +132,7 @@
                 for k, v in (kwargs_update if fragment_kwargs else batch_kwargs_update).items()
             }
 
-<<<<<<< HEAD
-            sk_batch_result = sk_metric(ddp_preds, ddp_targets, **ddp_kwargs_upd)
+            sk_batch_result = ref_metric(ddp_preds, ddp_targets, **ddp_kwargs_upd)
             if isinstance(batch_result, dict):
                 print(key)
                 print(batch_result)
@@ -150,18 +145,13 @@
                 _assert_all_close_regardless_of_order(batch_result, sk_batch_result, atol=atol, key=key)
             else:
                 _assert_allclose(batch_result, sk_batch_result, atol=atol, key=key)
-=======
-            sk_batch_result = ref_metric(ddp_preds, ddp_targets, **ddp_kwargs_upd)
-            _assert_allclose(batch_result, sk_batch_result, atol=atol, key=key)
->>>>>>> 107dbfd5
 
         elif check_batch and not metric.dist_sync_on_step:
             batch_kwargs_update = {
                 k: v.cpu() if isinstance(v, Tensor) else v
                 for k, v in (batch_kwargs_update if fragment_kwargs else kwargs_update).items()
             }
-<<<<<<< HEAD
-            sk_batch_result = sk_metric(preds[i], targets[i], **batch_kwargs_update)
+            sk_batch_result = ref_metric(preds[i], targets[i], **batch_kwargs_update)
             if isinstance(batch_result, dict):
                 print(key)
                 print(batch_result)
@@ -174,10 +164,6 @@
                 _assert_all_close_regardless_of_order(batch_result, sk_batch_result, atol=atol, key=key)
             else:
                 _assert_allclose(batch_result, sk_batch_result, atol=atol, key=key)
-=======
-            sk_batch_result = ref_metric(preds[i], targets[i], **batch_kwargs_update)
-            _assert_allclose(batch_result, sk_batch_result, atol=atol, key=key)
->>>>>>> 107dbfd5
 
     # check that metrics are hashable
     assert hash(metric)
@@ -363,12 +349,8 @@
             fragment_kwargs: whether tensors in kwargs should be divided as `preds` and `targets` among processes
             check_scriptable:
             key: The key passed onto the `_assert_allclose` to compare the respective metric from the Dict output
-<<<<<<< HEAD
-                against the sk_metric.
+                against the ref_metric.
             ignore_order: Ignore order of prediction accross processes when DDP is used.
-=======
-                against the ref_metric.
->>>>>>> 107dbfd5
             kwargs_update: Additional keyword arguments that will be passed with preds and
                 targets when running update on the metric.
         """
