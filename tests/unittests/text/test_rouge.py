--- conflicted
+++ resolved
@@ -117,15 +117,8 @@
 @pytest.mark.parametrize("accumulate", ["avg", "best"])
 class TestROUGEScore(TextTester):
     @pytest.mark.parametrize("ddp", [False, True])
-<<<<<<< HEAD
+    @skip_on_connection_issues(reason="could not download nltk relevant data")
     def test_rouge_score_class(self, ddp, preds, targets, pl_rouge_metric_key, use_stemmer, accumulate):
-=======
-    @pytest.mark.parametrize("dist_sync_on_step", [False, True])
-    @skip_on_connection_issues(reason="could not download nltk relevant data")
-    def test_rouge_score_class(
-        self, ddp, dist_sync_on_step, preds, targets, pl_rouge_metric_key, use_stemmer, accumulate
-    ):
->>>>>>> 1ccfc8e5
         metric_args = {"use_stemmer": use_stemmer, "accumulate": accumulate}
         rouge_level, metric = pl_rouge_metric_key.split("_")
         rouge_metric = partial(
