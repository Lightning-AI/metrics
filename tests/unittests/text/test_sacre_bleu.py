# Copyright The Lightning team.
#
# Licensed under the Apache License, Version 2.0 (the "License");
# you may not use this file except in compliance with the License.
# You may obtain a copy of the License at
#
#     http://www.apache.org/licenses/LICENSE-2.0
#
# Unless required by applicable law or agreed to in writing, software
# distributed under the License is distributed on an "AS IS" BASIS,
# WITHOUT WARRANTIES OR CONDITIONS OF ANY KIND, either express or implied.
# See the License for the specific language governing permissions and
# limitations under the License.

from functools import partial
from typing import Sequence

import pytest
from lightning_utilities.core.imports import RequirementCache
from torch import Tensor, tensor
from torchmetrics.functional.text.sacre_bleu import AVAILABLE_TOKENIZERS, _TokenizersLiteral, sacre_bleu_score
from torchmetrics.text.sacre_bleu import SacreBLEUScore

from unittests.text._helpers import TextTester
from unittests.text._inputs import _inputs_multiple_references


def _reference_sacre_bleu(
    preds: Sequence[str], targets: Sequence[Sequence[str]], tokenize: str, lowercase: bool
) -> Tensor:
    try:
        from sacrebleu.metrics import BLEU
    except ImportError:
        pytest.skip("test requires sacrebleu package to be installed")

    sacrebleu_fn = BLEU(tokenize=tokenize, lowercase=lowercase)
    # Sacrebleu expects different format of input
    targets = [[target[i] for target in targets] for i in range(len(targets[0]))]
    sacrebleu_score = sacrebleu_fn.corpus_score(preds, targets).score / 100
    return tensor(sacrebleu_score)


@pytest.mark.parametrize(
    ["preds", "targets"],
    [(_inputs_multiple_references.preds, _inputs_multiple_references.target)],
)
@pytest.mark.parametrize(["lowercase"], [(False,), (True,)])
@pytest.mark.parametrize("tokenize", AVAILABLE_TOKENIZERS)
class TestSacreBLEUScore(TextTester):
    """Test class for `SacreBLEUScore` metric."""

    @pytest.mark.parametrize("ddp", [pytest.param(True, marks=pytest.mark.DDP), False])
    def test_bleu_score_class(self, ddp, preds, targets, tokenize, lowercase):
        """Test class implementation of metric."""
<<<<<<< HEAD
        if _should_skip_tokenizer(tokenize):
            pytest.skip(reason="`ko-mecab` tokenizer requires  `mecab-ko` package to be installed")
=======
        if tokenize == "flores200":
            pytest.skip("flores200 tests are flaky")  # TODO: figure out why
>>>>>>> d03ca5e0

        metric_args = {"tokenize": tokenize, "lowercase": lowercase}
        original_sacrebleu = partial(_reference_sacre_bleu, tokenize=tokenize, lowercase=lowercase)

        self.run_class_metric_test(
            ddp=ddp,
            preds=preds,
            targets=targets,
            metric_class=SacreBLEUScore,
            reference_metric=original_sacrebleu,
            metric_args=metric_args,
        )

    def test_bleu_score_functional(self, preds, targets, tokenize, lowercase):
        """Test functional implementation of metric."""
        if _should_skip_tokenizer(tokenize):
            pytest.skip(reason="`ko-mecab` tokenizer requires  `mecab-ko` package to be installed")

        metric_args = {"tokenize": tokenize, "lowercase": lowercase}
        original_sacrebleu = partial(_reference_sacre_bleu, tokenize=tokenize, lowercase=lowercase)

        self.run_functional_metric_test(
            preds,
            targets,
            metric_functional=sacre_bleu_score,
            reference_metric=original_sacrebleu,
            metric_args=metric_args,
        )

    def test_bleu_score_differentiability(self, preds, targets, tokenize, lowercase):
        """Test the differentiability of the metric, according to its `is_differentiable` attribute."""
        if _should_skip_tokenizer(tokenize):
            pytest.skip(reason="`ko-mecab` tokenizer requires  `mecab-ko` package to be installed")

        metric_args = {"tokenize": tokenize, "lowercase": lowercase}

        self.run_differentiability_test(
            preds=preds,
            targets=targets,
            metric_module=SacreBLEUScore,
            metric_functional=sacre_bleu_score,
            metric_args=metric_args,
        )


def test_no_and_uniform_weights_functional():
    """Test that implementation works with no weights and uniform weights, and it gives the same result."""
    preds = ["My full pytorch-lightning"]
    targets = [["My full pytorch-lightning test", "Completely Different"]]
    no_weights_score = sacre_bleu_score(preds, targets, n_gram=2)
    uniform_weights_score = sacre_bleu_score(preds, targets, n_gram=2, weights=[0.5, 0.5])
    assert no_weights_score == uniform_weights_score


def test_no_and_uniform_weights_class():
    """Test that implementation works with no weights and uniform weights, and it gives the same result."""
    no_weights_bleu = SacreBLEUScore(n_gram=2)
    uniform_weights_bleu = SacreBLEUScore(n_gram=2, weights=[0.5, 0.5])

    preds = ["My full pytorch-lightning"]
    targets = [["My full pytorch-lightning test", "Completely Different"]]
    no_weights_score = no_weights_bleu(preds, targets)
    uniform_weights_score = uniform_weights_bleu(preds, targets)
    assert no_weights_score == uniform_weights_score


def test_tokenize_ja_mecab():
    """Test that `ja-mecab` tokenizer works on a Japanese text in alignment with the SacreBleu implementation."""
    sacrebleu = SacreBLEUScore(tokenize="ja-mecab")

    preds = ["これは美しい花です。"]
    targets = [["これは美しい花です。", "おいしい寿司を食べたい。"]]
    assert sacrebleu(preds, targets) == _reference_sacre_bleu(preds, targets, tokenize="ja-mecab", lowercase=False)


@pytest.mark.skipif(not RequirementCache("mecab-ko"), reason="this test requires `mecab-ko` package to be installed")
def test_tokenize_ko_mecab():
    """Test that `ja-mecab` tokenizer works on a Japanese text in alignment with the SacreBleu implementation."""
    sacrebleu = SacreBLEUScore(tokenize="ko-mecab")

    preds = ["이 책은 정말 재미있어요."]
    targets = [["이 책은 정말 재미있어요.", "고마워요, 너무 도와줘서."]]
    assert sacrebleu(preds, targets) == _reference_sacre_bleu(preds, targets, tokenize="ko-mecab", lowercase=False)


def test_equivalence_of_available_tokenizers_and_annotation():
    """Test equivalence of SacreBLEU available tokenizers and corresponding type annotation."""
    assert set(AVAILABLE_TOKENIZERS) == set(_TokenizersLiteral.__args__)


def _should_skip_tokenizer(tokenizer: _TokenizersLiteral) -> bool:
    return tokenizer == "ko-mecab" and not RequirementCache("mecab-ko")<|MERGE_RESOLUTION|>--- conflicted
+++ resolved
@@ -52,13 +52,10 @@
     @pytest.mark.parametrize("ddp", [pytest.param(True, marks=pytest.mark.DDP), False])
     def test_bleu_score_class(self, ddp, preds, targets, tokenize, lowercase):
         """Test class implementation of metric."""
-<<<<<<< HEAD
         if _should_skip_tokenizer(tokenize):
             pytest.skip(reason="`ko-mecab` tokenizer requires  `mecab-ko` package to be installed")
-=======
         if tokenize == "flores200":
             pytest.skip("flores200 tests are flaky")  # TODO: figure out why
->>>>>>> d03ca5e0
 
         metric_args = {"tokenize": tokenize, "lowercase": lowercase}
         original_sacrebleu = partial(_reference_sacre_bleu, tokenize=tokenize, lowercase=lowercase)
