--- conflicted
+++ resolved
@@ -1,14 +1,9 @@
-import functools
 import os.path
-from typing import Any, NamedTuple
+from typing import NamedTuple
 
 import numpy
 import torch
-<<<<<<< HEAD
-from joblib import Memory
-=======
 from cachier import cachier
->>>>>>> 42eefbd1
 from torch import Tensor
 
 from unittests.conftest import (
@@ -28,28 +23,10 @@
 
 _PATH_UNITTESTS = os.path.dirname(__file__)
 _PATH_ALL_TESTS = os.path.dirname(_PATH_UNITTESTS)
-<<<<<<< HEAD
-_PATH_TEST_CACHE = os.getenv("PYTEST_REFERENCE_CACHE", os.path.join(_PATH_ALL_TESTS, "_reference-cache"))
-
-if os.getenv("USE_PERSISTENT_REF_CACHE", "0") == "1":
-    reference_cachier = Memory(_PATH_TEST_CACHE, verbose=0).cache
-    # reference_cachier = partial(cachier, cache_dir=_PATH_TEST_CACHE)
-else:
-
-    def reference_cachier(func):
-        """Empty/identity wrapper jut to have parity with persistent wrapper."""
-
-        @functools.wraps(func)
-        def wrapped_func(*args: Any, **kwargs: Any):
-            return func(*args, **kwargs)
-
-        return wrapped_func
-=======
 _PATH_TEST_CACHE = os.getenv("PYTEST_REFERENCE_CACHE", os.path.join(_PATH_ALL_TESTS, "_cache-references"))
 
 
 _reference_cachier = cachier(cache_dir=_PATH_TEST_CACHE, separate_files=True)
->>>>>>> 42eefbd1
 
 
 if torch.cuda.is_available():
