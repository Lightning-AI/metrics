--- conflicted
+++ resolved
@@ -33,7 +33,6 @@
     with open(_SAMPLE_DETECTION_SEGMENTATION) as fp:
         inputs_json = json.load(fp)
 
-<<<<<<< HEAD
     _mask_unsqueeze_bool = lambda m: Tensor(mask.decode(m)).unsqueeze(0).bool()
     _masks_stack_bool = lambda ms: Tensor(np.stack([mask.decode(m) for m in ms])).bool()
 
@@ -41,7 +40,9 @@
         preds=[
             [
                 dict(
-                    masks=_mask_unsqueeze_bool(inputs_json["preds"][0]), scores=Tensor([0.236]), labels=IntTensor([4])
+                    masks=_mask_unsqueeze_bool(inputs_json["preds"][0]),
+                    scores=Tensor([0.236]),
+                    labels=IntTensor([4])
                 ),
                 dict(
                     masks=_masks_stack_bool([inputs_json["preds"][1], inputs_json["preds"][2]]),
@@ -58,30 +59,6 @@
                     labels=IntTensor([2, 2]),
                 ),  # 73
             ],
-=======
-_inputs_masks = Input(
-    preds=[
-        [
-            {
-                "masks": _mask_unsqueeze_bool(inputs_json["preds"][0]),
-                "scores": Tensor([0.236]),
-                "labels": IntTensor([4]),
-            },
-            {
-                "masks": _masks_stack_bool([inputs_json["preds"][1], inputs_json["preds"][2]]),
-                "scores": Tensor([0.318, 0.726]),
-                "labels": IntTensor([3, 2]),
-            },  # 73
-        ],
-    ],
-    target=[
-        [
-            {"masks": _mask_unsqueeze_bool(inputs_json["targets"][0]), "labels": IntTensor([4])},  # 42
-            {
-                "masks": _masks_stack_bool([inputs_json["targets"][1], inputs_json["targets"][2]]),
-                "labels": IntTensor([2, 2]),
-            },  # 73
->>>>>>> 0e163927
         ],
     )
     return _inputs_masks
