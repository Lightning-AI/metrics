import os
from typing import Callable, Optional

<<<<<<< HEAD
from unittests import _PATH_ALL_TESTS

_SAMPLE_AUDIO_SPEECH = os.path.join(_PATH_ALL_TESTS, "_data", "audio", "audio_speech.wav")
_SAMPLE_AUDIO_SPEECH_BAB_DB = os.path.join(_PATH_ALL_TESTS, "_data", "audio", "audio_speech_bab_0dB.wav")
_SAMPLE_NUMPY_ISSUE_895 = os.path.join(_PATH_ALL_TESTS, "_data", "audio", "issue_895.npz")
=======
from torch import Tensor

from unittests import _PATH_ALL_TESTS

_SAMPLE_AUDIO_SPEECH = os.path.join(_PATH_ALL_TESTS, "_data", "audio", "audio_speech.wav")
_SAMPLE_AUDIO_SPEECH_BAB_DB = os.path.join(_PATH_ALL_TESTS, "_data", "audio", "audio_speech_bab_0dB.wav")
_SAMPLE_NUMPY_ISSUE_895 = os.path.join(_PATH_ALL_TESTS, "_data", "audio", "issue_895.npz")


def _average_metric_wrapper(
    preds: Tensor, target: Tensor, metric_func: Callable, res_index: Optional[int] = None
) -> Tensor:
    """Average the metric values.

    Args:
        preds: predictions, shape[batch, spk, time]
        target: targets, shape[batch, spk, time]
        metric_func: a function which return best_metric and best_perm
        res_index: if not None, return best_metric[res_index]

    Returns:
        the average of best_metric

    """
    if res_index is not None:
        return metric_func(preds, target)[res_index].mean()
    return metric_func(preds, target).mean()
>>>>>>> 2c2316e8
<|MERGE_RESOLUTION|>--- conflicted
+++ resolved
@@ -1,13 +1,6 @@
 import os
 from typing import Callable, Optional
 
-<<<<<<< HEAD
-from unittests import _PATH_ALL_TESTS
-
-_SAMPLE_AUDIO_SPEECH = os.path.join(_PATH_ALL_TESTS, "_data", "audio", "audio_speech.wav")
-_SAMPLE_AUDIO_SPEECH_BAB_DB = os.path.join(_PATH_ALL_TESTS, "_data", "audio", "audio_speech_bab_0dB.wav")
-_SAMPLE_NUMPY_ISSUE_895 = os.path.join(_PATH_ALL_TESTS, "_data", "audio", "issue_895.npz")
-=======
 from torch import Tensor
 
 from unittests import _PATH_ALL_TESTS
@@ -34,5 +27,4 @@
     """
     if res_index is not None:
         return metric_func(preds, target)[res_index].mean()
-    return metric_func(preds, target).mean()
->>>>>>> 2c2316e8
+    return metric_func(preds, target).mean()