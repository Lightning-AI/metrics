# Copyright The Lightning team.
#
# Licensed under the Apache License, Version 2.0 (the "License");
# you may not use this file except in compliance with the License.
# You may obtain a copy of the License at
#
#     http://www.apache.org/licenses/LICENSE-2.0
#
# Unless required by applicable law or agreed to in writing, software
# distributed under the License is distributed on an "AS IS" BASIS,
# WITHOUT WARRANTIES OR CONDITIONS OF ANY KIND, either express or implied.
# See the License for the specific language governing permissions and
# limitations under the License.
from functools import partial

import numpy as np
import pytest
import torch
from scipy.special import expit as sigmoid
from scipy.special import softmax
from sklearn.metrics import precision_recall_curve as sk_precision_recall_curve
from torchmetrics.classification.precision_recall_curve import (
    BinaryPrecisionRecallCurve,
    MulticlassPrecisionRecallCurve,
    MultilabelPrecisionRecallCurve,
    PrecisionRecallCurve,
)
from torchmetrics.functional.classification.precision_recall_curve import (
    binary_precision_recall_curve,
    multiclass_precision_recall_curve,
    multilabel_precision_recall_curve,
)
from torchmetrics.metric import Metric

from unittests import NUM_CLASSES
from unittests.classification.inputs import (
    _binary_cases,
    _multiclass_cases,
    _multilabel_cases,
    check_input_format_matches_data,
)
from unittests.helpers import seed_all
from unittests.helpers.testers import MetricTester, inject_ignore_index, remove_ignore_index

seed_all(42)


def _sklearn_precision_recall_curve_binary(preds, target, ignore_index=None):
    preds = preds.flatten().numpy()
    target = target.flatten().numpy()
    if np.issubdtype(preds.dtype, np.floating) and not ((preds > 0) & (preds < 1)).all():
        preds = sigmoid(preds)
    target, preds = remove_ignore_index(target, preds, ignore_index)
    return sk_precision_recall_curve(target, preds)


@pytest.mark.parametrize("inputs", (_binary_cases[1], _binary_cases[2], _binary_cases[4], _binary_cases[5]))
class TestBinaryPrecisionRecallCurve(MetricTester):
    """Test class for `BinaryPrecisionRecallCurve` metric."""

    @pytest.mark.parametrize("ignore_index", [None, -1, 0])
<<<<<<< HEAD
    @pytest.mark.parametrize("ddp", [True, False])
    @pytest.mark.parametrize("input_format", ["auto", "probs", "logits"])
    def test_binary_precision_recall_curve(self, inputs, ddp, ignore_index, input_format, request):
=======
    @pytest.mark.parametrize("ddp", [pytest.param(True, marks=pytest.mark.DDP), False])
    def test_binary_precision_recall_curve(self, inputs, ddp, ignore_index):
>>>>>>> fd2e332b
        """Test class implementation of metric."""
        check_input_format_matches_data(input_format, request)
        preds, target = inputs
        if ignore_index is not None:
            target = inject_ignore_index(target, ignore_index)
        self.run_class_metric_test(
            ddp=ddp,
            preds=preds,
            target=target,
            metric_class=BinaryPrecisionRecallCurve,
            reference_metric=partial(_sklearn_precision_recall_curve_binary, ignore_index=ignore_index),
            metric_args={
                "thresholds": None,
                "ignore_index": ignore_index,
                "input_format": input_format,
            },
        )

    @pytest.mark.parametrize("ignore_index", [None, -1, 0])
    @pytest.mark.parametrize("input_format", ["auto", "probs", "logits"])
    def test_binary_precision_recall_curve_functional(self, inputs, ignore_index, input_format, request):
        """Test functional implementation of metric."""
        check_input_format_matches_data(input_format, request)
        preds, target = inputs
        if ignore_index is not None:
            target = inject_ignore_index(target, ignore_index)
        self.run_functional_metric_test(
            preds=preds,
            target=target,
            metric_functional=binary_precision_recall_curve,
            reference_metric=partial(_sklearn_precision_recall_curve_binary, ignore_index=ignore_index),
            metric_args={
                "thresholds": None,
                "ignore_index": ignore_index,
                "input_format": input_format,
            },
        )

    def test_binary_precision_recall_curve_differentiability(self, inputs):
        """Test the differentiability of the metric, according to its `is_differentiable` attribute."""
        preds, target = inputs
        self.run_differentiability_test(
            preds=preds,
            target=target,
            metric_module=BinaryPrecisionRecallCurve,
            metric_functional=binary_precision_recall_curve,
            metric_args={"thresholds": None},
        )

    @pytest.mark.parametrize("dtype", [torch.half, torch.double])
    def test_binary_precision_recall_curve_dtype_cpu(self, inputs, dtype):
        """Test dtype support of the metric on CPU."""
        preds, target = inputs
        if (preds < 0).any() and dtype == torch.half:
            pytest.xfail(reason="torch.sigmoid in metric does not support cpu + half precision")
        self.run_precision_test_cpu(
            preds=preds,
            target=target,
            metric_module=BinaryPrecisionRecallCurve,
            metric_functional=binary_precision_recall_curve,
            metric_args={"thresholds": None},
            dtype=dtype,
        )

    @pytest.mark.skipif(not torch.cuda.is_available(), reason="test requires cuda")
    @pytest.mark.parametrize("dtype", [torch.half, torch.double])
    def test_binary_precision_recall_curve_dtype_gpu(self, inputs, dtype):
        """Test dtype support of the metric on GPU."""
        preds, target = inputs
        self.run_precision_test_gpu(
            preds=preds,
            target=target,
            metric_module=BinaryPrecisionRecallCurve,
            metric_functional=binary_precision_recall_curve,
            metric_args={"thresholds": None},
            dtype=dtype,
        )

    @pytest.mark.parametrize("threshold_fn", [lambda x: x, lambda x: x.numpy().tolist()], ids=["as tensor", "as list"])
    def test_binary_precision_recall_curve_threshold_arg(self, inputs, threshold_fn):
        """Test that different types of `thresholds` argument lead to same result."""
        preds, target = inputs

        for pred, true in zip(preds, target):
            p1, r1, t1 = binary_precision_recall_curve(pred, true, thresholds=None)
            p2, r2, t2 = binary_precision_recall_curve(pred, true, thresholds=threshold_fn(t1))

            assert torch.allclose(p1, p2)
            assert torch.allclose(r1, r2)
            assert torch.allclose(t1, t2)

    def test_binary_error_on_wrong_dtypes(self, inputs):
        """Test that error are raised on wrong dtype."""
        preds, target = inputs

        with pytest.raises(ValueError, match="Expected argument `target` to be an int or long tensor with ground.*"):
            binary_precision_recall_curve(preds[0], target[0].to(torch.float32))

        with pytest.raises(ValueError, match="Expected argument `preds` to be an floating tensor with probability.*"):
            binary_precision_recall_curve(preds[0].long(), target[0])


def _sklearn_precision_recall_curve_multiclass(preds, target, ignore_index=None):
    preds = np.moveaxis(preds.numpy(), 1, -1).reshape((-1, preds.shape[1]))
    target = target.numpy().flatten()
    if not ((preds > 0) & (preds < 1)).all():
        preds = softmax(preds, 1)
    target, preds = remove_ignore_index(target, preds, ignore_index)

    precision, recall, thresholds = [], [], []
    for i in range(NUM_CLASSES):
        target_temp = np.zeros_like(target)
        target_temp[target == i] = 1
        res = sk_precision_recall_curve(target_temp, preds[:, i])
        precision.append(res[0])
        recall.append(res[1])
        thresholds.append(res[2])
    return [np.nan_to_num(x, nan=0.0) for x in [precision, recall, thresholds]]


@pytest.mark.parametrize(
    "inputs", (_multiclass_cases[1], _multiclass_cases[2], _multiclass_cases[4], _multiclass_cases[5])
)
class TestMulticlassPrecisionRecallCurve(MetricTester):
    """Test class for `MulticlassPrecisionRecallCurve` metric."""

    @pytest.mark.parametrize("ignore_index", [None, -1])
<<<<<<< HEAD
    @pytest.mark.parametrize("ddp", [True, False])
    @pytest.mark.parametrize("input_format", ["auto", "probs", "logits"])
    def test_multiclass_precision_recall_curve(self, inputs, ddp, ignore_index, input_format, request):
=======
    @pytest.mark.parametrize("ddp", [pytest.param(True, marks=pytest.mark.DDP), False])
    def test_multiclass_precision_recall_curve(self, inputs, ddp, ignore_index):
>>>>>>> fd2e332b
        """Test class implementation of metric."""
        check_input_format_matches_data(input_format, request)
        preds, target = inputs
        if ignore_index is not None:
            target = inject_ignore_index(target, ignore_index)
        self.run_class_metric_test(
            ddp=ddp,
            preds=preds,
            target=target,
            metric_class=MulticlassPrecisionRecallCurve,
            reference_metric=partial(_sklearn_precision_recall_curve_multiclass, ignore_index=ignore_index),
            metric_args={
                "thresholds": None,
                "num_classes": NUM_CLASSES,
                "ignore_index": ignore_index,
                "input_format": input_format,
            },
        )

    @pytest.mark.parametrize("ignore_index", [None, -1])
    @pytest.mark.parametrize("input_format", ["auto", "probs", "logits"])
    def test_multiclass_precision_recall_curve_functional(self, inputs, ignore_index, input_format, request):
        """Test functional implementation of metric."""
        check_input_format_matches_data(input_format, request)
        preds, target = inputs
        if ignore_index is not None:
            target = inject_ignore_index(target, ignore_index)
        self.run_functional_metric_test(
            preds=preds,
            target=target,
            metric_functional=multiclass_precision_recall_curve,
            reference_metric=partial(_sklearn_precision_recall_curve_multiclass, ignore_index=ignore_index),
            metric_args={
                "thresholds": None,
                "num_classes": NUM_CLASSES,
                "ignore_index": ignore_index,
                "input_format": input_format,
            },
        )

    def test_multiclass_precision_recall_curve_differentiability(self, inputs):
        """Test the differentiability of the metric, according to its `is_differentiable` attribute."""
        preds, target = inputs
        self.run_differentiability_test(
            preds=preds,
            target=target,
            metric_module=MulticlassPrecisionRecallCurve,
            metric_functional=multiclass_precision_recall_curve,
            metric_args={"thresholds": None, "num_classes": NUM_CLASSES},
        )

    @pytest.mark.parametrize("dtype", [torch.half, torch.double])
    def test_multiclass_precision_recall_curve_dtype_cpu(self, inputs, dtype):
        """Test dtype support of the metric on CPU."""
        preds, target = inputs
        if dtype == torch.half and not ((preds > 0) & (preds < 1)).all():
            pytest.xfail(reason="half support for torch.softmax on cpu not implemented")
        self.run_precision_test_cpu(
            preds=preds,
            target=target,
            metric_module=MulticlassPrecisionRecallCurve,
            metric_functional=multiclass_precision_recall_curve,
            metric_args={"thresholds": None, "num_classes": NUM_CLASSES},
            dtype=dtype,
        )

    @pytest.mark.skipif(not torch.cuda.is_available(), reason="test requires cuda")
    @pytest.mark.parametrize("dtype", [torch.half, torch.double])
    def test_multiclass_precision_recall_curve_dtype_gpu(self, inputs, dtype):
        """Test dtype support of the metric on GPU."""
        preds, target = inputs
        self.run_precision_test_gpu(
            preds=preds,
            target=target,
            metric_module=MulticlassPrecisionRecallCurve,
            metric_functional=multiclass_precision_recall_curve,
            metric_args={"thresholds": None, "num_classes": NUM_CLASSES},
            dtype=dtype,
        )

    @pytest.mark.parametrize("threshold_fn", [lambda x: x, lambda x: x.numpy().tolist()], ids=["as tensor", "as list"])
    def test_multiclass_precision_recall_curve_threshold_arg(self, inputs, threshold_fn):
        """Test that different types of `thresholds` argument lead to same result."""
        preds, target = inputs
        for pred, true in zip(preds, target):
            p1, r1, t1 = multiclass_precision_recall_curve(pred, true, num_classes=NUM_CLASSES, thresholds=None)
            for i, t in enumerate(t1):
                p2, r2, t2 = multiclass_precision_recall_curve(
                    pred, true, num_classes=NUM_CLASSES, thresholds=threshold_fn(t)
                )

                assert torch.allclose(p1[i], p2[i])
                assert torch.allclose(r1[i], r2[i])
                assert torch.allclose(t1[i], t2)

    def test_multiclass_error_on_wrong_dtypes(self, inputs):
        """Test that error are raised on wrong dtype."""
        preds, target = inputs

        with pytest.raises(ValueError, match="Expected argument `target` to be an int or long tensor, but got.*"):
            multiclass_precision_recall_curve(preds[0], target[0].to(torch.float32), num_classes=NUM_CLASSES)

        with pytest.raises(ValueError, match="Expected `preds` to be a float tensor, but got.*"):
            multiclass_precision_recall_curve(preds[0].long(), target[0], num_classes=NUM_CLASSES)

    @pytest.mark.parametrize("average", ["macro", "micro"])
    @pytest.mark.parametrize("thresholds", [None, 100])
    def test_multiclass_average(self, inputs, average, thresholds):
        """Test that the average argument works as expected."""
        preds, target = inputs
        output = multiclass_precision_recall_curve(
            preds[0], target[0], num_classes=NUM_CLASSES, thresholds=thresholds, average=average
        )
        assert all(isinstance(o, torch.Tensor) for o in output)
        none_output = multiclass_precision_recall_curve(
            preds[0], target[0], num_classes=NUM_CLASSES, thresholds=thresholds, average=None
        )
        if average == "macro":
            assert len(output[0]) == len(none_output[0][0]) * NUM_CLASSES
            assert len(output[1]) == len(none_output[1][0]) * NUM_CLASSES
            assert (
                len(output[2]) == (len(none_output[2][0]) if thresholds is None else len(none_output[2])) * NUM_CLASSES
            )


def _sklearn_precision_recall_curve_multilabel(preds, target, ignore_index=None):
    precision, recall, thresholds = [], [], []
    for i in range(NUM_CLASSES):
        res = _sklearn_precision_recall_curve_binary(preds[:, i], target[:, i], ignore_index)
        precision.append(res[0])
        recall.append(res[1])
        thresholds.append(res[2])
    return precision, recall, thresholds


@pytest.mark.parametrize(
    "inputs", (_multilabel_cases[1], _multilabel_cases[2], _multilabel_cases[4], _multilabel_cases[5])
)
class TestMultilabelPrecisionRecallCurve(MetricTester):
    """Test class for `MultilabelPrecisionRecallCurve` metric."""

    @pytest.mark.parametrize("ignore_index", [None, -1, 0])
<<<<<<< HEAD
    @pytest.mark.parametrize("ddp", [True, False])
    @pytest.mark.parametrize("input_format", ["auto", "probs", "logits"])
    def test_multilabel_precision_recall_curve(self, inputs, ddp, ignore_index, input_format, request):
=======
    @pytest.mark.parametrize("ddp", [pytest.param(True, marks=pytest.mark.DDP), False])
    def test_multilabel_precision_recall_curve(self, inputs, ddp, ignore_index):
>>>>>>> fd2e332b
        """Test class implementation of metric."""
        check_input_format_matches_data(input_format, request)
        preds, target = inputs
        if ignore_index is not None:
            target = inject_ignore_index(target, ignore_index)
        self.run_class_metric_test(
            ddp=ddp,
            preds=preds,
            target=target,
            metric_class=MultilabelPrecisionRecallCurve,
            reference_metric=partial(_sklearn_precision_recall_curve_multilabel, ignore_index=ignore_index),
            metric_args={
                "thresholds": None,
                "num_labels": NUM_CLASSES,
                "ignore_index": ignore_index,
                "input_format": input_format,
            },
        )

    @pytest.mark.parametrize("ignore_index", [None, -1, 0])
    @pytest.mark.parametrize("input_format", ["auto", "probs", "logits"])
    def test_multilabel_precision_recall_curve_functional(self, inputs, ignore_index, input_format, request):
        """Test functional implementation of metric."""
        check_input_format_matches_data(input_format, request)
        preds, target = inputs
        if ignore_index is not None:
            target = inject_ignore_index(target, ignore_index)
        self.run_functional_metric_test(
            preds=preds,
            target=target,
            metric_functional=multilabel_precision_recall_curve,
            reference_metric=partial(_sklearn_precision_recall_curve_multilabel, ignore_index=ignore_index),
            metric_args={
                "thresholds": None,
                "num_labels": NUM_CLASSES,
                "ignore_index": ignore_index,
                "input_format": input_format,
            },
        )

    def test_multiclass_precision_recall_curve_differentiability(self, inputs):
        """Test the differentiability of the metric, according to its `is_differentiable` attribute."""
        preds, target = inputs
        self.run_differentiability_test(
            preds=preds,
            target=target,
            metric_module=MultilabelPrecisionRecallCurve,
            metric_functional=multilabel_precision_recall_curve,
            metric_args={"thresholds": None, "num_labels": NUM_CLASSES},
        )

    @pytest.mark.parametrize("dtype", [torch.half, torch.double])
    def test_multilabel_precision_recall_curve_dtype_cpu(self, inputs, dtype):
        """Test dtype support of the metric on CPU."""
        preds, target = inputs
        if dtype == torch.half and not ((preds > 0) & (preds < 1)).all():
            pytest.xfail(reason="half support for torch.softmax on cpu not implemented")
        self.run_precision_test_cpu(
            preds=preds,
            target=target,
            metric_module=MultilabelPrecisionRecallCurve,
            metric_functional=multilabel_precision_recall_curve,
            metric_args={"thresholds": None, "num_labels": NUM_CLASSES},
            dtype=dtype,
        )

    @pytest.mark.skipif(not torch.cuda.is_available(), reason="test requires cuda")
    @pytest.mark.parametrize("dtype", [torch.half, torch.double])
    def test_multiclass_precision_recall_curve_dtype_gpu(self, inputs, dtype):
        """Test dtype support of the metric on GPU."""
        preds, target = inputs
        self.run_precision_test_gpu(
            preds=preds,
            target=target,
            metric_module=MultilabelPrecisionRecallCurve,
            metric_functional=multilabel_precision_recall_curve,
            metric_args={"thresholds": None, "num_labels": NUM_CLASSES},
            dtype=dtype,
        )

    @pytest.mark.parametrize("threshold_fn", [lambda x: x, lambda x: x.numpy().tolist()], ids=["as tensor", "as list"])
    def test_multilabel_precision_recall_curve_threshold_arg(self, inputs, threshold_fn):
        """Test that different types of `thresholds` argument lead to same result."""
        preds, target = inputs
        for pred, true in zip(preds, target):
            p1, r1, t1 = multilabel_precision_recall_curve(pred, true, num_labels=NUM_CLASSES, thresholds=None)
            for i, t in enumerate(t1):
                p2, r2, t2 = multilabel_precision_recall_curve(
                    pred, true, num_labels=NUM_CLASSES, thresholds=threshold_fn(t)
                )

                assert torch.allclose(p1[i], p2[i])
                assert torch.allclose(r1[i], r2[i])
                assert torch.allclose(t1[i], t2)

    def test_multilabel_error_on_wrong_dtypes(self, inputs):
        """Test that error are raised on wrong dtype."""
        preds, target = inputs

        with pytest.raises(ValueError, match="Expected argument `target` to be an int or long tensor with ground.*"):
            multilabel_precision_recall_curve(preds[0], target[0].to(torch.float32), num_labels=NUM_CLASSES)

        with pytest.raises(ValueError, match="Expected argument `preds` to be an floating tensor with probability.*"):
            multilabel_precision_recall_curve(preds[0].long(), target[0], num_labels=NUM_CLASSES)


@pytest.mark.parametrize(
    "metric",
    [
        BinaryPrecisionRecallCurve,
        partial(MulticlassPrecisionRecallCurve, num_classes=NUM_CLASSES),
        partial(MultilabelPrecisionRecallCurve, num_labels=NUM_CLASSES),
    ],
)
@pytest.mark.parametrize("thresholds", [None, 100, [0.3, 0.5, 0.7, 0.9], torch.linspace(0, 1, 10)])
def test_valid_input_thresholds(metric, thresholds):
    """Test valid formats of the threshold argument."""
    with pytest.warns(None) as record:
        metric(thresholds=thresholds)
    assert len(record) == 0


@pytest.mark.parametrize(
    "metric",
    [
        BinaryPrecisionRecallCurve,
        partial(MulticlassPrecisionRecallCurve, num_classes=NUM_CLASSES),
        partial(MultilabelPrecisionRecallCurve, num_labels=NUM_CLASSES),
    ],
)
@pytest.mark.parametrize("thresholds", [None, 100, [0.3, 0.5, 0.7, 0.9], torch.linspace(0, 1, 10)])
def test_empty_state_dict(metric, thresholds):
    """Test that metric have an empty state dict."""
    m = metric(thresholds=thresholds)
    assert m.state_dict() == {}, "Metric state dict should be empty."


@pytest.mark.parametrize(
    ("metric", "kwargs"),
    [
        (BinaryPrecisionRecallCurve, {"task": "binary"}),
        (MulticlassPrecisionRecallCurve, {"task": "multiclass", "num_classes": 3}),
        (MultilabelPrecisionRecallCurve, {"task": "multilabel", "num_labels": 3}),
        (None, {"task": "not_valid_task"}),
    ],
)
def test_wrapper_class(metric, kwargs, base_metric=PrecisionRecallCurve):
    """Test the wrapper class."""
    assert issubclass(base_metric, Metric)
    if metric is None:
        with pytest.raises(ValueError, match=r"Invalid *"):
            base_metric(**kwargs)
    else:
        instance = base_metric(**kwargs)
        assert isinstance(instance, metric)
        assert isinstance(instance, Metric)<|MERGE_RESOLUTION|>--- conflicted
+++ resolved
@@ -59,14 +59,9 @@
     """Test class for `BinaryPrecisionRecallCurve` metric."""
 
     @pytest.mark.parametrize("ignore_index", [None, -1, 0])
-<<<<<<< HEAD
-    @pytest.mark.parametrize("ddp", [True, False])
+    @pytest.mark.parametrize("ddp", [pytest.param(True, marks=pytest.mark.DDP), False])
     @pytest.mark.parametrize("input_format", ["auto", "probs", "logits"])
     def test_binary_precision_recall_curve(self, inputs, ddp, ignore_index, input_format, request):
-=======
-    @pytest.mark.parametrize("ddp", [pytest.param(True, marks=pytest.mark.DDP), False])
-    def test_binary_precision_recall_curve(self, inputs, ddp, ignore_index):
->>>>>>> fd2e332b
         """Test class implementation of metric."""
         check_input_format_matches_data(input_format, request)
         preds, target = inputs
@@ -194,14 +189,9 @@
     """Test class for `MulticlassPrecisionRecallCurve` metric."""
 
     @pytest.mark.parametrize("ignore_index", [None, -1])
-<<<<<<< HEAD
-    @pytest.mark.parametrize("ddp", [True, False])
+    @pytest.mark.parametrize("ddp", [pytest.param(True, marks=pytest.mark.DDP), False])
     @pytest.mark.parametrize("input_format", ["auto", "probs", "logits"])
     def test_multiclass_precision_recall_curve(self, inputs, ddp, ignore_index, input_format, request):
-=======
-    @pytest.mark.parametrize("ddp", [pytest.param(True, marks=pytest.mark.DDP), False])
-    def test_multiclass_precision_recall_curve(self, inputs, ddp, ignore_index):
->>>>>>> fd2e332b
         """Test class implementation of metric."""
         check_input_format_matches_data(input_format, request)
         preds, target = inputs
@@ -344,14 +334,9 @@
     """Test class for `MultilabelPrecisionRecallCurve` metric."""
 
     @pytest.mark.parametrize("ignore_index", [None, -1, 0])
-<<<<<<< HEAD
-    @pytest.mark.parametrize("ddp", [True, False])
+    @pytest.mark.parametrize("ddp", [pytest.param(True, marks=pytest.mark.DDP), False])
     @pytest.mark.parametrize("input_format", ["auto", "probs", "logits"])
     def test_multilabel_precision_recall_curve(self, inputs, ddp, ignore_index, input_format, request):
-=======
-    @pytest.mark.parametrize("ddp", [pytest.param(True, marks=pytest.mark.DDP), False])
-    def test_multilabel_precision_recall_curve(self, inputs, ddp, ignore_index):
->>>>>>> fd2e332b
         """Test class implementation of metric."""
         check_input_format_matches_data(input_format, request)
         preds, target = inputs
