# Copyright The PyTorch Lightning team.
#
# Licensed under the Apache License, Version 2.0 (the "License");
# you may not use this file except in compliance with the License.
# You may obtain a copy of the License at
#
#     http://www.apache.org/licenses/LICENSE-2.0
#
# Unless required by applicable law or agreed to in writing, software
# distributed under the License is distributed on an "AS IS" BASIS,
# WITHOUT WARRANTIES OR CONDITIONS OF ANY KIND, either express or implied.
# See the License for the specific language governing permissions and
# limitations under the License.
from functools import partial

import numpy as np
import pytest
import torch
from scipy.special import expit as sigmoid
from sklearn.metrics import confusion_matrix as sk_confusion_matrix

from torchmetrics.classification.stat_scores import BinaryStatScores, MulticlassStatScores, MultilabelStatScores
from torchmetrics.functional.classification.stat_scores import (
    binary_stat_scores,
    multiclass_stat_scores,
    multilabel_stat_scores,
)
<<<<<<< HEAD
=======
from torchmetrics.utilities.imports import _TORCH_GREATER_EQUAL_1_6
>>>>>>> 08849319
from unittests.classification.inputs import _binary_cases, _multiclass_cases, _multilabel_cases
from unittests.helpers import seed_all
from unittests.helpers.testers import NUM_CLASSES, THRESHOLD, MetricTester, inject_ignore_index

seed_all(42)


def _sk_stat_scores_binary(preds, target, ignore_index, multidim_average):
    if multidim_average == "global":
        preds = preds.view(-1).numpy()
        target = target.view(-1).numpy()
    else:
        preds = preds.numpy()
        target = target.numpy()

    if np.issubdtype(preds.dtype, np.floating):
        if not ((0 < preds) & (preds < 1)).all():
            preds = sigmoid(preds)
        preds = (preds >= THRESHOLD).astype(np.uint8)

    if multidim_average == "global":
        if ignore_index is not None:
            idx = target == ignore_index
            target = target[~idx]
            preds = preds[~idx]
        tn, fp, fn, tp = sk_confusion_matrix(y_true=target, y_pred=preds, labels=[0, 1]).ravel()
        return np.array([tp, fp, tn, fn, tp + fn])
    else:
        res = []
        for pred, true in zip(preds, target):
            pred = pred.flatten()
            true = true.flatten()
            if ignore_index is not None:
                idx = true == ignore_index
                true = true[~idx]
                pred = pred[~idx]
            tn, fp, fn, tp = sk_confusion_matrix(y_true=true, y_pred=pred, labels=[0, 1]).ravel()
            res.append(np.array([tp, fp, tn, fn, tp + fn]))
        return np.stack(res)


@pytest.mark.parametrize("input", _binary_cases)
class TestBinaryStatScores(MetricTester):
    @pytest.mark.parametrize("ignore_index", [None, 0, -1])
    @pytest.mark.parametrize("multidim_average", ["global", "samplewise"])
    @pytest.mark.parametrize("ddp", [False, True])
    def test_binary_stat_scores(self, ddp, input, ignore_index, multidim_average):
        preds, target = input
        if ignore_index == -1:
            target = inject_ignore_index(target, ignore_index)
        if multidim_average == "samplewise" and preds.ndim < 3:
            pytest.skip("samplewise and non-multidim arrays are not valid")
        if multidim_average == "samplewise" and ddp:
            pytest.skip("samplewise and ddp give different order than non ddp")

        self.run_class_metric_test(
            ddp=ddp,
            preds=preds,
            target=target,
            metric_class=BinaryStatScores,
            sk_metric=partial(_sk_stat_scores_binary, ignore_index=ignore_index, multidim_average=multidim_average),
            metric_args={"threshold": THRESHOLD, "ignore_index": ignore_index, "multidim_average": multidim_average},
        )

    @pytest.mark.parametrize("ignore_index", [None, 0, -1])
    @pytest.mark.parametrize("multidim_average", ["global", "samplewise"])
    def test_binary_stat_scores_functional(self, input, ignore_index, multidim_average):
        preds, target = input
        if ignore_index == -1:
            target = inject_ignore_index(target, ignore_index)
        if multidim_average == "samplewise" and preds.ndim < 3:
            pytest.skip("samplewise and non-multidim arrays are not valid")

        self.run_functional_metric_test(
            preds=preds,
            target=target,
            metric_functional=binary_stat_scores,
            sk_metric=partial(_sk_stat_scores_binary, ignore_index=ignore_index, multidim_average=multidim_average),
            metric_args={
                "threshold": THRESHOLD,
                "ignore_index": ignore_index,
                "multidim_average": multidim_average,
            },
        )

    def test_binary_stat_scores_differentiability(self, input):
        preds, target = input
        self.run_differentiability_test(
            preds=preds,
            target=target,
            metric_module=BinaryStatScores,
            metric_functional=binary_stat_scores,
            metric_args={"threshold": THRESHOLD},
        )

    @pytest.mark.parametrize("dtype", [torch.half, torch.double])
    def test_binary_stat_scores_half_cpu(self, input, dtype):
        preds, target = input
<<<<<<< HEAD
=======
        if dtype == torch.half and not _TORCH_GREATER_EQUAL_1_6:
            pytest.xfail(reason="half support of core ops not support before pytorch v1.6")
>>>>>>> 08849319
        if (preds < 0).any() and dtype == torch.half:
            pytest.xfail(reason="torch.sigmoid in metric does not support cpu + half precision")
        self.run_precision_test_cpu(
            preds=preds,
            target=target,
            metric_module=BinaryStatScores,
            metric_functional=binary_stat_scores,
            metric_args={"threshold": THRESHOLD},
            dtype=dtype,
        )

    @pytest.mark.skipif(not torch.cuda.is_available(), reason="test requires cuda")
    @pytest.mark.parametrize("dtype", [torch.half, torch.double])
    def test_binary_stat_scores_half_gpu(self, input, dtype):
        preds, target = input
        self.run_precision_test_gpu(
            preds=preds,
            target=target,
            metric_module=BinaryStatScores,
            metric_functional=binary_stat_scores,
            metric_args={"threshold": THRESHOLD},
            dtype=dtype,
        )


def _sk_stat_scores_multiclass(preds, target, ignore_index, multidim_average, average):
    if preds.ndim == target.ndim + 1:
        preds = torch.argmax(preds, 1)
    if multidim_average == "global":
        preds = preds.numpy().flatten()
        target = target.numpy().flatten()

        if ignore_index is not None:
            idx = target == ignore_index
            target = target[~idx]
            preds = preds[~idx]
        confmat = sk_confusion_matrix(y_true=target, y_pred=preds, labels=list(range(NUM_CLASSES)))
        tp = np.diag(confmat)
        fp = confmat.sum(0) - tp
        fn = confmat.sum(1) - tp
        tn = confmat.sum() - (fp + fn + tp)

        res = np.stack([tp, fp, tn, fn, tp + fn], 1)
        if average == "micro":
            return res.sum(0)
        elif average == "macro":
            return res.mean(0)
        elif average == "weighted":
            w = tp + fn
            return (res * (w / w.sum()).reshape(-1, 1)).sum(0)
        elif average is None or average == "none":
            return res

    else:
        preds = preds.numpy()
        target = target.numpy()

        res = []
        for pred, true in zip(preds, target):
            pred = pred.flatten()
            true = true.flatten()

            if ignore_index is not None:
                idx = true == ignore_index
                true = true[~idx]
                pred = pred[~idx]
            confmat = sk_confusion_matrix(y_true=true, y_pred=pred, labels=list(range(NUM_CLASSES)))
            tp = np.diag(confmat)
            fp = confmat.sum(0) - tp
            fn = confmat.sum(1) - tp
            tn = confmat.sum() - (fp + fn + tp)
            r = np.stack([tp, fp, tn, fn, tp + fn], 1)
            if average == "micro":
                res.append(r.sum(0))
            elif average == "macro":
                res.append(r.mean(0))
            elif average == "weighted":
                w = tp + fn
                res.append((r * (w / w.sum()).reshape(-1, 1)).sum(0))
            elif average is None or average == "none":
                res.append(r)
        return np.stack(res, 0)


@pytest.mark.parametrize("input", _multiclass_cases)
class TestMulticlassStatScores(MetricTester):
    @pytest.mark.parametrize("ignore_index", [None, 0, -1])
    @pytest.mark.parametrize("multidim_average", ["global", "samplewise"])
<<<<<<< HEAD
    @pytest.mark.parametrize("average", ["micro", "macro", "weighted", None])
=======
    @pytest.mark.parametrize("average", ["micro", "macro", None])
>>>>>>> 08849319
    @pytest.mark.parametrize("ddp", [True, False])
    def test_multiclass_stat_scores(self, ddp, input, ignore_index, multidim_average, average):
        preds, target = input
        if ignore_index == -1:
            target = inject_ignore_index(target, ignore_index)
        if multidim_average == "samplewise" and target.ndim < 3:
            pytest.skip("samplewise and non-multidim arrays are not valid")
        if multidim_average == "samplewise" and ddp:
            pytest.skip("samplewise and ddp give different order than non ddp")

        self.run_class_metric_test(
            ddp=ddp,
            preds=preds,
            target=target,
            metric_class=MulticlassStatScores,
            sk_metric=partial(
                _sk_stat_scores_multiclass,
                ignore_index=ignore_index,
                multidim_average=multidim_average,
                average=average,
            ),
            metric_args={
                "ignore_index": ignore_index,
                "multidim_average": multidim_average,
                "average": average,
                "num_classes": NUM_CLASSES,
            },
        )

    @pytest.mark.parametrize("ignore_index", [None, 0, -1])
    @pytest.mark.parametrize("multidim_average", ["global", "samplewise"])
<<<<<<< HEAD
    @pytest.mark.parametrize("average", ["micro", "macro", "weighted", None])
=======
    @pytest.mark.parametrize("average", ["micro", "macro", None])
>>>>>>> 08849319
    def test_multiclass_stat_scores_functional(self, input, ignore_index, multidim_average, average):
        preds, target = input
        if ignore_index == -1:
            target = inject_ignore_index(target, ignore_index)
        if multidim_average == "samplewise" and target.ndim < 3:
            pytest.skip("samplewise and non-multidim arrays are not valid")

        self.run_functional_metric_test(
            preds=preds,
            target=target,
            metric_functional=multiclass_stat_scores,
            sk_metric=partial(
                _sk_stat_scores_multiclass,
                ignore_index=ignore_index,
                multidim_average=multidim_average,
                average=average,
            ),
            metric_args={
                "ignore_index": ignore_index,
                "multidim_average": multidim_average,
                "average": average,
                "num_classes": NUM_CLASSES,
            },
        )

    def test_multiclass_stat_scores_differentiability(self, input):
        preds, target = input
        self.run_differentiability_test(
            preds=preds,
            target=target,
            metric_module=MulticlassStatScores,
            metric_functional=multiclass_stat_scores,
            metric_args={"num_classes": NUM_CLASSES},
        )

    @pytest.mark.parametrize("dtype", [torch.half, torch.double])
    def test_multiclass_stat_scores_half_cpu(self, input, dtype):
        preds, target = input
<<<<<<< HEAD
=======
        if dtype == torch.half and not _TORCH_GREATER_EQUAL_1_6:
            pytest.xfail(reason="half support of core ops not support before pytorch v1.6")
>>>>>>> 08849319
        if (preds < 0).any() and dtype == torch.half:
            pytest.xfail(reason="torch.sigmoid in metric does not support cpu + half precision")
        self.run_precision_test_cpu(
            preds=preds,
            target=target,
            metric_module=MulticlassStatScores,
            metric_functional=multiclass_stat_scores,
            metric_args={"num_classes": NUM_CLASSES},
            dtype=dtype,
        )

    @pytest.mark.skipif(not torch.cuda.is_available(), reason="test requires cuda")
    @pytest.mark.parametrize("dtype", [torch.half, torch.double])
    def test_multiclass_stat_scores_half_gpu(self, input, dtype):
        preds, target = input
        self.run_precision_test_gpu(
            preds=preds,
            target=target,
            metric_module=MulticlassStatScores,
            metric_functional=multiclass_stat_scores,
            metric_args={"num_classes": NUM_CLASSES},
            dtype=dtype,
        )


_mc_k_target = torch.tensor([0, 1, 2])
_mc_k_preds = torch.tensor([[0.35, 0.4, 0.25], [0.1, 0.5, 0.4], [0.2, 0.1, 0.7]])


@pytest.mark.parametrize(
    "k, preds, target, average, expected",
    [
        (1, _mc_k_preds, _mc_k_target, "micro", torch.tensor([2, 1, 5, 1, 3])),
        (2, _mc_k_preds, _mc_k_target, "micro", torch.tensor([3, 3, 3, 0, 3])),
        (1, _mc_k_preds, _mc_k_target, None, torch.tensor([[0, 1, 1], [0, 1, 0], [2, 1, 2], [1, 0, 0], [1, 1, 1]])),
        (2, _mc_k_preds, _mc_k_target, None, torch.tensor([[1, 1, 1], [1, 1, 1], [1, 1, 1], [0, 0, 0], [1, 1, 1]])),
    ],
)
def test_top_k_multiclass(k, preds, target, average, expected):
    """A simple test to check that top_k works as expected."""
    class_metric = MulticlassStatScores(top_k=k, average=average, num_classes=3)
    class_metric.update(preds, target)

    assert torch.allclose(class_metric.compute().long(), expected.T)
    assert torch.allclose(
        multiclass_stat_scores(preds, target, top_k=k, average=average, num_classes=3).long(), expected.T
    )


def _sk_stat_scores_multilabel(preds, target, ignore_index, multidim_average, average):
    preds = preds.numpy()
    target = target.numpy()
    if np.issubdtype(preds.dtype, np.floating):
        if not ((0 < preds) & (preds < 1)).all():
            preds = sigmoid(preds)
        preds = (preds >= THRESHOLD).astype(np.uint8)
    preds = preds.reshape(*preds.shape[:2], -1)
    target = target.reshape(*target.shape[:2], -1)
    if multidim_average == "global":
        stat_scores = []
        for i in range(preds.shape[1]):
            p, t = preds[:, i].flatten(), target[:, i].flatten()
            if ignore_index is not None:
                idx = t == ignore_index
                t = t[~idx]
                p = p[~idx]
            tn, fp, fn, tp = sk_confusion_matrix(t, p, labels=[0, 1]).ravel()
            stat_scores.append(np.array([tp, fp, tn, fn, tp + fn]))
        res = np.stack(stat_scores, axis=0)

        if average == "micro":
            return res.sum(0)
        elif average == "macro":
            return res.mean(0)
        elif average == "weighted":
            w = res[:, 0] + res[:, 3]
            return (res * (w / w.sum()).reshape(-1, 1)).sum(0)
        elif average is None or average == "none":
            return res
    else:
        stat_scores = []
        for i in range(preds.shape[0]):
            scores = []
            for j in range(preds.shape[1]):
                pred, true = preds[i, j], target[i, j]
                if ignore_index is not None:
                    idx = true == ignore_index
                    true = true[~idx]
                    pred = pred[~idx]
                tn, fp, fn, tp = sk_confusion_matrix(true, pred, labels=[0, 1]).ravel()
                scores.append(np.array([tp, fp, tn, fn, tp + fn]))
            stat_scores.append(np.stack(scores, 1))
        res = np.stack(stat_scores, 0)
        if average == "micro":
            return res.sum(-1)
        elif average == "macro":
            return res.mean(-1)
        elif average == "weighted":
            w = res[:, 0, :] + res[:, 3, :]
            return (res * (w / w.sum())[:, np.newaxis]).sum(-1)
        elif average is None or average == "none":
            return np.moveaxis(res, 1, -1)


@pytest.mark.parametrize("input", _multilabel_cases)
class TestMultilabelStatScores(MetricTester):
    @pytest.mark.parametrize("ddp", [True, False])
    @pytest.mark.parametrize("ignore_index", [None, 0, -1])
    @pytest.mark.parametrize("multidim_average", ["global", "samplewise"])
<<<<<<< HEAD
    @pytest.mark.parametrize("average", ["micro", "macro", "weighted", None])
=======
    @pytest.mark.parametrize("average", ["micro", "macro", None])
>>>>>>> 08849319
    def test_multilabel_stat_scores(self, ddp, input, ignore_index, multidim_average, average):
        preds, target = input
        if ignore_index == -1:
            target = inject_ignore_index(target, ignore_index)
        if multidim_average == "samplewise" and preds.ndim < 4:
            pytest.skip("samplewise and non-multidim arrays are not valid")
        if multidim_average == "samplewise" and ddp:
            pytest.skip("samplewise and ddp give different order than non ddp")

        self.run_class_metric_test(
            ddp=ddp,
            preds=preds,
            target=target,
            metric_class=MultilabelStatScores,
            sk_metric=partial(
                _sk_stat_scores_multilabel,
                ignore_index=ignore_index,
                multidim_average=multidim_average,
                average=average,
            ),
            metric_args={
                "num_labels": NUM_CLASSES,
                "threshold": THRESHOLD,
                "ignore_index": ignore_index,
                "multidim_average": multidim_average,
                "average": average,
            },
        )

    @pytest.mark.parametrize("ignore_index", [None, 0, -1])
    @pytest.mark.parametrize("multidim_average", ["global", "samplewise"])
<<<<<<< HEAD
    @pytest.mark.parametrize("average", ["micro", "macro", "weighted", None])
=======
    @pytest.mark.parametrize("average", ["micro", "macro", None])
>>>>>>> 08849319
    def test_multilabel_stat_scores_functional(self, input, ignore_index, multidim_average, average):
        preds, target = input
        if ignore_index == -1:
            target = inject_ignore_index(target, ignore_index)
        if multidim_average == "samplewise" and preds.ndim < 4:
            pytest.skip("samplewise and non-multidim arrays are not valid")

        self.run_functional_metric_test(
            preds=preds,
            target=target,
            metric_functional=multilabel_stat_scores,
            sk_metric=partial(
                _sk_stat_scores_multilabel,
                ignore_index=ignore_index,
                multidim_average=multidim_average,
                average=average,
            ),
            metric_args={
                "num_labels": NUM_CLASSES,
                "threshold": THRESHOLD,
                "ignore_index": ignore_index,
                "multidim_average": multidim_average,
                "average": average,
            },
        )

    def test_multilabel_stat_scores_differentiability(self, input):
        preds, target = input
        self.run_differentiability_test(
            preds=preds,
            target=target,
            metric_module=MultilabelStatScores,
            metric_functional=multilabel_stat_scores,
            metric_args={"num_labels": NUM_CLASSES, "threshold": THRESHOLD},
        )

    @pytest.mark.parametrize("dtype", [torch.half, torch.double])
    def test_multilabel_stat_scores_half_cpu(self, input, dtype):
        preds, target = input
<<<<<<< HEAD
=======
        if dtype == torch.half and not _TORCH_GREATER_EQUAL_1_6:
            pytest.xfail(reason="half support of core ops not support before pytorch v1.6")
>>>>>>> 08849319
        if (preds < 0).any() and dtype == torch.half:
            pytest.xfail(reason="torch.sigmoid in metric does not support cpu + half precision")
        self.run_precision_test_cpu(
            preds=preds,
            target=target,
            metric_module=MultilabelStatScores,
            metric_functional=multilabel_stat_scores,
            metric_args={"num_labels": NUM_CLASSES, "threshold": THRESHOLD},
            dtype=dtype,
        )

    @pytest.mark.skipif(not torch.cuda.is_available(), reason="test requires cuda")
    @pytest.mark.parametrize("dtype", [torch.half, torch.double])
    def test_multilabel_stat_scores_half_gpu(self, input, dtype):
        preds, target = input
        self.run_precision_test_gpu(
            preds=preds,
            target=target,
            metric_module=MultilabelStatScores,
            metric_functional=multilabel_stat_scores,
            metric_args={"num_labels": NUM_CLASSES, "threshold": THRESHOLD},
            dtype=dtype,
        )


# -------------------------- Old stuff --------------------------

# def _sk_stat_scores(preds, target, reduce, num_classes, multiclass, ignore_index, top_k, threshold, mdmc_reduce=None):
#     # todo: `mdmc_reduce` is unused
#     preds, target, _ = _input_format_classification(
#         preds, target, threshold=threshold, num_classes=num_classes, multiclass=multiclass, top_k=top_k
#     )
#     sk_preds, sk_target = preds.numpy(), target.numpy()

#     if reduce != "macro" and ignore_index is not None and preds.shape[1] > 1:
#         sk_preds = np.delete(sk_preds, ignore_index, 1)
#         sk_target = np.delete(sk_target, ignore_index, 1)

#     if preds.shape[1] == 1 and reduce == "samples":
#         sk_target = sk_target.T
#         sk_preds = sk_preds.T

#     sk_stats = multilabel_confusion_matrix(
#         sk_target, sk_preds, samplewise=(reduce == "samples") and preds.shape[1] != 1
#     )

#     if preds.shape[1] == 1 and reduce != "samples":
#         sk_stats = sk_stats[[1]].reshape(-1, 4)[:, [3, 1, 0, 2]]
#     else:
#         sk_stats = sk_stats.reshape(-1, 4)[:, [3, 1, 0, 2]]

#     if reduce == "micro":
#         sk_stats = sk_stats.sum(axis=0, keepdims=True)

#     sk_stats = np.concatenate([sk_stats, sk_stats[:, [3]] + sk_stats[:, [0]]], 1)

#     if reduce == "micro":
#         sk_stats = sk_stats[0]

#     if reduce == "macro" and ignore_index is not None and preds.shape[1]:
#         sk_stats[ignore_index, :] = -1

#     return sk_stats


# def _sk_stat_scores_mdim_mcls(
#     preds, target, reduce, mdmc_reduce, num_classes, multiclass, ignore_index, top_k, threshold
# ):
#     preds, target, _ = _input_format_classification(
#         preds, target, threshold=threshold, num_classes=num_classes, multiclass=multiclass, top_k=top_k
#     )

#     if mdmc_reduce == "global":
#         preds = torch.transpose(preds, 1, 2).reshape(-1, preds.shape[1])
#         target = torch.transpose(target, 1, 2).reshape(-1, target.shape[1])

#         return _sk_stat_scores(preds, target, reduce, None, False, ignore_index, top_k, threshold)
#     if mdmc_reduce == "samplewise":
#         scores = []

#         for i in range(preds.shape[0]):
#             pred_i = preds[i, ...].T
#             target_i = target[i, ...].T
#             scores_i = _sk_stat_scores(pred_i, target_i, reduce, None, False, ignore_index, top_k, threshold)

#             scores.append(np.expand_dims(scores_i, 0))

#         return np.concatenate(scores)


# @pytest.mark.parametrize(
#     "reduce, mdmc_reduce, num_classes, inputs, ignore_index",
#     [
#         ["unknown", None, None, _input_binary, None],
#         ["micro", "unknown", None, _input_binary, None],
#         ["macro", None, None, _input_binary, None],
#         ["micro", None, None, _input_mdmc_prob, None],
#         ["micro", None, None, _input_binary_prob, 0],
#         ["micro", None, None, _input_mcls_prob, NUM_CLASSES],
#         ["micro", None, NUM_CLASSES, _input_mcls_prob, NUM_CLASSES],
#     ],
# )
# def test_wrong_params(reduce, mdmc_reduce, num_classes, inputs, ignore_index):
#     """Test a combination of parameters that are invalid and should raise an error.

#     This includes invalid ``reduce`` and ``mdmc_reduce`` parameter values, not setting ``num_classes`` when
#     ``reduce='macro'`, not setting ``mdmc_reduce`` when inputs are multi-dim multi-class``, setting ``ignore_index``
#     when inputs are binary, as well as setting ``ignore_index`` to a value higher than the number of classes.
#     """
#     with pytest.raises(ValueError):
#         stat_scores(
#             inputs.preds[0], inputs.target[0], reduce, mdmc_reduce, num_classes=num_classes, ignore_index=ignore_index
#         )

#     with pytest.raises(ValueError):
#         sts = StatScores(reduce=reduce, mdmc_reduce=mdmc_reduce, num_classes=num_classes, ignore_index=ignore_index)
#         sts(inputs.preds[0], inputs.target[0])


# @pytest.mark.parametrize("ignore_index", [None, 0])
# @pytest.mark.parametrize("reduce", ["micro", "macro", "samples"])
# @pytest.mark.parametrize(
#     "preds, target, sk_fn, mdmc_reduce, num_classes, multiclass, top_k, threshold",
#     [
#         (_input_binary_logits.preds, _input_binary_logits.target, _sk_stat_scores, None, 1, None, None, 0.0),
#         (_input_binary_prob.preds, _input_binary_prob.target, _sk_stat_scores, None, 1, None, None, 0.5),
#         (_input_binary.preds, _input_binary.target, _sk_stat_scores, None, 1, False, None, 0.5),
#         (_input_mlb_logits.preds, _input_mlb_logits.target, _sk_stat_scores, None, NUM_CLASSES, None, None, 0.0),
#         (_input_mlb_prob.preds, _input_mlb_prob.target, _sk_stat_scores, None, NUM_CLASSES, None, None, 0.5),
#         (_input_mlb_prob.preds, _input_mlb_prob.target, _sk_stat_scores, None, NUM_CLASSES, None, 2, 0.5),
#         (_input_mcls.preds, _input_mcls.target, _sk_stat_scores, None, NUM_CLASSES, False, None, 0.5),
#         (_input_mcls_prob.preds, _input_mcls_prob.target, _sk_stat_scores, None, NUM_CLASSES, None, None, 0.5),
#         (_input_mcls_logits.preds, _input_mcls_logits.target, _sk_stat_scores, None, NUM_CLASSES, None, None, 0.0),
#         (_input_mcls_prob.preds, _input_mcls_prob.target, _sk_stat_scores, None, NUM_CLASSES, None, 2, 0.0),
#         (_input_multiclass.preds, _input_multiclass.target, _sk_stat_scores, None, NUM_CLASSES, None, None, 0.0),
#         (
#             _input_mdmc.preds,
#             _input_mdmc.target,
#             _sk_stat_scores_mdim_mcls,
#             "samplewise",
#             NUM_CLASSES,
#             None,
#             None,
#             0.0
#         ),
#         (
#             _input_mdmc_prob.preds,
#             _input_mdmc_prob.target,
#             _sk_stat_scores_mdim_mcls,
#             "samplewise",
#             NUM_CLASSES,
#             None,
#             None,
#             0.0,
#         ),
#         (_input_mdmc.preds, _input_mdmc.target, _sk_stat_scores_mdim_mcls, "global", NUM_CLASSES, None, None, 0.0),
#         (
#             _input_mdmc_prob.preds,
#             _input_mdmc_prob.target,
#             _sk_stat_scores_mdim_mcls,
#             "global",
#             NUM_CLASSES,
#             None,
#             None,
#             0.0,
#         ),
#     ],
# )
# class TestStatScores(MetricTester):
#     # DDP tests temporarily disabled due to hanging issues
#     @pytest.mark.parametrize("ddp", [False])
#     @pytest.mark.parametrize("dist_sync_on_step", [True, False])
#     @pytest.mark.parametrize("dtype", [torch.float, torch.double])
#     def test_stat_scores_class(
#         self,
#         ddp: bool,
#         dist_sync_on_step: bool,
#         dtype: torch.dtype,
#         sk_fn: Callable,
#         preds: Tensor,
#         target: Tensor,
#         reduce: str,
#         mdmc_reduce: Optional[str],
#         num_classes: Optional[int],
#         multiclass: Optional[bool],
#         ignore_index: Optional[int],
#         top_k: Optional[int],
#         threshold: Optional[float],
#     ):
#         if ignore_index is not None and preds.ndim == 2:
#             pytest.skip("Skipping ignore_index test with binary inputs.")

#         if preds.is_floating_point():
#             preds = preds.to(dtype)
#         if target.is_floating_point():
#             target = target.to(dtype)

#         self.run_class_metric_test(
#             ddp=ddp,
#             preds=preds,
#             target=target,
#             metric_class=StatScores,
#             sk_metric=partial(
#                 sk_fn,
#                 reduce=reduce,
#                 mdmc_reduce=mdmc_reduce,
#                 num_classes=num_classes,
#                 multiclass=multiclass,
#                 ignore_index=ignore_index,
#                 top_k=top_k,
#                 threshold=threshold,
#             ),
#             dist_sync_on_step=dist_sync_on_step,
#             metric_args={
#                 "num_classes": num_classes,
#                 "reduce": reduce,
#                 "mdmc_reduce": mdmc_reduce,
#                 "threshold": threshold,
#                 "multiclass": multiclass,
#                 "ignore_index": ignore_index,
#                 "top_k": top_k,
#             },
#         )

#     def test_stat_scores_fn(
#         self,
#         sk_fn: Callable,
#         preds: Tensor,
#         target: Tensor,
#         reduce: str,
#         mdmc_reduce: Optional[str],
#         num_classes: Optional[int],
#         multiclass: Optional[bool],
#         ignore_index: Optional[int],
#         top_k: Optional[int],
#         threshold: Optional[float],
#     ):
#         if ignore_index is not None and preds.ndim == 2:
#             pytest.skip("Skipping ignore_index test with binary inputs.")

#         self.run_functional_metric_test(
#             preds,
#             target,
#             metric_functional=stat_scores,
#             sk_metric=partial(
#                 sk_fn,
#                 reduce=reduce,
#                 mdmc_reduce=mdmc_reduce,
#                 num_classes=num_classes,
#                 multiclass=multiclass,
#                 ignore_index=ignore_index,
#                 top_k=top_k,
#                 threshold=threshold,
#             ),
#             metric_args={
#                 "num_classes": num_classes,
#                 "reduce": reduce,
#                 "mdmc_reduce": mdmc_reduce,
#                 "threshold": threshold,
#                 "multiclass": multiclass,
#                 "ignore_index": ignore_index,
#                 "top_k": top_k,
#             },
#         )

#     def test_stat_scores_differentiability(
#         self,
#         sk_fn: Callable,
#         preds: Tensor,
#         target: Tensor,
#         reduce: str,
#         mdmc_reduce: Optional[str],
#         num_classes: Optional[int],
#         multiclass: Optional[bool],
#         ignore_index: Optional[int],
#         top_k: Optional[int],
#         threshold: Optional[float],
#     ):
#         if ignore_index is not None and preds.ndim == 2:
#             pytest.skip("Skipping ignore_index test with binary inputs.")

#         self.run_differentiability_test(
#             preds,
#             target,
#             metric_module=StatScores,
#             metric_functional=stat_scores,
#             metric_args={
#                 "num_classes": num_classes,
#                 "reduce": reduce,
#                 "mdmc_reduce": mdmc_reduce,
#                 "threshold": threshold,
#                 "multiclass": multiclass,
#                 "ignore_index": ignore_index,
#                 "top_k": top_k,
#             },
#         )


# _mc_k_target = tensor([0, 1, 2])
# _mc_k_preds = tensor([[0.35, 0.4, 0.25], [0.1, 0.5, 0.4], [0.2, 0.1, 0.7]])
# _ml_k_target = tensor([[0, 1, 0], [1, 1, 0], [0, 0, 0]])
# _ml_k_preds = tensor([[0.9, 0.2, 0.75], [0.1, 0.7, 0.8], [0.6, 0.1, 0.7]])


# @pytest.mark.parametrize(
#     "k, preds, target, reduce, expected",
#     [
#         (1, _mc_k_preds, _mc_k_target, "micro", tensor([2, 1, 5, 1, 3])),
#         (2, _mc_k_preds, _mc_k_target, "micro", tensor([3, 3, 3, 0, 3])),
#         (1, _ml_k_preds, _ml_k_target, "micro", tensor([0, 3, 3, 3, 3])),
#         (2, _ml_k_preds, _ml_k_target, "micro", tensor([1, 5, 1, 2, 3])),
#         (1, _mc_k_preds, _mc_k_target, "macro", tensor([[0, 1, 1], [0, 1, 0], [2, 1, 2], [1, 0, 0], [1, 1, 1]])),
#         (2, _mc_k_preds, _mc_k_target, "macro", tensor([[1, 1, 1], [1, 1, 1], [1, 1, 1], [0, 0, 0], [1, 1, 1]])),
#         (1, _ml_k_preds, _ml_k_target, "macro", tensor([[0, 0, 0], [1, 0, 2], [1, 1, 1], [1, 2, 0], [1, 2, 0]])),
#         (2, _ml_k_preds, _ml_k_target, "macro", tensor([[0, 1, 0], [2, 0, 3], [0, 1, 0], [1, 1, 0], [1, 2, 0]])),
#     ],
# )
# def test_top_k(k: int, preds: Tensor, target: Tensor, reduce: str, expected: Tensor):
#     """A simple test to check that top_k works as expected."""

#     class_metric = StatScores(top_k=k, reduce=reduce, num_classes=3)
#     class_metric.update(preds, target)

#     assert torch.equal(class_metric.compute(), expected.T)
#     assert torch.equal(stat_scores(preds, target, top_k=k, reduce=reduce, num_classes=3), expected.T)<|MERGE_RESOLUTION|>--- conflicted
+++ resolved
@@ -25,10 +25,7 @@
     multiclass_stat_scores,
     multilabel_stat_scores,
 )
-<<<<<<< HEAD
-=======
 from torchmetrics.utilities.imports import _TORCH_GREATER_EQUAL_1_6
->>>>>>> 08849319
 from unittests.classification.inputs import _binary_cases, _multiclass_cases, _multilabel_cases
 from unittests.helpers import seed_all
 from unittests.helpers.testers import NUM_CLASSES, THRESHOLD, MetricTester, inject_ignore_index
@@ -127,11 +124,8 @@
     @pytest.mark.parametrize("dtype", [torch.half, torch.double])
     def test_binary_stat_scores_half_cpu(self, input, dtype):
         preds, target = input
-<<<<<<< HEAD
-=======
         if dtype == torch.half and not _TORCH_GREATER_EQUAL_1_6:
             pytest.xfail(reason="half support of core ops not support before pytorch v1.6")
->>>>>>> 08849319
         if (preds < 0).any() and dtype == torch.half:
             pytest.xfail(reason="torch.sigmoid in metric does not support cpu + half precision")
         self.run_precision_test_cpu(
@@ -220,11 +214,7 @@
 class TestMulticlassStatScores(MetricTester):
     @pytest.mark.parametrize("ignore_index", [None, 0, -1])
     @pytest.mark.parametrize("multidim_average", ["global", "samplewise"])
-<<<<<<< HEAD
-    @pytest.mark.parametrize("average", ["micro", "macro", "weighted", None])
-=======
     @pytest.mark.parametrize("average", ["micro", "macro", None])
->>>>>>> 08849319
     @pytest.mark.parametrize("ddp", [True, False])
     def test_multiclass_stat_scores(self, ddp, input, ignore_index, multidim_average, average):
         preds, target = input
@@ -256,11 +246,7 @@
 
     @pytest.mark.parametrize("ignore_index", [None, 0, -1])
     @pytest.mark.parametrize("multidim_average", ["global", "samplewise"])
-<<<<<<< HEAD
-    @pytest.mark.parametrize("average", ["micro", "macro", "weighted", None])
-=======
     @pytest.mark.parametrize("average", ["micro", "macro", None])
->>>>>>> 08849319
     def test_multiclass_stat_scores_functional(self, input, ignore_index, multidim_average, average):
         preds, target = input
         if ignore_index == -1:
@@ -299,11 +285,8 @@
     @pytest.mark.parametrize("dtype", [torch.half, torch.double])
     def test_multiclass_stat_scores_half_cpu(self, input, dtype):
         preds, target = input
-<<<<<<< HEAD
-=======
         if dtype == torch.half and not _TORCH_GREATER_EQUAL_1_6:
             pytest.xfail(reason="half support of core ops not support before pytorch v1.6")
->>>>>>> 08849319
         if (preds < 0).any() and dtype == torch.half:
             pytest.xfail(reason="torch.sigmoid in metric does not support cpu + half precision")
         self.run_precision_test_cpu(
@@ -413,11 +396,7 @@
     @pytest.mark.parametrize("ddp", [True, False])
     @pytest.mark.parametrize("ignore_index", [None, 0, -1])
     @pytest.mark.parametrize("multidim_average", ["global", "samplewise"])
-<<<<<<< HEAD
-    @pytest.mark.parametrize("average", ["micro", "macro", "weighted", None])
-=======
     @pytest.mark.parametrize("average", ["micro", "macro", None])
->>>>>>> 08849319
     def test_multilabel_stat_scores(self, ddp, input, ignore_index, multidim_average, average):
         preds, target = input
         if ignore_index == -1:
@@ -449,11 +428,7 @@
 
     @pytest.mark.parametrize("ignore_index", [None, 0, -1])
     @pytest.mark.parametrize("multidim_average", ["global", "samplewise"])
-<<<<<<< HEAD
-    @pytest.mark.parametrize("average", ["micro", "macro", "weighted", None])
-=======
     @pytest.mark.parametrize("average", ["micro", "macro", None])
->>>>>>> 08849319
     def test_multilabel_stat_scores_functional(self, input, ignore_index, multidim_average, average):
         preds, target = input
         if ignore_index == -1:
@@ -493,11 +468,8 @@
     @pytest.mark.parametrize("dtype", [torch.half, torch.double])
     def test_multilabel_stat_scores_half_cpu(self, input, dtype):
         preds, target = input
-<<<<<<< HEAD
-=======
         if dtype == torch.half and not _TORCH_GREATER_EQUAL_1_6:
             pytest.xfail(reason="half support of core ops not support before pytorch v1.6")
->>>>>>> 08849319
         if (preds < 0).any() and dtype == torch.half:
             pytest.xfail(reason="torch.sigmoid in metric does not support cpu + half precision")
         self.run_precision_test_cpu(
