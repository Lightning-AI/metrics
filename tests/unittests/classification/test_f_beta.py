# Copyright The Lightning team.
#
# Licensed under the Apache License, Version 2.0 (the "License");
# you may not use this file except in compliance with the License.
# You may obtain a copy of the License at
#
#     http://www.apache.org/licenses/LICENSE-2.0
#
# Unless required by applicable law or agreed to in writing, software
# distributed under the License is distributed on an "AS IS" BASIS,
# WITHOUT WARRANTIES OR CONDITIONS OF ANY KIND, either express or implied.
# See the License for the specific language governing permissions and
# limitations under the License.
from functools import partial

import numpy as np
import pytest
import torch
from scipy.special import expit as sigmoid
from sklearn.metrics import confusion_matrix as sk_confusion_matrix
from sklearn.metrics import f1_score as sk_f1_score
from sklearn.metrics import fbeta_score as sk_fbeta_score
from torch import Tensor
from torchmetrics.classification.f_beta import (
    BinaryF1Score,
    BinaryFBetaScore,
    F1Score,
    FBetaScore,
    MulticlassF1Score,
    MulticlassFBetaScore,
    MultilabelF1Score,
    MultilabelFBetaScore,
)
from torchmetrics.functional.classification.f_beta import (
    binary_f1_score,
    binary_fbeta_score,
    multiclass_f1_score,
    multiclass_fbeta_score,
    multilabel_f1_score,
    multilabel_fbeta_score,
)
from torchmetrics.metric import Metric

from unittests import NUM_CLASSES, THRESHOLD
from unittests._helpers import seed_all
from unittests._helpers.testers import MetricTester, inject_ignore_index, remove_ignore_index
from unittests.classification._inputs import _binary_cases, _multiclass_cases, _multilabel_cases

seed_all(42)


<<<<<<< HEAD
def _sklearn_fbeta_score_binary(preds, target, sk_fn, ignore_index, multidim_average, zero_division=0):
=======
def _reference_sklearn_fbeta_score_binary(preds, target, sk_fn, ignore_index, multidim_average):
>>>>>>> b6fe6bb5
    if multidim_average == "global":
        preds = preds.view(-1).numpy()
        target = target.view(-1).numpy()
    else:
        preds = preds.numpy()
        target = target.numpy()

    if np.issubdtype(preds.dtype, np.floating):
        if not ((preds > 0) & (preds < 1)).all():
            preds = sigmoid(preds)
        preds = (preds >= THRESHOLD).astype(np.uint8)

    if multidim_average == "global":
        target, preds = remove_ignore_index(target, preds, ignore_index)
        return sk_fn(target, preds, zero_division=zero_division)

    res = []
    for pred, true in zip(preds, target):
        pred = pred.flatten()
        true = true.flatten()
        true, pred = remove_ignore_index(true, pred, ignore_index)
        res.append(sk_fn(true, pred, zero_division=zero_division))
    return np.stack(res)


@pytest.mark.parametrize("inputs", _binary_cases)
@pytest.mark.parametrize(
    "module, functional, compare",
    [
        (BinaryF1Score, binary_f1_score, sk_f1_score),
        (partial(BinaryFBetaScore, beta=2.0), partial(binary_fbeta_score, beta=2.0), partial(sk_fbeta_score, beta=2.0)),
    ],
    ids=["f1", "fbeta"],
)
class TestBinaryFBetaScore(MetricTester):
    """Test class for `BinaryFBetaScore` metric."""

    @pytest.mark.parametrize("ignore_index", [None, -1])
    @pytest.mark.parametrize("multidim_average", ["global", "samplewise"])
    @pytest.mark.parametrize("ddp", [pytest.param(True, marks=pytest.mark.DDP), False])
    @pytest.mark.parametrize("zero_division", [0, 1])
    def test_binary_fbeta_score(
        self, ddp, inputs, module, functional, compare, ignore_index, multidim_average, zero_division
    ):
        """Test class implementation of metric."""
        preds, target = inputs
        if ignore_index == -1:
            target = inject_ignore_index(target, ignore_index)
        if multidim_average == "samplewise" and preds.ndim < 3:
            pytest.skip("samplewise and non-multidim arrays are not valid")
        if multidim_average == "samplewise" and ddp:
            pytest.skip("samplewise and ddp give different order than non ddp")

        self.run_class_metric_test(
            ddp=ddp,
            preds=preds,
            target=target,
            metric_class=module,
            reference_metric=partial(
<<<<<<< HEAD
                _sklearn_fbeta_score_binary,
                sk_fn=compare,
                ignore_index=ignore_index,
                multidim_average=multidim_average,
                zero_division=zero_division,
=======
                _reference_sklearn_fbeta_score_binary,
                sk_fn=compare,
                ignore_index=ignore_index,
                multidim_average=multidim_average,
>>>>>>> b6fe6bb5
            ),
            metric_args={
                "threshold": THRESHOLD,
                "ignore_index": ignore_index,
                "multidim_average": multidim_average,
                "zero_division": zero_division,
            },
        )

    @pytest.mark.parametrize("ignore_index", [None, -1])
    @pytest.mark.parametrize("multidim_average", ["global", "samplewise"])
    @pytest.mark.parametrize("zero_division", [0, 1])
    def test_binary_fbeta_score_functional(
        self, inputs, module, functional, compare, ignore_index, multidim_average, zero_division
    ):
        """Test functional implementation of metric."""
        preds, target = inputs
        if ignore_index == -1:
            target = inject_ignore_index(target, ignore_index)
        if multidim_average == "samplewise" and preds.ndim < 3:
            pytest.skip("samplewise and non-multidim arrays are not valid")

        self.run_functional_metric_test(
            preds=preds,
            target=target,
            metric_functional=functional,
            reference_metric=partial(
<<<<<<< HEAD
                _sklearn_fbeta_score_binary,
                sk_fn=compare,
                ignore_index=ignore_index,
                multidim_average=multidim_average,
                zero_division=zero_division,
=======
                _reference_sklearn_fbeta_score_binary,
                sk_fn=compare,
                ignore_index=ignore_index,
                multidim_average=multidim_average,
>>>>>>> b6fe6bb5
            ),
            metric_args={
                "threshold": THRESHOLD,
                "ignore_index": ignore_index,
                "multidim_average": multidim_average,
                "zero_division": zero_division,
            },
        )

    def test_binary_fbeta_score_differentiability(self, inputs, module, functional, compare):
        """Test the differentiability of the metric, according to its `is_differentiable` attribute."""
        preds, target = inputs
        self.run_differentiability_test(
            preds=preds,
            target=target,
            metric_module=module,
            metric_functional=functional,
            metric_args={"threshold": THRESHOLD},
        )

    @pytest.mark.parametrize("dtype", [torch.half, torch.double])
    def test_binary_fbeta_score_half_cpu(self, inputs, module, functional, compare, dtype):
        """Test dtype support of the metric on CPU."""
        preds, target = inputs

        if (preds < 0).any() and dtype == torch.half:
            pytest.xfail(reason="torch.sigmoid in metric does not support cpu + half precision")
        self.run_precision_test_cpu(
            preds=preds,
            target=target,
            metric_module=module,
            metric_functional=functional,
            metric_args={"threshold": THRESHOLD},
            dtype=dtype,
        )

    @pytest.mark.skipif(not torch.cuda.is_available(), reason="test requires cuda")
    @pytest.mark.parametrize("dtype", [torch.half, torch.double])
    def test_binary_fbeta_score_half_gpu(self, inputs, module, functional, compare, dtype):
        """Test dtype support of the metric on GPU."""
        preds, target = inputs
        self.run_precision_test_gpu(
            preds=preds,
            target=target,
            metric_module=module,
            metric_functional=functional,
            metric_args={"threshold": THRESHOLD},
            dtype=dtype,
        )


<<<<<<< HEAD
def _sklearn_fbeta_score_multiclass(preds, target, sk_fn, ignore_index, multidim_average, average, zero_division=0):
=======
def _reference_sklearn_fbeta_score_multiclass(preds, target, sk_fn, ignore_index, multidim_average, average):
>>>>>>> b6fe6bb5
    if preds.ndim == target.ndim + 1:
        preds = torch.argmax(preds, 1)
    if multidim_average == "global":
        preds = preds.numpy().flatten()
        target = target.numpy().flatten()
        target, preds = remove_ignore_index(target, preds, ignore_index)
        return sk_fn(
            target,
            preds,
            average=average,
            labels=list(range(NUM_CLASSES)) if average is None else None,
            zero_division=zero_division,
        )

    preds = preds.numpy()
    target = target.numpy()
    res = []
    for pred, true in zip(preds, target):
        pred = pred.flatten()
        true = true.flatten()
        true, pred = remove_ignore_index(true, pred, ignore_index)

        if len(pred) == 0 and average == "weighted":
            # The result of sk_fn([], [], labels=None, average="weighted", zero_division=zero_division)
            # varies depending on the sklearn version:
            # 1.2 -> the value of zero_division
            # 1.3 -> nan
            # 1.4 -> nan
            # To avoid breaking some test cases by this behavior,
            # hard coded to return 0 in this special case.
            r = 0.0
        else:
            r = sk_fn(
                true,
                pred,
                average=average,
                labels=list(range(NUM_CLASSES)) if average is None else None,
                zero_division=zero_division,
            )
        res.append(0.0 if np.isnan(r).any() else r)
    return np.stack(res, 0)


@pytest.mark.parametrize("inputs", _multiclass_cases)
@pytest.mark.parametrize(
    "module, functional, compare",
    [
        (MulticlassF1Score, multiclass_f1_score, sk_f1_score),
        (
            partial(MulticlassFBetaScore, beta=2.0),
            partial(multiclass_fbeta_score, beta=2.0),
            partial(sk_fbeta_score, beta=2.0),
        ),
    ],
    ids=["f1", "fbeta"],
)
class TestMulticlassFBetaScore(MetricTester):
    """Test class for `MulticlassFBetaScore` metric."""

    @pytest.mark.parametrize("ignore_index", [None, 0, -1])
    @pytest.mark.parametrize("multidim_average", ["global", "samplewise"])
    @pytest.mark.parametrize("average", ["micro", "macro", "weighted", None])
    @pytest.mark.parametrize("ddp", [pytest.param(True, marks=pytest.mark.DDP), False])
    @pytest.mark.parametrize("zero_division", [0, 1])
    def test_multiclass_fbeta_score(
        self, ddp, inputs, module, functional, compare, ignore_index, multidim_average, average, zero_division
    ):
        """Test class implementation of metric."""
        preds, target = inputs
        if ignore_index == -1:
            target = inject_ignore_index(target, ignore_index)
        if multidim_average == "samplewise" and target.ndim < 3:
            pytest.skip("samplewise and non-multidim arrays are not valid")
        if multidim_average == "samplewise" and ddp:
            pytest.skip("samplewise and ddp give different order than non ddp")

        self.run_class_metric_test(
            ddp=ddp,
            preds=preds,
            target=target,
            metric_class=module,
            reference_metric=partial(
                _reference_sklearn_fbeta_score_multiclass,
                sk_fn=compare,
                ignore_index=ignore_index,
                multidim_average=multidim_average,
                average=average,
                zero_division=zero_division,
            ),
            metric_args={
                "ignore_index": ignore_index,
                "multidim_average": multidim_average,
                "average": average,
                "num_classes": NUM_CLASSES,
                "zero_division": zero_division,
            },
        )

    @pytest.mark.parametrize("ignore_index", [None, 0, -1])
    @pytest.mark.parametrize("multidim_average", ["global", "samplewise"])
    @pytest.mark.parametrize("average", ["micro", "macro", "weighted", None])
    @pytest.mark.parametrize("zero_division", [0, 1])
    def test_multiclass_fbeta_score_functional(
        self, inputs, module, functional, compare, ignore_index, multidim_average, average, zero_division
    ):
        """Test functional implementation of metric."""
        preds, target = inputs
        if ignore_index == -1:
            target = inject_ignore_index(target, ignore_index)
        if multidim_average == "samplewise" and target.ndim < 3:
            pytest.skip("samplewise and non-multidim arrays are not valid")

        self.run_functional_metric_test(
            preds=preds,
            target=target,
            metric_functional=functional,
            reference_metric=partial(
                _reference_sklearn_fbeta_score_multiclass,
                sk_fn=compare,
                ignore_index=ignore_index,
                multidim_average=multidim_average,
                average=average,
                zero_division=zero_division,
            ),
            metric_args={
                "ignore_index": ignore_index,
                "multidim_average": multidim_average,
                "average": average,
                "num_classes": NUM_CLASSES,
                "zero_division": zero_division,
            },
        )

    def test_multiclass_fbeta_score_differentiability(self, inputs, module, functional, compare):
        """Test the differentiability of the metric, according to its `is_differentiable` attribute."""
        preds, target = inputs
        self.run_differentiability_test(
            preds=preds,
            target=target,
            metric_module=module,
            metric_functional=functional,
            metric_args={"num_classes": NUM_CLASSES},
        )

    @pytest.mark.parametrize("dtype", [torch.half, torch.double])
    def test_multiclass_fbeta_score_half_cpu(self, inputs, module, functional, compare, dtype):
        """Test dtype support of the metric on CPU."""
        preds, target = inputs

        if (preds < 0).any() and dtype == torch.half:
            pytest.xfail(reason="torch.sigmoid in metric does not support cpu + half precision")
        self.run_precision_test_cpu(
            preds=preds,
            target=target,
            metric_module=module,
            metric_functional=functional,
            metric_args={"num_classes": NUM_CLASSES},
            dtype=dtype,
        )

    @pytest.mark.skipif(not torch.cuda.is_available(), reason="test requires cuda")
    @pytest.mark.parametrize("dtype", [torch.half, torch.double])
    def test_multiclass_fbeta_score_half_gpu(self, inputs, module, functional, compare, dtype):
        """Test dtype support of the metric on GPU."""
        preds, target = inputs
        self.run_precision_test_gpu(
            preds=preds,
            target=target,
            metric_module=module,
            metric_functional=functional,
            metric_args={"num_classes": NUM_CLASSES},
            dtype=dtype,
        )


_mc_k_target = torch.tensor([0, 1, 2])
_mc_k_preds = torch.tensor([[0.35, 0.4, 0.25], [0.1, 0.5, 0.4], [0.2, 0.1, 0.7]])


@pytest.mark.parametrize(
    ("metric_class", "metric_fn"),
    [
        (partial(MulticlassFBetaScore, beta=2.0), partial(multiclass_fbeta_score, beta=2.0)),
        (MulticlassF1Score, multiclass_f1_score),
    ],
)
@pytest.mark.parametrize(
    ("k", "preds", "target", "average", "expected_fbeta", "expected_f1"),
    [
        (1, _mc_k_preds, _mc_k_target, "micro", torch.tensor(2 / 3), torch.tensor(2 / 3)),
        (2, _mc_k_preds, _mc_k_target, "micro", torch.tensor(5 / 6), torch.tensor(2 / 3)),
    ],
)
def test_top_k(
    metric_class,
    metric_fn,
    k: int,
    preds: Tensor,
    target: Tensor,
    average: str,
    expected_fbeta: Tensor,
    expected_f1: Tensor,
):
    """A simple test to check that top_k works as expected."""
    class_metric = metric_class(top_k=k, average=average, num_classes=3)
    class_metric.update(preds, target)

    result = expected_fbeta if class_metric.beta != 1.0 else expected_f1

    assert torch.isclose(class_metric.compute(), result)
    assert torch.isclose(metric_fn(preds, target, top_k=k, average=average, num_classes=3), result)


<<<<<<< HEAD
def _sklearn_fbeta_score_multilabel_global(preds, target, sk_fn, ignore_index, average, zero_division):
=======
def _reference_sklearn_fbeta_score_multilabel_global(preds, target, sk_fn, ignore_index, average):
>>>>>>> b6fe6bb5
    if average == "micro":
        preds = preds.flatten()
        target = target.flatten()
        target, preds = remove_ignore_index(target, preds, ignore_index)
        return sk_fn(target, preds, zero_division=zero_division)

    fbeta_score, weights = [], []
    for i in range(preds.shape[1]):
        pred, true = preds[:, i].flatten(), target[:, i].flatten()
        true, pred = remove_ignore_index(true, pred, ignore_index)
        fbeta_score.append(sk_fn(true, pred, zero_division=zero_division))
        confmat = sk_confusion_matrix(true, pred, labels=[0, 1])
        weights.append(confmat[1, 1] + confmat[1, 0])
    res = np.stack(fbeta_score, axis=0)

    if average == "macro":
        return res.mean(0)
    if average == "weighted":
        weights = np.stack(weights, 0).astype(float)
        weights_norm = weights.sum(-1, keepdims=True)
        weights_norm[weights_norm == 0] = 1.0
        return ((weights * res) / weights_norm).sum(-1)
    if average is None or average == "none":
        return res
    return None


<<<<<<< HEAD
def _sklearn_fbeta_score_multilabel_local(preds, target, sk_fn, ignore_index, average, zero_division):
=======
def _reference_sklearn_fbeta_score_multilabel_local(preds, target, sk_fn, ignore_index, average):
>>>>>>> b6fe6bb5
    fbeta_score, weights = [], []
    for i in range(preds.shape[0]):
        if average == "micro":
            pred, true = preds[i].flatten(), target[i].flatten()
            true, pred = remove_ignore_index(true, pred, ignore_index)
            fbeta_score.append(sk_fn(true, pred, zero_division=zero_division))
            confmat = sk_confusion_matrix(true, pred, labels=[0, 1])
            weights.append(confmat[1, 1] + confmat[1, 0])
        else:
            scores, w = [], []
            for j in range(preds.shape[1]):
                pred, true = preds[i, j], target[i, j]
                true, pred = remove_ignore_index(true, pred, ignore_index)
                scores.append(sk_fn(true, pred, zero_division=zero_division))
                confmat = sk_confusion_matrix(true, pred, labels=[0, 1])
                w.append(confmat[1, 1] + confmat[1, 0])
            fbeta_score.append(np.stack(scores))
            weights.append(np.stack(w))
    if average == "micro":
        return np.array(fbeta_score)
    res = np.stack(fbeta_score, 0)
    if average == "macro":
        return res.mean(-1)
    if average == "weighted":
        weights = np.stack(weights, 0).astype(float)
        weights_norm = weights.sum(-1, keepdims=True)
        weights_norm[weights_norm == 0] = 1.0
        return ((weights * res) / weights_norm).sum(-1)
    if average is None or average == "none":
        return res
    return None


<<<<<<< HEAD
def _sklearn_fbeta_score_multilabel(preds, target, sk_fn, ignore_index, multidim_average, average, zero_division=0):
=======
def _reference_sklearn_fbeta_score_multilabel(preds, target, sk_fn, ignore_index, multidim_average, average):
>>>>>>> b6fe6bb5
    preds = preds.numpy()
    target = target.numpy()
    if np.issubdtype(preds.dtype, np.floating):
        if not ((preds > 0) & (preds < 1)).all():
            preds = sigmoid(preds)
        preds = (preds >= THRESHOLD).astype(np.uint8)
    preds = preds.reshape(*preds.shape[:2], -1)
    target = target.reshape(*target.shape[:2], -1)
    if ignore_index is None and multidim_average == "global":
        return sk_fn(
            target.transpose(0, 2, 1).reshape(-1, NUM_CLASSES),
            preds.transpose(0, 2, 1).reshape(-1, NUM_CLASSES),
            average=average,
            zero_division=zero_division,
        )
    if multidim_average == "global":
<<<<<<< HEAD
        return _sklearn_fbeta_score_multilabel_global(preds, target, sk_fn, ignore_index, average, zero_division)
    return _sklearn_fbeta_score_multilabel_local(preds, target, sk_fn, ignore_index, average, zero_division)
=======
        return _reference_sklearn_fbeta_score_multilabel_global(preds, target, sk_fn, ignore_index, average)
    return _reference_sklearn_fbeta_score_multilabel_local(preds, target, sk_fn, ignore_index, average)
>>>>>>> b6fe6bb5


@pytest.mark.parametrize("inputs", _multilabel_cases)
@pytest.mark.parametrize(
    "module, functional, compare",
    [
        (MultilabelF1Score, multilabel_f1_score, sk_f1_score),
        (
            partial(MultilabelFBetaScore, beta=2.0),
            partial(multilabel_fbeta_score, beta=2.0),
            partial(sk_fbeta_score, beta=2.0),
        ),
    ],
    ids=["f1", "fbeta"],
)
class TestMultilabelFBetaScore(MetricTester):
    """Test class for `MultilabelFBetaScore` metric."""

    @pytest.mark.parametrize("ddp", [pytest.param(True, marks=pytest.mark.DDP), False])
    @pytest.mark.parametrize("ignore_index", [None, -1])
    @pytest.mark.parametrize("multidim_average", ["global", "samplewise"])
    @pytest.mark.parametrize("average", ["micro", "macro", "weighted", None])
    @pytest.mark.parametrize("zero_division", [0, 1])
    def test_multilabel_fbeta_score(
        self, ddp, inputs, module, functional, compare, ignore_index, multidim_average, average, zero_division
    ):
        """Test class implementation of metric."""
        preds, target = inputs
        if ignore_index == -1:
            target = inject_ignore_index(target, ignore_index)
        if multidim_average == "samplewise" and preds.ndim < 4:
            pytest.skip("samplewise and non-multidim arrays are not valid")
        if multidim_average == "samplewise" and ddp:
            pytest.skip("samplewise and ddp give different order than non ddp")

        self.run_class_metric_test(
            ddp=ddp,
            preds=preds,
            target=target,
            metric_class=module,
            reference_metric=partial(
                _reference_sklearn_fbeta_score_multilabel,
                sk_fn=compare,
                ignore_index=ignore_index,
                multidim_average=multidim_average,
                average=average,
                zero_division=zero_division,
            ),
            metric_args={
                "num_labels": NUM_CLASSES,
                "threshold": THRESHOLD,
                "ignore_index": ignore_index,
                "multidim_average": multidim_average,
                "average": average,
                "zero_division": zero_division,
            },
        )

    @pytest.mark.parametrize("ignore_index", [None, -1])
    @pytest.mark.parametrize("multidim_average", ["global", "samplewise"])
    @pytest.mark.parametrize("average", ["micro", "macro", "weighted", None])
    @pytest.mark.parametrize("zero_division", [0, 1])
    def test_multilabel_fbeta_score_functional(
        self, inputs, module, functional, compare, ignore_index, multidim_average, average, zero_division
    ):
        """Test functional implementation of metric."""
        preds, target = inputs
        if ignore_index == -1:
            target = inject_ignore_index(target, ignore_index)
        if multidim_average == "samplewise" and preds.ndim < 4:
            pytest.skip("samplewise and non-multidim arrays are not valid")

        self.run_functional_metric_test(
            preds=preds,
            target=target,
            metric_functional=functional,
            reference_metric=partial(
                _reference_sklearn_fbeta_score_multilabel,
                sk_fn=compare,
                ignore_index=ignore_index,
                multidim_average=multidim_average,
                average=average,
                zero_division=zero_division,
            ),
            metric_args={
                "num_labels": NUM_CLASSES,
                "threshold": THRESHOLD,
                "ignore_index": ignore_index,
                "multidim_average": multidim_average,
                "average": average,
                "zero_division": zero_division,
            },
        )

    def test_multilabel_fbeta_score_differentiability(self, inputs, module, functional, compare):
        """Test the differentiability of the metric, according to its `is_differentiable` attribute."""
        preds, target = inputs
        self.run_differentiability_test(
            preds=preds,
            target=target,
            metric_module=module,
            metric_functional=functional,
            metric_args={"num_labels": NUM_CLASSES, "threshold": THRESHOLD},
        )

    @pytest.mark.parametrize("dtype", [torch.half, torch.double])
    def test_multilabel_fbeta_score_half_cpu(self, inputs, module, functional, compare, dtype):
        """Test dtype support of the metric on CPU."""
        preds, target = inputs

        if (preds < 0).any() and dtype == torch.half:
            pytest.xfail(reason="torch.sigmoid in metric does not support cpu + half precision")
        self.run_precision_test_cpu(
            preds=preds,
            target=target,
            metric_module=module,
            metric_functional=functional,
            metric_args={"num_labels": NUM_CLASSES, "threshold": THRESHOLD},
            dtype=dtype,
        )

    @pytest.mark.skipif(not torch.cuda.is_available(), reason="test requires cuda")
    @pytest.mark.parametrize("dtype", [torch.half, torch.double])
    def test_multilabel_fbeta_score_half_gpu(self, inputs, module, functional, compare, dtype):
        """Test dtype support of the metric on GPU."""
        preds, target = inputs
        self.run_precision_test_gpu(
            preds=preds,
            target=target,
            metric_module=module,
            metric_functional=functional,
            metric_args={"num_labels": NUM_CLASSES, "threshold": THRESHOLD},
            dtype=dtype,
        )


def test_corner_case():
    """Issue: https://github.com/Lightning-AI/torchmetrics/issues/1664."""
    target = torch.tensor([2, 1, 0, 0])
    preds = torch.tensor([2, 1, 0, 1])
    for i in range(3, 9):
        f1_score = MulticlassF1Score(num_classes=i, average="macro")
        res = f1_score(preds, target)
        assert res == torch.tensor([0.77777779])


@pytest.mark.parametrize(
    ("metric", "kwargs", "base_metric"),
    [
        (BinaryF1Score, {"task": "binary"}, F1Score),
        (MulticlassF1Score, {"task": "multiclass", "num_classes": 3}, F1Score),
        (MultilabelF1Score, {"task": "multilabel", "num_labels": 3}, F1Score),
        (None, {"task": "not_valid_task"}, F1Score),
        (BinaryFBetaScore, {"task": "binary", "beta": 2.0}, FBetaScore),
        (MulticlassFBetaScore, {"task": "multiclass", "num_classes": 3, "beta": 2.0}, FBetaScore),
        (MultilabelFBetaScore, {"task": "multilabel", "num_labels": 3, "beta": 2.0}, FBetaScore),
        (None, {"task": "not_valid_task"}, FBetaScore),
    ],
)
def test_wrapper_class(metric, kwargs, base_metric):
    """Test the wrapper class."""
    assert issubclass(base_metric, Metric)
    if metric is None:
        with pytest.raises(ValueError, match=r"Invalid *"):
            base_metric(**kwargs)
    else:
        instance = base_metric(**kwargs)
        assert isinstance(instance, metric)
        assert isinstance(instance, Metric)<|MERGE_RESOLUTION|>--- conflicted
+++ resolved
@@ -49,11 +49,7 @@
 seed_all(42)
 
 
-<<<<<<< HEAD
-def _sklearn_fbeta_score_binary(preds, target, sk_fn, ignore_index, multidim_average, zero_division=0):
-=======
-def _reference_sklearn_fbeta_score_binary(preds, target, sk_fn, ignore_index, multidim_average):
->>>>>>> b6fe6bb5
+def _reference_sklearn_fbeta_score_binary(preds, target, sk_fn, ignore_index, multidim_average, zero_division=0):
     if multidim_average == "global":
         preds = preds.view(-1).numpy()
         target = target.view(-1).numpy()
@@ -113,18 +109,11 @@
             target=target,
             metric_class=module,
             reference_metric=partial(
-<<<<<<< HEAD
-                _sklearn_fbeta_score_binary,
+                _reference_sklearn_fbeta_score_binary,
                 sk_fn=compare,
                 ignore_index=ignore_index,
                 multidim_average=multidim_average,
                 zero_division=zero_division,
-=======
-                _reference_sklearn_fbeta_score_binary,
-                sk_fn=compare,
-                ignore_index=ignore_index,
-                multidim_average=multidim_average,
->>>>>>> b6fe6bb5
             ),
             metric_args={
                 "threshold": THRESHOLD,
@@ -152,18 +141,11 @@
             target=target,
             metric_functional=functional,
             reference_metric=partial(
-<<<<<<< HEAD
-                _sklearn_fbeta_score_binary,
+                _reference_sklearn_fbeta_score_binary,
                 sk_fn=compare,
                 ignore_index=ignore_index,
                 multidim_average=multidim_average,
                 zero_division=zero_division,
-=======
-                _reference_sklearn_fbeta_score_binary,
-                sk_fn=compare,
-                ignore_index=ignore_index,
-                multidim_average=multidim_average,
->>>>>>> b6fe6bb5
             ),
             metric_args={
                 "threshold": THRESHOLD,
@@ -215,11 +197,9 @@
         )
 
 
-<<<<<<< HEAD
-def _sklearn_fbeta_score_multiclass(preds, target, sk_fn, ignore_index, multidim_average, average, zero_division=0):
-=======
-def _reference_sklearn_fbeta_score_multiclass(preds, target, sk_fn, ignore_index, multidim_average, average):
->>>>>>> b6fe6bb5
+def _reference_sklearn_fbeta_score_multiclass(
+    preds, target, sk_fn, ignore_index, multidim_average, average, zero_division=0
+):
     if preds.ndim == target.ndim + 1:
         preds = torch.argmax(preds, 1)
     if multidim_average == "global":
@@ -433,11 +413,7 @@
     assert torch.isclose(metric_fn(preds, target, top_k=k, average=average, num_classes=3), result)
 
 
-<<<<<<< HEAD
-def _sklearn_fbeta_score_multilabel_global(preds, target, sk_fn, ignore_index, average, zero_division):
-=======
-def _reference_sklearn_fbeta_score_multilabel_global(preds, target, sk_fn, ignore_index, average):
->>>>>>> b6fe6bb5
+def _reference_sklearn_fbeta_score_multilabel_global(preds, target, sk_fn, ignore_index, average, zero_division):
     if average == "micro":
         preds = preds.flatten()
         target = target.flatten()
@@ -465,11 +441,7 @@
     return None
 
 
-<<<<<<< HEAD
-def _sklearn_fbeta_score_multilabel_local(preds, target, sk_fn, ignore_index, average, zero_division):
-=======
-def _reference_sklearn_fbeta_score_multilabel_local(preds, target, sk_fn, ignore_index, average):
->>>>>>> b6fe6bb5
+def _reference_sklearn_fbeta_score_multilabel_local(preds, target, sk_fn, ignore_index, average, zero_division):
     fbeta_score, weights = [], []
     for i in range(preds.shape[0]):
         if average == "micro":
@@ -503,11 +475,9 @@
     return None
 
 
-<<<<<<< HEAD
-def _sklearn_fbeta_score_multilabel(preds, target, sk_fn, ignore_index, multidim_average, average, zero_division=0):
-=======
-def _reference_sklearn_fbeta_score_multilabel(preds, target, sk_fn, ignore_index, multidim_average, average):
->>>>>>> b6fe6bb5
+def _reference_sklearn_fbeta_score_multilabel(
+    preds, target, sk_fn, ignore_index, multidim_average, average, zero_division=0
+):
     preds = preds.numpy()
     target = target.numpy()
     if np.issubdtype(preds.dtype, np.floating):
@@ -524,13 +494,10 @@
             zero_division=zero_division,
         )
     if multidim_average == "global":
-<<<<<<< HEAD
-        return _sklearn_fbeta_score_multilabel_global(preds, target, sk_fn, ignore_index, average, zero_division)
-    return _sklearn_fbeta_score_multilabel_local(preds, target, sk_fn, ignore_index, average, zero_division)
-=======
-        return _reference_sklearn_fbeta_score_multilabel_global(preds, target, sk_fn, ignore_index, average)
-    return _reference_sklearn_fbeta_score_multilabel_local(preds, target, sk_fn, ignore_index, average)
->>>>>>> b6fe6bb5
+        return _reference_sklearn_fbeta_score_multilabel_global(
+            preds, target, sk_fn, ignore_index, average, zero_division
+        )
+    return _reference_sklearn_fbeta_score_multilabel_local(preds, target, sk_fn, ignore_index, average, zero_division)
 
 
 @pytest.mark.parametrize("inputs", _multilabel_cases)
