# Copyright The Lightning team.
#
# Licensed under the Apache License, Version 2.0 (the "License");
# you may not use this file except in compliance with the License.
# You may obtain a copy of the License at
#
#     http://www.apache.org/licenses/LICENSE-2.0
#
# Unless required by applicable law or agreed to in writing, software
# distributed under the License is distributed on an "AS IS" BASIS,
# WITHOUT WARRANTIES OR CONDITIONS OF ANY KIND, either express or implied.
# See the License for the specific language governing permissions and
# limitations under the License.
from functools import partial

import matplotlib
import matplotlib.pyplot as plt
import numpy as np
import pytest
import torch

from torchmetrics.aggregation import MaxMetric, MeanMetric, MinMetric, SumMetric
from torchmetrics.classification import (
    BinaryAccuracy,
    BinaryConfusionMatrix,
    MulticlassAccuracy,
    MulticlassConfusionMatrix,
    MultilabelConfusionMatrix,
)
from torchmetrics.regression import MeanSquaredError

<<<<<<< HEAD
_rand_input = lambda: torch.rand(
    10,
=======

@pytest.mark.parametrize(
    ("metric", "preds", "target"),
    [
        pytest.param(
            binary_accuracy,
            lambda: torch.rand(100),
            lambda: torch.randint(2, (100,)),
            id="binary",
        ),
        pytest.param(
            partial(multiclass_accuracy, num_classes=3),
            lambda: torch.randint(3, (100,)),
            lambda: torch.randint(3, (100,)),
            id="multiclass",
        ),
        pytest.param(
            partial(multiclass_accuracy, num_classes=3, average=None),
            lambda: torch.randint(3, (100,)),
            lambda: torch.randint(3, (100,)),
            id="multiclass and average=None",
        ),
    ],
>>>>>>> b5d8e7b7
)
_binary_randint_input = lambda: torch.randint(2, (10,))
_multiclass_randint_input = lambda: torch.randint(3, (10,))
_multilabel_randint_input = lambda: torch.randint(2, (10, 3))


@pytest.mark.parametrize(
<<<<<<< HEAD
    "metric_class, preds, target",
=======
    ("metric", "preds", "target"),
>>>>>>> b5d8e7b7
    [
        pytest.param(
            BinaryAccuracy,
            _rand_input,
            _binary_randint_input,
            id="binary accuracy",
        ),
        pytest.param(
            partial(MulticlassAccuracy, num_classes=3),
            _multiclass_randint_input,
            _multiclass_randint_input,
            id="multiclass accuracy",
        ),
        pytest.param(
            partial(MulticlassAccuracy, num_classes=3, average=None),
            _multiclass_randint_input,
            _multiclass_randint_input,
            id="multiclass accuracy and average=None",
        ),
        pytest.param(
            MeanSquaredError,
            _rand_input,
            _rand_input,
            id="mean squared error",
        ),
        pytest.param(SumMetric, _rand_input, None, id="sum metric"),
        pytest.param(MeanMetric, _rand_input, None, id="mean metric"),
        pytest.param(MinMetric, _rand_input, None, id="min metric"),
        pytest.param(MaxMetric, _rand_input, None, id="min metric"),
    ],
)
@pytest.mark.parametrize("num_vals", [1, 5])
def test_single_multi_val_plot_methods(metric_class, preds, target, num_vals):
    """Test the plot method of metrics that only output a single tensor scalar."""
    metric = metric_class()

    input = (lambda: (preds(),)) if target is None else lambda: (preds(), target())

    if num_vals == 1:
        metric.update(*input())
        fig, ax = metric.plot()
    else:
        vals = []
        for _ in range(num_vals):
            vals.append(metric(*input()))
        fig, ax = metric.plot(vals)

    assert isinstance(fig, plt.Figure)
    assert isinstance(ax, matplotlib.axes.Axes)


@pytest.mark.parametrize(
<<<<<<< HEAD
    "metric_class, preds, target, labels",
=======
    ("metric", "preds", "target", "labels"),
>>>>>>> b5d8e7b7
    [
        pytest.param(
            BinaryConfusionMatrix,
            _rand_input,
            _binary_randint_input,
            ["cat", "dog"],
            id="binary confusion matrix",
        ),
        pytest.param(
            partial(MulticlassConfusionMatrix, num_classes=3),
            _multiclass_randint_input,
            _multiclass_randint_input,
            ["cat", "dog", "bird"],
            id="multiclass confusion matrix",
        ),
        pytest.param(
            partial(MultilabelConfusionMatrix, num_labels=3),
            _multilabel_randint_input,
            _multilabel_randint_input,
            ["cat", "dog", "bird"],
            id="multilabel confusion matrix",
        ),
    ],
)
@pytest.mark.parametrize("use_labels", [False, True])
def test_confusion_matrix_plotter(metric_class, preds, target, labels, use_labels):
    """Test confusion matrix that uses specialized plot function."""
    metric = metric_class()
    metric.update(preds(), target())
    labels = labels if use_labels else None
    fig, axs = metric.plot(add_text=True, labels=labels)
    assert isinstance(fig, plt.Figure)
    cond1 = isinstance(axs, matplotlib.axes.Axes)
    cond2 = isinstance(axs, np.ndarray) and all(isinstance(a, matplotlib.axes.Axes) for a in axs)
    assert cond1 or cond2<|MERGE_RESOLUTION|>--- conflicted
+++ resolved
@@ -29,34 +29,8 @@
 )
 from torchmetrics.regression import MeanSquaredError
 
-<<<<<<< HEAD
 _rand_input = lambda: torch.rand(
     10,
-=======
-
-@pytest.mark.parametrize(
-    ("metric", "preds", "target"),
-    [
-        pytest.param(
-            binary_accuracy,
-            lambda: torch.rand(100),
-            lambda: torch.randint(2, (100,)),
-            id="binary",
-        ),
-        pytest.param(
-            partial(multiclass_accuracy, num_classes=3),
-            lambda: torch.randint(3, (100,)),
-            lambda: torch.randint(3, (100,)),
-            id="multiclass",
-        ),
-        pytest.param(
-            partial(multiclass_accuracy, num_classes=3, average=None),
-            lambda: torch.randint(3, (100,)),
-            lambda: torch.randint(3, (100,)),
-            id="multiclass and average=None",
-        ),
-    ],
->>>>>>> b5d8e7b7
 )
 _binary_randint_input = lambda: torch.randint(2, (10,))
 _multiclass_randint_input = lambda: torch.randint(3, (10,))
@@ -64,11 +38,7 @@
 
 
 @pytest.mark.parametrize(
-<<<<<<< HEAD
     "metric_class, preds, target",
-=======
-    ("metric", "preds", "target"),
->>>>>>> b5d8e7b7
     [
         pytest.param(
             BinaryAccuracy,
@@ -121,11 +91,7 @@
 
 
 @pytest.mark.parametrize(
-<<<<<<< HEAD
     "metric_class, preds, target, labels",
-=======
-    ("metric", "preds", "target", "labels"),
->>>>>>> b5d8e7b7
     [
         pytest.param(
             BinaryConfusionMatrix,
