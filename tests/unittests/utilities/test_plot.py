# Copyright The Lightning team.
#
# Licensed under the Apache License, Version 2.0 (the "License");
# you may not use this file except in compliance with the License.
# You may obtain a copy of the License at
#
#     http://www.apache.org/licenses/LICENSE-2.0
#
# Unless required by applicable law or agreed to in writing, software
# distributed under the License is distributed on an "AS IS" BASIS,
# WITHOUT WARRANTIES OR CONDITIONS OF ANY KIND, either express or implied.
# See the License for the specific language governing permissions and
# limitations under the License.
from functools import partial
from typing import Callable

import matplotlib
import matplotlib.pyplot as plt
import numpy as np
import pytest
import torch
from torch import tensor

from torchmetrics.aggregation import MaxMetric, MeanMetric, MinMetric, SumMetric
from torchmetrics.audio import (
    ScaleInvariantSignalDistortionRatio,
    ScaleInvariantSignalNoiseRatio,
    ShortTimeObjectiveIntelligibility,
    SignalDistortionRatio,
    SignalNoiseRatio,
)
from torchmetrics.audio.pesq import PerceptualEvaluationSpeechQuality
from torchmetrics.audio.pit import PermutationInvariantTraining
from torchmetrics.classification import (
    BinaryAccuracy,
    BinaryAUROC,
    BinaryAveragePrecision,
    BinaryCalibrationError,
    BinaryCohenKappa,
    BinaryConfusionMatrix,
    BinaryROC,
    MulticlassAccuracy,
    MulticlassAUROC,
    MulticlassAveragePrecision,
    MulticlassCalibrationError,
    MulticlassCohenKappa,
    MulticlassConfusionMatrix,
    MultilabelAveragePrecision,
    MultilabelConfusionMatrix,
)
from torchmetrics.detection import PanopticQuality
from torchmetrics.detection.mean_ap import MeanAveragePrecision
from torchmetrics.functional.audio import scale_invariant_signal_noise_ratio
from torchmetrics.image import (
    ErrorRelativeGlobalDimensionlessSynthesis,
    MultiScaleStructuralSimilarityIndexMeasure,
    PeakSignalNoiseRatio,
    SpectralAngleMapper,
    SpectralDistortionIndex,
    StructuralSimilarityIndexMeasure,
    UniversalImageQualityIndex,
)
from torchmetrics.nominal import CramersV, PearsonsContingencyCoefficient, TheilsU, TschuprowsT
from torchmetrics.regression import MeanSquaredError

_rand_input = lambda: torch.rand(10)
_binary_randint_input = lambda: torch.randint(2, (10,))
_multiclass_randint_input = lambda: torch.randint(3, (10,))
_multiclass_randn_input = lambda: torch.randn(10, 3).softmax(dim=-1)
_multilabel_rand_input = lambda: torch.rand(10, 3)
_multilabel_randint_input = lambda: torch.randint(2, (10, 3))
_audio_input = lambda: torch.randn(8000)
_image_input = lambda: torch.rand([8, 3, 16, 16])
_panoptic_input = lambda: torch.multinomial(
    torch.tensor([1, 1, 0, 0, 0, 0, 1, 1]).float(), 40, replacement=True
).reshape(1, 5, 4, 2)
_nominal_input = lambda: torch.randint(0, 4, (100,))


@pytest.mark.parametrize(
    ("metric_class", "preds", "target"),
    [
        pytest.param(BinaryAccuracy, _rand_input, _binary_randint_input, id="binary accuracy"),
        pytest.param(
            partial(MulticlassAccuracy, num_classes=3),
            _multiclass_randint_input,
            _multiclass_randint_input,
            id="multiclass accuracy",
        ),
        pytest.param(
            partial(MulticlassAccuracy, num_classes=3, average=None),
            _multiclass_randint_input,
            _multiclass_randint_input,
            id="multiclass accuracy and average=None",
        ),
        # AUROC
        pytest.param(
            BinaryAUROC,
            _rand_input,
            _binary_randint_input,
            id="binary auroc",
        ),
        pytest.param(
            partial(MulticlassAUROC, num_classes=3),
            _multiclass_randn_input,
            _multiclass_randint_input,
            id="multiclass auroc",
        ),
        pytest.param(
            partial(MulticlassAUROC, num_classes=3, average=None),
            _multiclass_randn_input,
            _multiclass_randint_input,
            id="multiclass auroc and average=None",
        ),
        pytest.param(
            BinaryROC,
            _rand_input,
            _binary_randint_input,
            id="binary roc",
        ),
        pytest.param(
            partial(PearsonsContingencyCoefficient, num_classes=5),
            _nominal_input,
            _nominal_input,
            id="pearson contigency coef",
        ),
        pytest.param(partial(TheilsU, num_classes=5), _nominal_input, _nominal_input, id="theils U"),
        pytest.param(partial(TschuprowsT, num_classes=5), _nominal_input, _nominal_input, id="tschuprows T"),
        pytest.param(partial(CramersV, num_classes=5), _nominal_input, _nominal_input, id="cramers V"),
        pytest.param(
            SpectralDistortionIndex,
            _image_input,
            _image_input,
            id="spectral distortion index",
        ),
        pytest.param(
            ErrorRelativeGlobalDimensionlessSynthesis,
            _image_input,
            _image_input,
            id="error relative global dimensionless synthesis",
        ),
        pytest.param(
            PeakSignalNoiseRatio,
            lambda: torch.tensor([[0.0, 1.0], [2.0, 3.0]]),
            lambda: torch.tensor([[3.0, 2.0], [1.0, 0.0]]),
            id="peak signal noise ratio",
        ),
        pytest.param(
            SpectralAngleMapper,
            _image_input,
            _image_input,
            id="spectral angle mapper",
        ),
        pytest.param(
            StructuralSimilarityIndexMeasure,
            _image_input,
            _image_input,
            id="structural similarity index_measure",
        ),
        pytest.param(
            MultiScaleStructuralSimilarityIndexMeasure,
            lambda: torch.rand(3, 3, 180, 180),
            lambda: torch.rand(3, 3, 180, 180),
            id="multiscale structural similarity index measure",
        ),
        pytest.param(
            UniversalImageQualityIndex,
            _image_input,
            _image_input,
            id="universal image quality index",
        ),
        pytest.param(
            partial(PerceptualEvaluationSpeechQuality, fs=8000, mode="nb"),
            _audio_input,
            _audio_input,
            id="perceptual_evaluation_speech_quality",
        ),
        pytest.param(SignalDistortionRatio, _audio_input, _audio_input, id="signal_distortion_ratio"),
        pytest.param(
            ScaleInvariantSignalDistortionRatio, _rand_input, _rand_input, id="scale_invariant_signal_distortion_ratio"
        ),
        pytest.param(SignalNoiseRatio, _rand_input, _rand_input, id="signal_noise_ratio"),
        pytest.param(ScaleInvariantSignalNoiseRatio, _rand_input, _rand_input, id="scale_invariant_signal_noise_ratio"),
        pytest.param(
            partial(ShortTimeObjectiveIntelligibility, fs=8000, extended=False),
            _audio_input,
            _audio_input,
            id="short_time_objective_intelligibility",
        ),
        pytest.param(
            partial(PermutationInvariantTraining, metric_func=scale_invariant_signal_noise_ratio, eval_func="max"),
            lambda: torch.randn(3, 2, 5),
            lambda: torch.randn(3, 2, 5),
            id="permutation_invariant_training",
        ),
        pytest.param(MeanSquaredError, _rand_input, _rand_input, id="mean squared error"),
        pytest.param(SumMetric, _rand_input, None, id="sum metric"),
        pytest.param(MeanMetric, _rand_input, None, id="mean metric"),
        pytest.param(MinMetric, _rand_input, None, id="min metric"),
        pytest.param(MaxMetric, _rand_input, None, id="min metric"),
<<<<<<< HEAD
        pytest.param(
            MeanAveragePrecision,
            lambda: [
                {"boxes": tensor([[258.0, 41.0, 606.0, 285.0]]), "scores": tensor([0.536]), "labels": tensor([0])}
            ],
            lambda: [{"boxes": tensor([[214.0, 41.0, 562.0, 285.0]]), "labels": tensor([0])}],
            id="mean average precision",
        ),
        pytest.param(
            partial(PanopticQuality, things={0, 1}, stuffs={6, 7}),
            _panoptic_input,
            _panoptic_input,
            id="panoptic quality",
=======
        pytest.param(BinaryAveragePrecision, _rand_input, _binary_randint_input, id="binary average precision"),
        pytest.param(
            partial(BinaryCalibrationError, n_bins=2, norm="l1"),
            _rand_input,
            _binary_randint_input,
            id="binary calibration error",
        ),
        pytest.param(BinaryCohenKappa, _rand_input, _binary_randint_input, id="binary cohen kappa"),
        pytest.param(
            partial(MulticlassAveragePrecision, num_classes=3),
            _multiclass_randn_input,
            _multiclass_randint_input,
            id="multiclass average precision",
        ),
        pytest.param(
            partial(MulticlassCalibrationError, num_classes=3, n_bins=3, norm="l1"),
            _multiclass_randn_input,
            _multiclass_randint_input,
            id="multiclass calibration error",
        ),
        pytest.param(
            partial(MulticlassCohenKappa, num_classes=3),
            _multiclass_randn_input,
            _multiclass_randint_input,
            id="multiclass cohen kappa",
        ),
        pytest.param(
            partial(MultilabelAveragePrecision, num_labels=3),
            _multilabel_rand_input,
            _multilabel_randint_input,
            id="multilabel average precision",
>>>>>>> fdececbb
        ),
    ],
)
@pytest.mark.parametrize("num_vals", [1, 5])
def test_single_multi_val_plot_methods(metric_class: object, preds: Callable, target: Callable, num_vals: int):
    """Test the plot method of metrics that only output a single tensor scalar."""
    metric = metric_class()

    input = (lambda: (preds(),)) if target is None else lambda: (preds(), target())

    if num_vals == 1:
        metric.update(*input())
        fig, ax = metric.plot()
    else:
        vals = []
        for _ in range(num_vals):
            vals.append(metric(*input()))
        fig, ax = metric.plot(vals)

    assert isinstance(fig, plt.Figure)
    assert isinstance(ax, matplotlib.axes.Axes)


@pytest.mark.parametrize(
    ("metric_class", "preds", "target", "labels"),
    [
        pytest.param(
            BinaryConfusionMatrix,
            _rand_input,
            _binary_randint_input,
            ["cat", "dog"],
            id="binary confusion matrix",
        ),
        pytest.param(
            partial(MulticlassConfusionMatrix, num_classes=3),
            _multiclass_randint_input,
            _multiclass_randint_input,
            ["cat", "dog", "bird"],
            id="multiclass confusion matrix",
        ),
        pytest.param(
            partial(MultilabelConfusionMatrix, num_labels=3),
            _multilabel_randint_input,
            _multilabel_randint_input,
            ["cat", "dog", "bird"],
            id="multilabel confusion matrix",
        ),
    ],
)
@pytest.mark.parametrize("use_labels", [False, True])
def test_confusion_matrix_plotter(metric_class, preds, target, labels, use_labels):
    """Test confusion matrix that uses specialized plot function."""
    metric = metric_class()
    metric.update(preds(), target())
    labels = labels if use_labels else None
    fig, axs = metric.plot(add_text=True, labels=labels)
    assert isinstance(fig, plt.Figure)
    cond1 = isinstance(axs, matplotlib.axes.Axes)
    cond2 = isinstance(axs, np.ndarray) and all(isinstance(a, matplotlib.axes.Axes) for a in axs)
    assert cond1 or cond2<|MERGE_RESOLUTION|>--- conflicted
+++ resolved
@@ -198,7 +198,6 @@
         pytest.param(MeanMetric, _rand_input, None, id="mean metric"),
         pytest.param(MinMetric, _rand_input, None, id="min metric"),
         pytest.param(MaxMetric, _rand_input, None, id="min metric"),
-<<<<<<< HEAD
         pytest.param(
             MeanAveragePrecision,
             lambda: [
@@ -212,7 +211,7 @@
             _panoptic_input,
             _panoptic_input,
             id="panoptic quality",
-=======
+        ),
         pytest.param(BinaryAveragePrecision, _rand_input, _binary_randint_input, id="binary average precision"),
         pytest.param(
             partial(BinaryCalibrationError, n_bins=2, norm="l1"),
@@ -244,7 +243,6 @@
             _multilabel_rand_input,
             _multilabel_randint_input,
             id="multilabel average precision",
->>>>>>> fdececbb
         ),
     ],
 )
