--- conflicted
+++ resolved
@@ -91,11 +91,13 @@
     MultilabelROC,
     MultilabelSpecificity,
 )
-<<<<<<< HEAD
-from torchmetrics.clustering import AdjustedRandScore, MutualInfoScore, NormalizedMutualInfoScore, RandScore
-=======
-from torchmetrics.clustering import CalinskiHarabaszScore, MutualInfoScore, NormalizedMutualInfoScore, RandScore
->>>>>>> b10cc2fa
+from torchmetrics.clustering import (
+    AdjustedRandScore, 
+    CalinskiHarabaszScore, 
+    MutualInfoScore, 
+    NormalizedMutualInfoScore, 
+    RandScore,
+)
 from torchmetrics.detection import PanopticQuality
 from torchmetrics.detection.mean_ap import MeanAveragePrecision
 from torchmetrics.functional.audio import scale_invariant_signal_noise_ratio
@@ -621,11 +623,8 @@
         pytest.param(TranslationEditRate, _text_input_3, _text_input_4, id="translation edit rate"),
         pytest.param(MutualInfoScore, _nominal_input, _nominal_input, id="mutual info score"),
         pytest.param(RandScore, _nominal_input, _nominal_input, id="rand score"),
-<<<<<<< HEAD
         pytest.param(AdjustedRandScore, _nominal_input, _nominal_input, id="adjusted rand score"),
-=======
         pytest.param(CalinskiHarabaszScore, lambda: torch.randn(100, 3), _nominal_input, id="calinski harabasz score"),
->>>>>>> b10cc2fa
         pytest.param(NormalizedMutualInfoScore, _nominal_input, _nominal_input, id="normalized mutual info score"),
     ],
 )
