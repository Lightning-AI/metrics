--- conflicted
+++ resolved
@@ -63,13 +63,10 @@
 _multilabel_randint_input = lambda: torch.randint(2, (10, 3))
 _audio_input = lambda: torch.randn(8000)
 _image_input = lambda: torch.rand([8, 3, 16, 16])
-<<<<<<< HEAD
 _panoptic_input = lambda: torch.multinomial(
     torch.tensor([1, 1, 0, 0, 0, 0, 1, 1]).float(), 40, replacement=True
 ).reshape(1, 5, 4, 2)
-=======
 _nominal_input = lambda: torch.randint(0, 4, (100,))
->>>>>>> 7c885d0a
 
 
 @pytest.mark.parametrize(
