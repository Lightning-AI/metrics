# Copyright The Lightning team.
#
# Licensed under the Apache License, Version 2.0 (the "License");
# you may not use this file except in compliance with the License.
# You may obtain a copy of the License at
#
#     http://www.apache.org/licenses/LICENSE-2.0
#
# Unless required by applicable law or agreed to in writing, software
# distributed under the License is distributed on an "AS IS" BASIS,
# WITHOUT WARRANTIES OR CONDITIONS OF ANY KIND, either express or implied.
# See the License for the specific language governing permissions and
# limitations under the License.
from functools import partial

import matplotlib
import matplotlib.pyplot as plt
import numpy as np
import pytest
import torch

from torchmetrics.functional import (
    scale_invariant_signal_distortion_ratio,
    scale_invariant_signal_noise_ratio,
    signal_distortion_ratio,
    signal_noise_ratio,
)
from torchmetrics.functional.audio import short_time_objective_intelligibility
from torchmetrics.functional.audio.pesq import perceptual_evaluation_speech_quality
from torchmetrics.functional.audio.pit import permutation_invariant_training
from torchmetrics.functional.classification.accuracy import binary_accuracy, multiclass_accuracy
from torchmetrics.functional.classification.auroc import binary_auroc, multiclass_auroc
from torchmetrics.functional.classification.confusion_matrix import (
    binary_confusion_matrix,
    multiclass_confusion_matrix,
    multilabel_confusion_matrix,
)
from torchmetrics.functional.classification.roc import binary_roc
from torchmetrics.utilities.plot import plot_binary_roc_curve, plot_confusion_matrix, plot_single_or_multi_val


@pytest.mark.parametrize(
    ("metric", "preds", "target"),
    [
        # Accuracy
        pytest.param(
            binary_accuracy,
            lambda: torch.rand(100),
            lambda: torch.randint(2, (100,)),
            id="binary",
        ),
        pytest.param(
            partial(multiclass_accuracy, num_classes=3),
            lambda: torch.randint(3, (100,)),
            lambda: torch.randint(3, (100,)),
            id="multiclass",
        ),
        pytest.param(
            partial(multiclass_accuracy, num_classes=3, average=None),
            lambda: torch.randint(3, (100,)),
            lambda: torch.randint(3, (100,)),
            id="multiclass and average=None",
        ),
<<<<<<< HEAD
        # AUROC
        pytest.param(
            binary_auroc,
            lambda: torch.nn.functional.softmax(torch.randn(100, 2), dim=1)[:, 1],
            lambda: torch.randint(2, (100,)),
            id="binary",
        ),
        pytest.param(
            partial(multiclass_auroc, num_classes=3),
            lambda: torch.randn(100, 3),
            lambda: torch.randint(3, (100,)),
            id="multiclass",
        ),
        pytest.param(
            partial(multiclass_auroc, num_classes=3, average=None),
            lambda: torch.randn(100, 3),
            lambda: torch.randint(3, (100,)),
            id="multiclass and average=None",
=======
        pytest.param(
            partial(perceptual_evaluation_speech_quality, fs=8000, mode="nb"),
            lambda: torch.randn(8000),
            lambda: torch.randn(8000),
            id="perceptual_evaluation_speech_quality",
        ),
        pytest.param(
            partial(signal_distortion_ratio),
            lambda: torch.randn(8000),
            lambda: torch.randn(8000),
            id="signal_distortion_ratio",
        ),
        pytest.param(
            partial(scale_invariant_signal_distortion_ratio),
            lambda: torch.randn(5),
            lambda: torch.randn(5),
            id="scale_invariant_signal_distortion_ratio",
        ),
        pytest.param(
            partial(signal_noise_ratio),
            lambda: torch.randn(4),
            lambda: torch.randn(4),
            id="signal_noise_ratio",
        ),
        pytest.param(
            partial(scale_invariant_signal_noise_ratio),
            lambda: torch.randn(4),
            lambda: torch.randn(4),
            id="scale_invariant_signal_noise_ratio",
        ),
        pytest.param(
            partial(short_time_objective_intelligibility, fs=8000, extended=False),
            lambda: torch.randn(8000),
            lambda: torch.randn(8000),
            id="short_time_objective_intelligibility",
>>>>>>> 9b783ea7
        ),
    ],
)
@pytest.mark.parametrize("num_vals", [1, 5, 10])
def test_single_multi_val_plotter(metric, preds, target, num_vals):
    vals = []
    for i in range(num_vals):
        vals.append(metric(preds(), target()))
    vals = vals[0] if i == 1 else vals
    fig, ax = plot_single_or_multi_val(vals)
    assert isinstance(fig, plt.Figure)
    assert isinstance(ax, matplotlib.axes.Axes)


@pytest.mark.parametrize(
    ("metric", "preds", "target"),
    [
        pytest.param(
            partial(permutation_invariant_training, metric_func=scale_invariant_signal_noise_ratio, eval_func="max"),
            lambda: torch.randn(3, 2, 5),
            lambda: torch.randn(3, 2, 5),
            id="permutation_invariant_training",
        )
    ],
)
@pytest.mark.parametrize("num_vals", [1, 5, 10])
def test_single_multi_val_plotter_pit(metric, preds, target, num_vals):
    vals = []
    for i in range(num_vals):
        vals.append(metric(preds(), target())[0])
    vals = vals[0] if i == 1 else vals
    fig, ax = plot_single_or_multi_val(vals)
    assert isinstance(fig, plt.Figure)
    assert isinstance(ax, matplotlib.axes.Axes)


@pytest.mark.parametrize(
    ("metric", "preds", "target"),
    [
        pytest.param(
            binary_confusion_matrix,
            torch.rand(
                100,
            ),
            torch.randint(2, (100,)),
            id="binary",
        ),
        pytest.param(
            partial(multiclass_confusion_matrix, num_classes=3),
            torch.randint(3, (100,)),
            torch.randint(3, (100,)),
            id="multiclass",
        ),
        pytest.param(
            partial(multilabel_confusion_matrix, num_labels=3),
            torch.randint(2, (100, 3)),
            torch.randint(2, (100, 3)),
            id="multilabel",
        ),
    ],
)
def test_confusion_matrix_plotter(metric, preds, target):
    confmat = metric(preds, target)
    fig, axs = plot_confusion_matrix(confmat)
    assert isinstance(fig, plt.Figure)
    cond1 = isinstance(axs, matplotlib.axes.Axes)
    cond2 = isinstance(axs, np.ndarray) and all(isinstance(a, matplotlib.axes.Axes) for a in axs)
    assert cond1 or cond2


@pytest.mark.parametrize(
    ("metric", "preds", "target", "labels"),
    [
        pytest.param(
            binary_confusion_matrix,
            torch.rand(
                100,
            ),
            torch.randint(2, (100,)),
            ["cat", "dog"],
            id="binary",
        ),
        pytest.param(
            partial(multiclass_confusion_matrix, num_classes=3),
            torch.randint(3, (100,)),
            torch.randint(3, (100,)),
            ["cat", "dog", "bird"],
            id="multiclass",
        ),
    ],
)
def test_confusion_matrix_plotter_with_labels(metric, preds, target, labels):
    confmat = metric(preds, target)
    fig, axs = plot_confusion_matrix(confmat, labels=labels)
    assert isinstance(fig, plt.Figure)
    cond1 = isinstance(axs, matplotlib.axes.Axes)
    cond2 = isinstance(axs, np.ndarray) and all(isinstance(a, matplotlib.axes.Axes) for a in axs)
    assert cond1 or cond2


@pytest.mark.parametrize(
    ("metric", "preds", "target"),
    [
        pytest.param(
            binary_roc,
            lambda: torch.nn.functional.softmax(torch.randn(100, 2), dim=1)[:, 1],
            lambda: torch.randint(2, (100,)),
            id="binary",
        )
    ],
)
def test_binary_roc_curve_plotter(metric, preds, target):
    tpr, fpr, thresholds = metric(preds(), target())
    fig, ax = plot_binary_roc_curve(tpr, fpr)
    assert isinstance(fig, plt.Figure)
    assert isinstance(ax, matplotlib.axes.Axes)<|MERGE_RESOLUTION|>--- conflicted
+++ resolved
@@ -61,7 +61,6 @@
             lambda: torch.randint(3, (100,)),
             id="multiclass and average=None",
         ),
-<<<<<<< HEAD
         # AUROC
         pytest.param(
             binary_auroc,
@@ -80,7 +79,7 @@
             lambda: torch.randn(100, 3),
             lambda: torch.randint(3, (100,)),
             id="multiclass and average=None",
-=======
+        ),
         pytest.param(
             partial(perceptual_evaluation_speech_quality, fs=8000, mode="nb"),
             lambda: torch.randn(8000),
@@ -116,7 +115,6 @@
             lambda: torch.randn(8000),
             lambda: torch.randn(8000),
             id="short_time_objective_intelligibility",
->>>>>>> 9b783ea7
         ),
     ],
 )
