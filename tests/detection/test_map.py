--- conflicted
+++ resolved
@@ -285,10 +285,6 @@
         Average Recall     (AR) @[ IoU=0.50:0.95 | area= small | maxDets=100 ] = -1.000
         Average Recall     (AR) @[ IoU=0.50:0.95 | area=medium | maxDets=100 ] = -1.000
         Average Recall     (AR) @[ IoU=0.50:0.95 | area= large | maxDets=100 ] = 0.350
-<<<<<<< HEAD
-
-=======
->>>>>>> 7072ff68
     """
     return {
         "map": torch.Tensor([0.352]),
