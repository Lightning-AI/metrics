# Copyright The PyTorch Lightning team.
#
# Licensed under the Apache License, Version 2.0 (the "License");
# you may not use this file except in compliance with the License.
# You may obtain a copy of the License at
#
#     http://www.apache.org/licenses/LICENSE-2.0
#
# Unless required by applicable law or agreed to in writing, software
# distributed under the License is distributed on an "AS IS" BASIS,
# WITHOUT WARRANTIES OR CONDITIONS OF ANY KIND, either express or implied.
# See the License for the specific language governing permissions and
# limitations under the License.

from collections import namedtuple

import pytest
import torch

from tests.helpers.testers import MetricTester
from torchmetrics.detection.map import MAP
from torchmetrics.utilities.imports import _TORCHVISION_AVAILABLE, _TORCHVISION_GREATER_EQUAL_0_8

Input = namedtuple("Input", ["preds", "target"])

_inputs = Input(
    preds=[
        [
            dict(
                boxes=torch.Tensor([[258.15, 41.29, 606.41, 285.07]]),
                scores=torch.Tensor([0.236]),
                labels=torch.IntTensor([4]),
            ),  # coco image id 42
            dict(
                boxes=torch.Tensor([[61.00, 22.75, 565.00, 632.42], [12.66, 3.32, 281.26, 275.23]]),
                scores=torch.Tensor([0.318, 0.726]),
                labels=torch.IntTensor([3, 2]),
            ),  # coco image id 73
        ],
        [
            dict(
                boxes=torch.Tensor(
                    [
                        [87.87, 276.25, 384.29, 379.43],
                        [0.00, 3.66, 142.15, 316.06],
                        [296.55, 93.96, 314.97, 152.79],
                        [328.94, 97.05, 342.49, 122.98],
                        [356.62, 95.47, 372.33, 147.55],
                        [464.08, 105.09, 495.74, 146.99],
                        [276.11, 103.84, 291.44, 150.72],
                    ]
                ),
                scores=torch.Tensor([0.546, 0.3, 0.407, 0.611, 0.335, 0.805, 0.953]),
                labels=torch.IntTensor([4, 1, 0, 0, 0, 0, 0]),
            ),  # coco image id 74
            dict(
                boxes=torch.Tensor([[0.00, 2.87, 601.00, 421.52]]),
                scores=torch.Tensor([0.699]),
                labels=torch.IntTensor([5]),
            ),  # coco image id 133
        ],
    ],
    target=[
        [
            dict(
                boxes=torch.Tensor([[214.1500, 41.2900, 562.4100, 285.0700]]),
                labels=torch.IntTensor([4]),
            ),  # coco image id 42
            dict(
                boxes=torch.Tensor(
                    [
                        [13.00, 22.75, 548.98, 632.42],
                        [1.66, 3.32, 270.26, 275.23],
                    ]
                ),
                labels=torch.IntTensor([2, 2]),
            ),  # coco image id 73
        ],
        [
            dict(
                boxes=torch.Tensor(
                    [
                        [61.87, 276.25, 358.29, 379.43],
                        [2.75, 3.66, 162.15, 316.06],
                        [295.55, 93.96, 313.97, 152.79],
                        [326.94, 97.05, 340.49, 122.98],
                        [356.62, 95.47, 372.33, 147.55],
                        [462.08, 105.09, 493.74, 146.99],
                        [277.11, 103.84, 292.44, 150.72],
                    ]
                ),
                labels=torch.IntTensor([4, 1, 0, 0, 0, 0, 0]),
            ),  # coco image id 74
            dict(
                boxes=torch.Tensor([[13.99, 2.87, 640.00, 421.52]]),
                labels=torch.IntTensor([5]),
            ),  # coco image id 133
        ],
    ],
)


def _compare_fn(preds, target) -> dict:
    """Comparison function for map implementation.

    Official pycocotools results calculated from a subset of https://github.com/cocodataset/cocoapi/tree/master/results
        All classes
        Average Precision  (AP) @[ IoU=0.50:0.95 | area=   all | maxDets=100 ] = 0.706
        Average Precision  (AP) @[ IoU=0.50      | area=   all | maxDets=100 ] = 0.901
        Average Precision  (AP) @[ IoU=0.75      | area=   all | maxDets=100 ] = 0.846
        Average Precision  (AP) @[ IoU=0.50:0.95 | area= small | maxDets=100 ] = 0.689
        Average Precision  (AP) @[ IoU=0.50:0.95 | area=medium | maxDets=100 ] = 0.800
        Average Precision  (AP) @[ IoU=0.50:0.95 | area= large | maxDets=100 ] = 0.701
        Average Recall     (AR) @[ IoU=0.50:0.95 | area=   all | maxDets=  1 ] = 0.592
        Average Recall     (AR) @[ IoU=0.50:0.95 | area=   all | maxDets= 10 ] = 0.716
        Average Recall     (AR) @[ IoU=0.50:0.95 | area=   all | maxDets=100 ] = 0.716
        Average Recall     (AR) @[ IoU=0.50:0.95 | area= small | maxDets=100 ] = 0.767
        Average Recall     (AR) @[ IoU=0.50:0.95 | area=medium | maxDets=100 ] = 0.800
        Average Recall     (AR) @[ IoU=0.50:0.95 | area= large | maxDets=100 ] = 0.700

        Class 0
        Average Precision  (AP) @[ IoU=0.50:0.95 | area=   all | maxDets=100 ] = 0.725
        Average Recall     (AR) @[ IoU=0.50:0.95 | area=   all | maxDets=100 ] = 0.780

        Class 1
        Average Precision  (AP) @[ IoU=0.50:0.95 | area=   all | maxDets=100 ] = 0.800
        Average Recall     (AR) @[ IoU=0.50:0.95 | area=   all | maxDets= 10 ] = 0.800

        Class 2
        Average Precision  (AP) @[ IoU=0.50:0.95 | area=   all | maxDets=100 ] = 0.454
        Average Recall     (AR) @[ IoU=0.50:0.95 | area=   all | maxDets=100 ] = 0.450

        Class 3
        Average Precision  (AP) @[ IoU=0.50:0.95 | area=   all | maxDets=100 ] = -1.000
        Average Recall     (AR) @[ IoU=0.50:0.95 | area=   all | maxDets=100 ] = -1.000

        Class 4
        Average Precision  (AP) @[ IoU=0.50:0.95 | area=   all | maxDets=100 ] = 0.650
        Average Recall     (AR) @[ IoU=0.50:0.95 | area=   all | maxDets=100 ] = 0.650

        Class 5
        Average Precision  (AP) @[ IoU=0.50:0.95 | area=   all | maxDets=100 ] = 0.900
        Average Recall     (AR) @[ IoU=0.50:0.95 | area=   all | maxDets=  1 ] = 0.900
    """
    return {
        "map": torch.Tensor([0.706]),
        "map_50": torch.Tensor([0.901]),
        "map_75": torch.Tensor([0.846]),
        "map_small": torch.Tensor([0.689]),
        "map_medium": torch.Tensor([0.800]),
        "map_large": torch.Tensor([0.701]),
        "mar_1": torch.Tensor([0.592]),
        "mar_10": torch.Tensor([0.716]),
        "mar_100": torch.Tensor([0.716]),
        "mar_small": torch.Tensor([0.767]),
        "mar_medium": torch.Tensor([0.800]),
        "mar_large": torch.Tensor([0.700]),
        "map_per_class": torch.Tensor([0.725, 0.800, 0.454, -1.000, 0.650, 0.900]),
        "mar_100_per_class": torch.Tensor([0.780, 0.800, 0.450, -1.000, 0.650, 0.900]),
    }


_pytest_condition = not (_TORCHVISION_AVAILABLE and _TORCHVISION_GREATER_EQUAL_0_8)


@pytest.mark.skipif(_pytest_condition, reason="test requires that torchvision=>0.8.0 is installed")
class TestMAP(MetricTester):
    """Test the MAP metric for object detection predictions.

    Results are compared to original values from the pycocotools implementation.
    A subset of the first 10 fake predictions of the official repo is used:
    https://github.com/cocodataset/cocoapi/blob/master/results/instances_val2014_fakebbox100_results.json
    """

    atol = 1e-1

    @pytest.mark.parametrize("ddp", [False, True])
    def test_map(self, ddp):
        """Test modular implementation for correctness."""
        self.run_class_metric_test(
            ddp=ddp,
            preds=_inputs.preds,
            target=_inputs.target,
            metric_class=MAP,
            sk_metric=_compare_fn,
            dist_sync_on_step=False,
            check_batch=False,
            metric_args={"class_metrics": True},
        )


# noinspection PyTypeChecker
@pytest.mark.skipif(_pytest_condition, reason="test requires that torchvision=>0.8.0 is installed")
def test_error_on_wrong_init():
    """Test class raises the expected errors."""
    MAP()  # no error

    with pytest.raises(ValueError, match="Expected argument `class_metrics` to be a boolean"):
        MAP(class_metrics=0)


@pytest.mark.skipif(_pytest_condition, reason="test requires that torchvision=>0.8.0 is installed")
def test_empty_preds():
    """Test empty predictions."""
    metric = MAP()

    metric.update(
        [
            dict(boxes=torch.Tensor([[]]), scores=torch.Tensor([]), labels=torch.IntTensor([])),
        ],
        [
            dict(boxes=torch.Tensor([[214.1500, 41.2900, 562.4100, 285.0700]]), labels=torch.IntTensor([4])),
        ],
    )

    metric.update(
        [
            dict(boxes=torch.Tensor([]), scores=torch.Tensor([]), labels=torch.IntTensor([])),
        ],
        [
            dict(boxes=torch.Tensor([[214.1500, 41.2900, 562.4100, 285.0700]]), labels=torch.IntTensor([4])),
        ],
    )
    metric.compute()


<<<<<<< HEAD
@pytest.mark.skipif(_pytest_condition, reason="test requires that torchvision=>0.8.0 is installed")
def test_empty_metric():
    """Test empty metric."""

=======
@pytest.mark.skipif(_pytest_condition, reason="test requires that pycocotools and torchvision=>0.8.0 is installed")
def test_empty_metric():
    """Test empty metric."""
>>>>>>> 1fef5aef
    metric = MAP()
    metric.compute()


@pytest.mark.skipif(_pytest_condition, reason="test requires that torchvision=>0.8.0 is installed")
def test_error_on_wrong_input():
    """Test class input validation."""
    metric = MAP()

    metric.update([], [])  # no error

    with pytest.raises(ValueError, match="Expected argument `preds` to be of type List"):
        metric.update(torch.Tensor(), [])  # type: ignore

    with pytest.raises(ValueError, match="Expected argument `target` to be of type List"):
        metric.update([], torch.Tensor())  # type: ignore

    with pytest.raises(ValueError, match="Expected argument `preds` and `target` to have the same length"):
        metric.update([dict()], [dict(), dict()])

    with pytest.raises(ValueError, match="Expected all dicts in `preds` to contain the `boxes` key"):
        metric.update(
            [dict(scores=torch.Tensor(), labels=torch.IntTensor)],
            [dict(boxes=torch.Tensor(), labels=torch.IntTensor())],
        )

    with pytest.raises(ValueError, match="Expected all dicts in `preds` to contain the `scores` key"):
        metric.update(
            [dict(boxes=torch.Tensor(), labels=torch.IntTensor)],
            [dict(boxes=torch.Tensor(), labels=torch.IntTensor())],
        )

    with pytest.raises(ValueError, match="Expected all dicts in `preds` to contain the `labels` key"):
        metric.update(
            [dict(boxes=torch.Tensor(), scores=torch.IntTensor)],
            [dict(boxes=torch.Tensor(), labels=torch.IntTensor())],
        )

    with pytest.raises(ValueError, match="Expected all dicts in `target` to contain the `boxes` key"):
        metric.update(
            [dict(boxes=torch.Tensor(), scores=torch.IntTensor, labels=torch.IntTensor)],
            [dict(labels=torch.IntTensor())],
        )

    with pytest.raises(ValueError, match="Expected all dicts in `target` to contain the `labels` key"):
        metric.update(
            [dict(boxes=torch.Tensor(), scores=torch.IntTensor, labels=torch.IntTensor)],
            [dict(boxes=torch.IntTensor())],
        )

    with pytest.raises(ValueError, match="Expected all boxes in `preds` to be of type torch.Tensor"):
        metric.update(
            [dict(boxes=[], scores=torch.Tensor(), labels=torch.IntTensor())],
            [dict(boxes=torch.Tensor(), labels=torch.IntTensor())],
        )

    with pytest.raises(ValueError, match="Expected all scores in `preds` to be of type torch.Tensor"):
        metric.update(
            [dict(boxes=torch.Tensor(), scores=[], labels=torch.IntTensor())],
            [dict(boxes=torch.Tensor(), labels=torch.IntTensor())],
        )

    with pytest.raises(ValueError, match="Expected all labels in `preds` to be of type torch.Tensor"):
        metric.update(
            [dict(boxes=torch.Tensor(), scores=torch.Tensor(), labels=[])],
            [dict(boxes=torch.Tensor(), labels=torch.IntTensor())],
        )

    with pytest.raises(ValueError, match="Expected all boxes in `target` to be of type torch.Tensor"):
        metric.update(
            [dict(boxes=torch.Tensor(), scores=torch.Tensor(), labels=torch.IntTensor())],
            [dict(boxes=[], labels=torch.IntTensor())],
        )

    with pytest.raises(ValueError, match="Expected all labels in `target` to be of type torch.Tensor"):
        metric.update(
            [dict(boxes=torch.Tensor(), scores=torch.Tensor(), labels=torch.IntTensor())],
            [dict(boxes=torch.Tensor(), labels=[])],
        )<|MERGE_RESOLUTION|>--- conflicted
+++ resolved
@@ -224,16 +224,9 @@
     metric.compute()
 
 
-<<<<<<< HEAD
-@pytest.mark.skipif(_pytest_condition, reason="test requires that torchvision=>0.8.0 is installed")
-def test_empty_metric():
-    """Test empty metric."""
-
-=======
 @pytest.mark.skipif(_pytest_condition, reason="test requires that pycocotools and torchvision=>0.8.0 is installed")
 def test_empty_metric():
     """Test empty metric."""
->>>>>>> 1fef5aef
     metric = MAP()
     metric.compute()
 
