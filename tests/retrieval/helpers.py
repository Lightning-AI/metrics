--- conflicted
+++ resolved
@@ -12,11 +12,7 @@
 # See the License for the specific language governing permissions and
 # limitations under the License.
 from functools import partial
-<<<<<<< HEAD
-from typing import Callable, Dict, Tuple, Union
-=======
 from typing import Callable, Dict, Tuple, Type, Union
->>>>>>> 89acd4e9
 
 import numpy as np
 import pytest
@@ -213,11 +209,7 @@
     metric_class: Metric,
     message: str = "",
     metric_args: dict = None,
-<<<<<<< HEAD
-    exception_type: Exception = ValueError,
-=======
     exception_type: Type[Exception] = ValueError,
->>>>>>> 89acd4e9
     kwargs_update: dict = None,
 ):
     """Utility function doing checks about types, parameters and errors.
@@ -245,11 +237,7 @@
     target: Tensor,
     metric_functional: Metric,
     message: str = "",
-<<<<<<< HEAD
-    exception_type: Exception = ValueError,
-=======
     exception_type: Type[Exception] = ValueError,
->>>>>>> 89acd4e9
     kwargs_update: dict = None,
 ):
     """Utility function doing checks about types, parameters and errors.
@@ -370,11 +358,7 @@
         metric_class: Metric,
         message: str = "",
         metric_args: dict = None,
-<<<<<<< HEAD
-        exception_type: Exception = ValueError,
-=======
         exception_type: Type[Exception] = ValueError,
->>>>>>> 89acd4e9
         kwargs_update: dict = None,
     ):
         _errors_test_class_metric(
@@ -394,11 +378,7 @@
         target: Tensor,
         metric_functional: Callable,
         message: str = "",
-<<<<<<< HEAD
-        exception_type: Exception = ValueError,
-=======
         exception_type: Type[Exception] = ValueError,
->>>>>>> 89acd4e9
         kwargs_update: dict = None,
     ):
         _errors_test_functional_metric(
