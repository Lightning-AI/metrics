from typing import Callable, List, Union

import pytest

from tests.text.helpers import TextTester
from tests.text.inputs import _inputs_error_rate_batch_size_1, _inputs_error_rate_batch_size_2
from torchmetrics.utilities.imports import _JIWER_AVAILABLE

if _JIWER_AVAILABLE:
    from jiwer import compute_measures
else:
    compute_measures = Callable

from torchmetrics.functional.text.wer import word_error_rate
from torchmetrics.text.wer import WordErrorRate


def _compute_wer_metric_jiwer(prediction: Union[str, List[str]], reference: Union[str, List[str]]):
    return compute_measures(reference, prediction)["wer"]


@pytest.mark.skipif(not _JIWER_AVAILABLE, reason="test requires jiwer")
@pytest.mark.parametrize(
    ["preds", "targets"],
    [
        (_inputs_error_rate_batch_size_1.preds, _inputs_error_rate_batch_size_1.targets),
        (_inputs_error_rate_batch_size_2.preds, _inputs_error_rate_batch_size_2.targets),
    ],
)
class TestWER(TextTester):
    @pytest.mark.parametrize("ddp", [False, True])
    @pytest.mark.parametrize("dist_sync_on_step", [False, True])
    def test_wer_class(self, ddp, dist_sync_on_step, preds, targets):

        self.run_class_metric_test(
            ddp=ddp,
            preds=preds,
            targets=targets,
            metric_class=WordErrorRate,
            sk_metric=_compute_wer_metric_jiwer,
            dist_sync_on_step=dist_sync_on_step,
        )

    def test_wer_functional(self, preds, targets):

        self.run_functional_metric_test(
            preds,
            targets,
            metric_functional=word_error_rate,
            sk_metric=_compute_wer_metric_jiwer,
        )

    def test_wer_differentiability(self, preds, targets):

        self.run_differentiability_test(
            preds=preds,
            targets=targets,
<<<<<<< HEAD
            metric_module=WER,
            metric_functional=wer,
=======
            metric_module=WordErrorRate,
            metric_functional=word_error_rate,
>>>>>>> e6b6fb54
        )<|MERGE_RESOLUTION|>--- conflicted
+++ resolved
@@ -55,11 +55,6 @@
         self.run_differentiability_test(
             preds=preds,
             targets=targets,
-<<<<<<< HEAD
-            metric_module=WER,
-            metric_functional=wer,
-=======
             metric_module=WordErrorRate,
             metric_functional=word_error_rate,
->>>>>>> e6b6fb54
         )