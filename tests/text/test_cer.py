
from tests.text.helpers import INPUT_ORDER, TextTester
from torchmetrics.functional.text.cer import char_error_rate
from torchmetrics.text.cer import CharErrorRate


<<<<<<< HEAD
import pytest



=======
def char_error_rate_metric_fn(preds, targets):
    """Computes Character Error Rates."""
    cer_score = char_error_rate(preds, targets)
    return round(cer_score.item(), 4)
>>>>>>> e5e74f85


BATCHES_1 = {"preds": [["hello world"], ["what a day"]], "targets": [["hello world"], ["what a wonderful day"]]}

BATCHES_2 = {
    "preds": [
        ["i like python", "what you mean or swallow"],
        ["hello duck", "i like python"],
    ],
    "targets": [
        ["i like monthy python", "what do you mean, african or european swallow"],
        ["hello world", "i like monthy python"],
    ],
}



@pytest.mark.parametrize(
    ["preds", "targets"],
    [
        pytest.param(BATCHES_1["preds"], BATCHES_1["targets"]),
        pytest.param(BATCHES_2["preds"], BATCHES_2["targets"]),
    ],
)
class TestCharErrorRate(TextTester):
<<<<<<< HEAD
    @pytest.mark.parametrize("ddp", [False, True])
    @pytest.mark.parametrize("dist_sync_on_step", [False, True])
    def test_wer_differentiability(self, preds, targets):

        self.run_differentiability_test(
            preds=preds,
            targets=targets,
            metric_module=CharErrorRate,
            metric_functional=char_error_rate,
            input_order=INPUT_ORDER.PREDS_FIRST,
        )
=======
    @staticmethod
    def test_char_error_rate_functional(self, preds, targets):
        """Computes Character Error Rates of a prediction with target texts."""

        cer_score = char_error_rate(preds, targets)
        original_score = char_error_rate_metric_fn(preds, targets)
        assert round(cer_score.item(), 4) == original_score

    @staticmethod
    def test_char_error_rate_metric(self, preds, targets):
        """Computes Character Error Rates of a prediction with target texts."""

        cer_metric = CharErrorRate()
        cer_score = cer_metric(preds, targets)
        original_score = char_error_rate_metric_fn(preds, targets)

        assert round(cer_score.item(), 4) == original_score
>>>>>>> e5e74f85
<|MERGE_RESOLUTION|>--- conflicted
+++ resolved
@@ -4,17 +4,11 @@
 from torchmetrics.text.cer import CharErrorRate
 
 
-<<<<<<< HEAD
 import pytest
 
 
 
-=======
-def char_error_rate_metric_fn(preds, targets):
-    """Computes Character Error Rates."""
-    cer_score = char_error_rate(preds, targets)
-    return round(cer_score.item(), 4)
->>>>>>> e5e74f85
+
 
 
 BATCHES_1 = {"preds": [["hello world"], ["what a day"]], "targets": [["hello world"], ["what a wonderful day"]]}
@@ -40,10 +34,9 @@
     ],
 )
 class TestCharErrorRate(TextTester):
-<<<<<<< HEAD
     @pytest.mark.parametrize("ddp", [False, True])
     @pytest.mark.parametrize("dist_sync_on_step", [False, True])
-    def test_wer_differentiability(self, preds, targets):
+    def test_cer_differentiability(self, preds, targets):
 
         self.run_differentiability_test(
             preds=preds,
@@ -52,22 +45,3 @@
             metric_functional=char_error_rate,
             input_order=INPUT_ORDER.PREDS_FIRST,
         )
-=======
-    @staticmethod
-    def test_char_error_rate_functional(self, preds, targets):
-        """Computes Character Error Rates of a prediction with target texts."""
-
-        cer_score = char_error_rate(preds, targets)
-        original_score = char_error_rate_metric_fn(preds, targets)
-        assert round(cer_score.item(), 4) == original_score
-
-    @staticmethod
-    def test_char_error_rate_metric(self, preds, targets):
-        """Computes Character Error Rates of a prediction with target texts."""
-
-        cer_metric = CharErrorRate()
-        cer_score = cer_metric(preds, targets)
-        original_score = char_error_rate_metric_fn(preds, targets)
-
-        assert round(cer_score.item(), 4) == original_score
->>>>>>> e5e74f85
