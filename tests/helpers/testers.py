# Copyright The PyTorch Lightning team.
#
# Licensed under the Apache License, Version 2.0 (the "License");
# you may not use this file except in compliance with the License.
# You may obtain a copy of the License at
#
#     http://www.apache.org/licenses/LICENSE-2.0
#
# Unless required by applicable law or agreed to in writing, software
# distributed under the License is distributed on an "AS IS" BASIS,
# WITHOUT WARRANTIES OR CONDITIONS OF ANY KIND, either express or implied.
# See the License for the specific language governing permissions and
# limitations under the License.
import os
import pickle
import sys
from functools import partial
from typing import Callable

import numpy as np
import pytest
import torch
from torch import Tensor, tensor
from torch.multiprocessing import Pool, set_start_method

from torchmetrics import Metric

try:
    set_start_method("spawn")
except RuntimeError:
    pass

NUM_PROCESSES = 2
NUM_BATCHES = 10
BATCH_SIZE = 32
NUM_CLASSES = 5
EXTRA_DIM = 3
THRESHOLD = 0.5


def setup_ddp(rank, world_size):
    """ Setup ddp environment """
    os.environ["MASTER_ADDR"] = "localhost"
    os.environ["MASTER_PORT"] = "8088"

    if torch.distributed.is_available() and sys.platform not in ("win32", "cygwin"):
        torch.distributed.init_process_group("gloo", rank=rank, world_size=world_size)


def _assert_allclose(pl_result, sk_result, atol: float = 1e-8):
    """ Utility function for recursively asserting that two results are within
        a certain tolerance
    """
    # single output compare
    if isinstance(pl_result, Tensor):
        assert np.allclose(pl_result.numpy(), sk_result, atol=atol, equal_nan=True)
    # multi output compare
    elif isinstance(pl_result, (tuple, list)):
        for pl_res, sk_res in zip(pl_result, sk_result):
            _assert_allclose(pl_res, sk_res, atol=atol)
    else:
        raise ValueError('Unknown format for comparison')


def _assert_tensor(pl_result):
    """ Utility function for recursively checking that some input only consist of
        torch tensors
    """
    if isinstance(pl_result, (list, tuple)):
        for plr in pl_result:
            _assert_tensor(plr)
    else:
        assert isinstance(pl_result, Tensor)


def _class_test(
    rank: int,
    worldsize: int,
    preds: Tensor,
    target: Tensor,
    metric_class: Metric,
    sk_metric: Callable,
    dist_sync_on_step: bool,
    metric_args: dict = None,
    check_dist_sync_on_step: bool = True,
    check_batch: bool = True,
    atol: float = 1e-8,
):
    """Utility function doing the actual comparison between lightning class metric
    and reference metric.

    Args:
        rank: rank of current process
        worldsize: number of processes
        preds: torch tensor with predictions
        target: torch tensor with targets
        metric_class: lightning metric class that should be tested
        sk_metric: callable function that is used for comparison
        dist_sync_on_step: bool, if true will synchronize metric state across
            processes at each ``forward()``
        metric_args: dict with additional arguments used for class initialization
        check_dist_sync_on_step: bool, if true will check if the metric is also correctly
            calculated per batch per device (and not just at the end)
        check_batch: bool, if true will check if the metric is also correctly
            calculated across devices for each batch (and not just at the end)
    """
    if not metric_args:
        metric_args = {}
    # Instanciate lightning metric
    metric = metric_class(
        compute_on_step=check_dist_sync_on_step or check_batch,
        dist_sync_on_step=dist_sync_on_step,
<<<<<<< HEAD
        **metric_args,
=======
        **metric_args
>>>>>>> b168272e
    )

    # verify metrics work after being loaded from pickled state
    pickled_metric = pickle.dumps(metric)
    metric = pickle.loads(pickled_metric)

    for i in range(rank, NUM_BATCHES, worldsize):
        batch_result = metric(preds[i], target[i])

        if metric.dist_sync_on_step and check_dist_sync_on_step and rank == 0:
            ddp_preds = torch.cat([preds[i + r] for r in range(worldsize)])
            ddp_target = torch.cat([target[i + r] for r in range(worldsize)])
            sk_batch_result = sk_metric(ddp_preds, ddp_target)
            _assert_allclose(batch_result, sk_batch_result, atol=atol)
        elif check_batch and not metric.dist_sync_on_step:
            # assert for batch
            sk_batch_result = sk_metric(preds[i], target[i])
            _assert_allclose(batch_result, sk_batch_result, atol=atol)

    # check on all batches on all ranks
    result = metric.compute()
    _assert_tensor(result)

    total_preds = torch.cat([preds[i] for i in range(NUM_BATCHES)])
    total_target = torch.cat([target[i] for i in range(NUM_BATCHES)])
    sk_result = sk_metric(total_preds, total_target)

    # assert after aggregation
    _assert_allclose(result, sk_result, atol=atol)


def _functional_test(
    preds: Tensor,
    target: Tensor,
    metric_functional: Callable,
    sk_metric: Callable,
    metric_args: dict = None,
    atol: float = 1e-8,
):
    """Utility function doing the actual comparison between lightning functional metric
    and reference metric.

    Args:
        preds: torch tensor with predictions
        target: torch tensor with targets
        metric_functional: lightning metric functional that should be tested
        sk_metric: callable function that is used for comparison
        metric_args: dict with additional arguments used for class initialization
    """
    if not metric_args:
        metric_args = {}
    metric = partial(metric_functional, **metric_args)

    for i in range(NUM_BATCHES):
        lightning_result = metric(preds[i], target[i])
        sk_result = sk_metric(preds[i], target[i])

        # assert its the same
        _assert_allclose(lightning_result, sk_result, atol=atol)


class MetricTester:
    """Class used for efficiently run alot of parametrized tests in ddp mode.
    Makes sure that ddp is only setup once and that pool of processes are
    used for all tests.

    All tests should subclass from this and implement a new method called
        `test_metric_name`
    where the method `self.run_metric_test` is called inside.
    """

    atol = 1e-8

    def setup_class(self):
        """Setup the metric class. This will spawn the pool of workers that are
        used for metric testing and setup_ddp
        """

        self.poolSize = NUM_PROCESSES
        self.pool = Pool(processes=self.poolSize)
        self.pool.starmap(setup_ddp, [(rank, self.poolSize) for rank in range(self.poolSize)])

    def teardown_class(self):
        """ Close pool of workers """
        self.pool.close()
        self.pool.join()

    def run_functional_metric_test(
        self,
        preds: Tensor,
        target: Tensor,
        metric_functional: Callable,
        sk_metric: Callable,
        metric_args: dict = None,
    ):
        """Main method that should be used for testing functions. Call this inside
        testing method

        Args:
            preds: torch tensor with predictions
            target: torch tensor with targets
            metric_functional: lightning metric class that should be tested
            sk_metric: callable function that is used for comparison
            metric_args: dict with additional arguments used for class initialization
        """
        _functional_test(
            preds=preds,
            target=target,
            metric_functional=metric_functional,
            sk_metric=sk_metric,
            metric_args=metric_args,
            atol=self.atol,
        )

    def run_class_metric_test(
        self,
        ddp: bool,
        preds: Tensor,
        target: Tensor,
        metric_class: Metric,
        sk_metric: Callable,
        dist_sync_on_step: bool,
        metric_args: dict = None,
        check_dist_sync_on_step: bool = True,
        check_batch: bool = True,
    ):
        """Main method that should be used for testing class. Call this inside testing
        methods.

        Args:
            ddp: bool, if running in ddp mode or not
            preds: torch tensor with predictions
            target: torch tensor with targets
            metric_class: lightning metric class that should be tested
            sk_metric: callable function that is used for comparison
            dist_sync_on_step: bool, if true will synchronize metric state across
                processes at each ``forward()``
            metric_args: dict with additional arguments used for class initialization
            check_dist_sync_on_step: bool, if true will check if the metric is also correctly
                calculated per batch per device (and not just at the end)
            check_batch: bool, if true will check if the metric is also correctly
                calculated across devices for each batch (and not just at the end)
        """
        if not metric_args:
            metric_args = {}
        if ddp:
            if sys.platform == "win32":
                pytest.skip("DDP not supported on windows")

            self.pool.starmap(
                partial(
                    _class_test,
                    preds=preds,
                    target=target,
                    metric_class=metric_class,
                    sk_metric=sk_metric,
                    dist_sync_on_step=dist_sync_on_step,
                    metric_args=metric_args,
                    check_dist_sync_on_step=check_dist_sync_on_step,
                    check_batch=check_batch,
                    atol=self.atol,
                ),
                [(rank, self.poolSize) for rank in range(self.poolSize)],
            )
        else:
            _class_test(
                0,
                1,
                preds=preds,
                target=target,
                metric_class=metric_class,
                sk_metric=sk_metric,
                dist_sync_on_step=dist_sync_on_step,
                metric_args=metric_args,
                check_dist_sync_on_step=check_dist_sync_on_step,
                check_batch=check_batch,
                atol=self.atol,
            )


class DummyMetric(Metric):
    name = "Dummy"

    def __init__(self):
        super().__init__()
        self.add_state("x", tensor(0.0), dist_reduce_fx=None)

    def update(self):
        pass

    def compute(self):
        pass


class DummyListMetric(Metric):
    name = "DummyList"

    def __init__(self):
        super().__init__()
        self.add_state("x", list(), dist_reduce_fx=None)

    def update(self):
        pass

    def compute(self):
        pass


class DummyMetricSum(DummyMetric):

    def update(self, x):
        self.x += x

    def compute(self):
        return self.x


class DummyMetricDiff(DummyMetric):

    def update(self, y):
        self.x -= y

    def compute(self):
        return self.x<|MERGE_RESOLUTION|>--- conflicted
+++ resolved
@@ -110,11 +110,7 @@
     metric = metric_class(
         compute_on_step=check_dist_sync_on_step or check_batch,
         dist_sync_on_step=dist_sync_on_step,
-<<<<<<< HEAD
-        **metric_args,
-=======
         **metric_args
->>>>>>> b168272e
     )
 
     # verify metrics work after being loaded from pickled state
