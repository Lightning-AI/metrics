--- conflicted
+++ resolved
@@ -205,7 +205,6 @@
         ]
     )
     # kernel order matters
-<<<<<<< HEAD
     assert torch.isclose(structural_similarity_index_measure(preds, target, gaussian_kernel=True, sigma=(0.25, 0.5)),
                          torch.tensor(0.08869550))
     assert not torch.isclose(structural_similarity_index_measure(preds, target, gaussian_kernel=True,
@@ -215,28 +214,3 @@
                          torch.tensor(0.05131844))
     assert not torch.isclose(structural_similarity_index_measure(preds, target, gaussian_kernel=False,
                                                                  kernel_size=(5, 3)), torch.tensor(0.05131844))
-=======
-    assert torch.isclose(
-        structural_similarity_index_measure(preds, target, gaussian_kernel=True, sigma=(0.25, 0.5)),
-        torch.tensor(0.08869550),
-    )
-    assert (
-        torch.isclose(
-            structural_similarity_index_measure(preds, target, gaussian_kernel=True, sigma=(0.5, 0.25)),
-            torch.tensor(0.08869550),
-        )
-        == False
-    )
-
-    assert torch.isclose(
-        structural_similarity_index_measure(preds, target, gaussian_kernel=False, kernel_size=(3, 5)),
-        torch.tensor(0.05131844),
-    )
-    assert (
-        torch.isclose(
-            structural_similarity_index_measure(preds, target, gaussian_kernel=False, kernel_size=(5, 3)),
-            torch.tensor(0.05131844),
-        )
-        == False
-    )
->>>>>>> 98fef1b0
