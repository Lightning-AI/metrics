--- conflicted
+++ resolved
@@ -24,13 +24,11 @@
 
 -
 
-
-### Fixed
-
--
-
-
----
+### Fixed
+
+- Fixed mixed results of `rouge_score` with `accumulate='best'` ([#2830](https://github.com/Lightning-AI/torchmetrics/pull/2830))
+
+- Fixed `top_k` for `multiclassf1score` is not working correctly([#1653](https://github.com/Lightning-AI/torchmetrics/issues/1653))
 
 ## [1.6.0] - 2024-11-12
 
@@ -60,13 +58,10 @@
 
 ### Fixed
 
-<<<<<<< HEAD
-=======
 - Fixed segmentation `Dice` + `GeneralizedDice` for 2d index tensors ([#2832](https://github.com/Lightning-AI/torchmetrics/pull/2832))
->>>>>>> 0d3494f1
 - Fixed mixed results of `rouge_score` with `accumulate='best'` ([#2830](https://github.com/Lightning-AI/torchmetrics/pull/2830))
 
-- Fixed `top_k` for `multiclassf1score` is not working correctly([#1653](https://github.com/Lightning-AI/torchmetrics/issues/1653))
+---
 
 ## [1.5.2] - 2024-11-07
 
