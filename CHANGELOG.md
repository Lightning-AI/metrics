# Changelog
All notable changes to this project will be documented in this file.

The format is based on [Keep a Changelog](https://keepachangelog.com/en/1.0.0/),
and this project adheres to [Semantic Versioning](https://semver.org/spec/v2.0.0.html).

**Note: we move fast, but still we preserve 0.1 version (one feature release) back compatibility.**


## [UnReleased] - 2022-MM-DD

### Added

-


### Changed

-


### Removed

-


### Fixed

<<<<<<< HEAD
- Fixes corner case when using `MetricCollection` together with aggregation metrics ([#1896](https://github.com/Lightning-AI/torchmetrics/pull/1896))
=======
- Fixed the use of `max_fpr` in `AUROC` metric when only one class is present ([#1895](https://github.com/Lightning-AI/torchmetrics/pull/1895))
>>>>>>> 703d5b8a


- Fixed bug related to empty predictions for `IntersectionOverUnion` metric ([#1892](https://github.com/Lightning-AI/torchmetrics/pull/1892))


## [1.0.0] - 2022-07-04

### Added

- Added `prefix` and `postfix` arguments to `ClasswiseWrapper` ([#1866](https://github.com/Lightning-AI/torchmetrics/pull/1866))
- Added speech-to-reverberation modulation energy ratio (SRMR) metric ([#1792](https://github.com/Lightning-AI/torchmetrics/pull/1792), [#1872](https://github.com/Lightning-AI/torchmetrics/pull/1872))
- Added new global arg `compute_with_cache` to control caching behaviour after `compute` method ([#1754](https://github.com/Lightning-AI/torchmetrics/pull/1754))
- Added `ComplexScaleInvariantSignalNoiseRatio` for audio package ([#1785](https://github.com/Lightning-AI/torchmetrics/pull/1785))
- Added `Running` wrapper for calculate running statistics ([#1752](https://github.com/Lightning-AI/torchmetrics/pull/1752))
- Added`RelativeAverageSpectralError` and `RootMeanSquaredErrorUsingSlidingWindow` to image package ([#816](https://github.com/PyTorchLightning/metrics/pull/816))
- Added support for `SpecificityAtSensitivity` Metric ([#1432](https://github.com/Lightning-AI/metrics/pull/1432))
- Added support for plotting of metrics through `.plot()` method (
    [#1328](https://github.com/Lightning-AI/metrics/pull/1328),
    [#1481](https://github.com/Lightning-AI/metrics/pull/1481),
    [#1480](https://github.com/Lightning-AI/metrics/pull/1480),
    [#1490](https://github.com/Lightning-AI/metrics/pull/1490),
    [#1581](https://github.com/Lightning-AI/metrics/pull/1581),
    [#1585](https://github.com/Lightning-AI/metrics/pull/1585),
    [#1593](https://github.com/Lightning-AI/metrics/pull/1593),
    [#1600](https://github.com/Lightning-AI/metrics/pull/1600),
    [#1605](https://github.com/Lightning-AI/metrics/pull/1605),
    [#1610](https://github.com/Lightning-AI/metrics/pull/1610),
    [#1609](https://github.com/Lightning-AI/metrics/pull/1609),
    [#1621](https://github.com/Lightning-AI/metrics/pull/1621),
    [#1624](https://github.com/Lightning-AI/metrics/pull/1624),
    [#1623](https://github.com/Lightning-AI/metrics/pull/1623),
    [#1638](https://github.com/Lightning-AI/metrics/pull/1638),
    [#1631](https://github.com/Lightning-AI/metrics/pull/1631),
    [#1650](https://github.com/Lightning-AI/metrics/pull/1650),
    [#1639](https://github.com/Lightning-AI/metrics/pull/1639),
    [#1660](https://github.com/Lightning-AI/metrics/pull/1660),
    [#1682](https://github.com/Lightning-AI/torchmetrics/pull/1682),
    [#1786](https://github.com/Lightning-AI/torchmetrics/pull/1786),
)
- Added support for plotting of audio metrics through `.plot()` method ([#1434](https://github.com/Lightning-AI/metrics/pull/1434))
- Added `classes` to output from `MAP` metric ([#1419](https://github.com/Lightning-AI/metrics/pull/1419))
- Added Binary group fairness metrics to classification package ([#1404](https://github.com/Lightning-AI/metrics/pull/1404))
- Added `MinkowskiDistance` to regression package ([#1362](https://github.com/Lightning-AI/metrics/pull/1362))
- Added `pairwise_minkowski_distance` to pairwise package ([#1362](https://github.com/Lightning-AI/metrics/pull/1362))
- Added new detection metric `PanopticQuality` (
    [#929](https://github.com/PyTorchLightning/metrics/pull/929),
    [#1527](https://github.com/PyTorchLightning/metrics/pull/1527),
)
- Added `PSNRB` metric ([#1421](https://github.com/Lightning-AI/metrics/pull/1421))
- Added `ClassificationTask` Enum and use in metrics ([#1479](https://github.com/Lightning-AI/metrics/pull/1479))
- Added `ignore_index` option to `exact_match` metric ([#1540](https://github.com/Lightning-AI/metrics/pull/1540))
- Add parameter `top_k` to `RetrievalMAP` ([#1501](https://github.com/Lightning-AI/metrics/pull/1501))
- Added support for deterministic evaluation on GPU for metrics that uses `torch.cumsum` operator ([#1499](https://github.com/Lightning-AI/metrics/pull/1499))
- Added support for plotting of aggregation metrics through `.plot()` method ([#1485](https://github.com/Lightning-AI/metrics/pull/1485))
- Added support for python 3.11 ([#1612](https://github.com/Lightning-AI/metrics/pull/1612))
- Added support for auto clamping of input for metrics that uses the `data_range` ([#1606](argument https://github.com/Lightning-AI/metrics/pull/1606))
- Added `ModifiedPanopticQuality` metric to detection package ([#1627](https://github.com/Lightning-AI/metrics/pull/1627))
- Added `PrecisionAtFixedRecall` metric to classification package ([#1683](https://github.com/Lightning-AI/torchmetrics/pull/1683))
- Added multiple metrics to detection package ([#1284](https://github.com/Lightning-AI/metrics/pull/1284))
  * `IntersectionOverUnion`
  * `GeneralizedIntersectionOverUnion`
  * `CompleteIntersectionOverUnion`
  * `DistanceIntersectionOverUnion`
- Added `MultitaskWrapper` to wrapper package ([#1762](https://github.com/Lightning-AI/torchmetrics/pull/1762))
- Added `RelativeSquaredError` metric to regression package ([#1765](https://github.com/Lightning-AI/torchmetrics/pull/1765))
- Added `MemorizationInformedFrechetInceptionDistance` metric to image package ([#1580](https://github.com/Lightning-AI/torchmetrics/pull/1580))


### Changed

- Changed `permutation_invariant_training` to allow using a `'permutation-wise'` metric function ([#1794](https://github.com/Lightning-AI/metrics/pull/1794))
- Changed `update_count` and `update_called` from private to public methods ([#1370](https://github.com/Lightning-AI/metrics/pull/1370))
- Raise exception for invalid kwargs in Metric base class ([#1427](https://github.com/Lightning-AI/metrics/pull/1427))
- Extend `EnumStr` raising `ValueError` for invalid value ([#1479](https://github.com/Lightning-AI/metrics/pull/1479))
- Improve speed and memory consumption of binned `PrecisionRecallCurve` with large number of samples ([#1493](https://github.com/Lightning-AI/metrics/pull/1493))
- Changed `__iter__` method from raising `NotImplementedError` to `TypeError` by setting to `None` ([#1538](https://github.com/Lightning-AI/metrics/pull/1538))
- `FID` metric will now raise an error if too few samples are provided ([#1655](https://github.com/Lightning-AI/metrics/pull/1655))
- Allowed FID with `torch.float64` ([#1628](https://github.com/Lightning-AI/metrics/pull/1628))
- Changed `LPIPS` implementation to no more rely on third-party package ([#1575](https://github.com/Lightning-AI/metrics/pull/1575))
- Changed FID matrix square root calculation from `scipy` to `torch` ([#1708](https://github.com/Lightning-AI/torchmetrics/pull/1708))
- Changed calculation in `PearsonCorrCoeff` to be more robust in certain cases  ([#1729](https://github.com/Lightning-AI/torchmetrics/pull/1729))
- Changed `MeanAveragePrecision` to `pycocotools` backend ([#1832](https://github.com/Lightning-AI/torchmetrics/pull/1832))


### Deprecated

- Deprecated domain metrics import from package root (
    [#1685](https://github.com/Lightning-AI/metrics/pull/1685),
    [#1694](https://github.com/Lightning-AI/metrics/pull/1694),
    [#1696](https://github.com/Lightning-AI/metrics/pull/1696),
    [#1699](https://github.com/Lightning-AI/metrics/pull/1699),
    [#1703](https://github.com/Lightning-AI/metrics/pull/1703),
)


### Removed

- Support for python 3.7 ([#1640](https://github.com/Lightning-AI/metrics/pull/1640))


### Fixed

- Fixed support in `MetricTracker` for `MultioutputWrapper` and nested structures ([#1608](https://github.com/Lightning-AI/metrics/pull/1608))
- Fixed restrictive check in `PearsonCorrCoef` ([#1649](https://github.com/Lightning-AI/metrics/pull/1649))
- Fixed integration with `jsonargparse` and `LightningCLI` ([#1651](https://github.com/Lightning-AI/metrics/pull/1651))
- Fixed corner case in calibration error for zero confidence input ([#1648](https://github.com/Lightning-AI/metrics/pull/1648))
- Fix precision-recall curve based computations for float target ([#1642](https://github.com/Lightning-AI/metrics/pull/1642))
- Fixed missing kwarg squeeze in `MultiOutputWrapper` ([#1675](https://github.com/Lightning-AI/torchmetrics/pull/1675))
- Fixed padding removal for 3d input in `MSSSIM` ([#1674](https://github.com/Lightning-AI/torchmetrics/pull/1674))
- Fixed `max_det_threshold` in MAP detection ([#1712](https://github.com/Lightning-AI/torchmetrics/pull/1712))
- Fixed states being saved in metrics that use `register_buffer` ([#1728](https://github.com/Lightning-AI/torchmetrics/pull/1728))
- Fixed states not being correctly synced and device transfered in `MeanAveragePrecision` for `iou_type="segm"` ([#1763](https://github.com/Lightning-AI/torchmetrics/pull/1763))
- Fixed use of `prefix` and `postfix` in nested `MetricCollection` ([#1773](https://github.com/Lightning-AI/torchmetrics/pull/1773))
- Fixed `ax` plotting logging in `MetricCollection ([#1783](https://github.com/Lightning-AI/torchmetrics/pull/1783))
- Fixed lookup for punkt sources being downloaded in `RougeScore` ([#1789](https://github.com/Lightning-AI/torchmetrics/pull/1789))
- Fixed integration with lightning for `CompositionalMetric` ([#1761](https://github.com/Lightning-AI/torchmetrics/pull/1761))
- Fixed several bugs in `SpectralDistortionIndex` metric ([#1808](https://github.com/Lightning-AI/torchmetrics/pull/1808))
- Fixed bug for corner cases in `MatthewsCorrCoef` (
    [#1812](https://github.com/Lightning-AI/torchmetrics/pull/1812),
    [#1863](https://github.com/Lightning-AI/torchmetrics/pull/1863)
)
- Fixed support for half precision in `PearsonCorrCoef` ([#1819](https://github.com/Lightning-AI/torchmetrics/pull/1819))
- Fixed number of bugs related to `average="macro"` in classification metrics ([#1821](https://github.com/Lightning-AI/torchmetrics/pull/1821))
- Fixed off-by-one issue when `ignore_index = num_classes + 1` in Multiclass-jaccard ([#1860](https://github.com/Lightning-AI/torchmetrics/pull/1860))


## [0.11.4] - 2023-03-10

### Fixed

- Fixed evaluation of `R2Score` with near constant target ([#1576](https://github.com/Lightning-AI/metrics/pull/1576))
- Fixed dtype conversion when metric is submodule ([#1583](https://github.com/Lightning-AI/metrics/pull/1583))
- Fixed bug related to `top_k>1` and `ignore_index!=None` in `StatScores` based metrics ([#1589](https://github.com/Lightning-AI/metrics/pull/1589))
- Fixed corner case for `PearsonCorrCoef` when running in ddp mode but only on single device ([#1587](https://github.com/Lightning-AI/metrics/pull/1587))
- Fixed overflow error for specific cases in `MAP` when big areas are calculated ([#1607](https://github.com/Lightning-AI/metrics/pull/1607))


## [0.11.3] - 2023-02-28

### Fixed

- Fixed classification metrics for `byte` input ([#1521](https://github.com/Lightning-AI/metrics/pull/1474))
- Fixed the use of `ignore_index` in `MulticlassJaccardIndex` ([#1386](https://github.com/Lightning-AI/metrics/pull/1386))


## [0.11.2] - 2023-02-21

### Fixed

- Fixed compatibility between XLA in `_bincount` function ([#1471](https://github.com/Lightning-AI/metrics/pull/1471))
- Fixed type hints in methods belonging to `MetricTracker` wrapper ([#1472](https://github.com/Lightning-AI/metrics/pull/1472))
- Fixed `multilabel` in `ExactMatch` ([#1474](https://github.com/Lightning-AI/metrics/pull/1474))


## [0.11.1] - 2023-01-30

### Fixed

- Fixed type checking on the `maximize` parameter at the initialization of `MetricTracker` ([#1428](https://github.com/Lightning-AI/metrics/issues/1428))
- Fixed mixed precision autocast for `SSIM` metric ([#1454](https://github.com/Lightning-AI/metrics/pull/1454))
- Fixed checking for `nltk.punkt` in `RougeScore` if a machine is not online ([#1456](https://github.com/Lightning-AI/metrics/pull/1456))
- Fixed wrongly reset method in `MultioutputWrapper` ([#1460](https://github.com/Lightning-AI/metrics/issues/1460))
- Fixed dtype checking in `PrecisionRecallCurve` for `target` tensor ([#1457](https://github.com/Lightning-AI/metrics/pull/1457))


## [0.11.0] - 2022-11-30

### Added

- Added `MulticlassExactMatch` to classification metrics ([#1343](https://github.com/Lightning-AI/metrics/pull/1343))
- Added `TotalVariation` to image package ([#978](https://github.com/Lightning-AI/metrics/pull/978))
- Added `CLIPScore` to new multimodal package ([#1314](https://github.com/Lightning-AI/metrics/pull/1314))
- Added regression metrics:
   * `KendallRankCorrCoef` ([#1271](https://github.com/Lightning-AI/metrics/pull/1271))
   * `LogCoshError` ([#1316](https://github.com/Lightning-AI/metrics/pull/1316))
- Added new nominal metrics:
  * `CramersV` ([#1298](https://github.com/Lightning-AI/metrics/pull/1298))
  * `PearsonsContingencyCoefficient` ([#1334](https://github.com/Lightning-AI/metrics/pull/1334))
  * `TschuprowsT` ([#1334](https://github.com/Lightning-AI/metrics/pull/1334))
  * `TheilsU` ([#1337](https://github.com/Lightning-AI/metrics/pull/1334))
- Added option to pass `distributed_available_fn` to metrics to allow checks for custom communication backend for making `dist_sync_fn` actually useful ([#1301](https://github.com/Lightning-AI/metrics/pull/1301))
- Added `normalize` argument to `Inception`, `FID`, `KID` metrics ([#1246](https://github.com/Lightning-AI/metrics/pull/1246))

### Changed

- Changed minimum Pytorch version to be 1.8 ([#1263](https://github.com/Lightning-AI/metrics/pull/1263))
- Changed interface for all functional and modular classification metrics after refactor ([#1252](https://github.com/Lightning-AI/metrics/pull/1252))

### Removed

- Removed deprecated `BinnedAveragePrecision`, `BinnedPrecisionRecallCurve`, `RecallAtFixedPrecision` ([#1251](https://github.com/Lightning-AI/metrics/pull/1251))
- Removed deprecated `LabelRankingAveragePrecision`, `LabelRankingLoss` and `CoverageError` ([#1251](https://github.com/Lightning-AI/metrics/pull/1251))
- Removed deprecated `KLDivergence` and `AUC` ([#1251](https://github.com/Lightning-AI/metrics/pull/1251))

### Fixed

- Fixed precision bug in `pairwise_euclidean_distance` ([#1352](https://github.com/Lightning-AI/metrics/pull/1352))

## [0.10.3] - 2022-11-16

### Fixed

- Fixed bug in `Metrictracker.best_metric` when `return_step=False` ([#1306](https://github.com/Lightning-AI/metrics/pull/1306))
- Fixed bug to prevent users from going into an infinite loop if trying to iterate of a single metric ([#1320](https://github.com/Lightning-AI/metrics/pull/1320))

## [0.10.2] - 2022-10-31

### Changed

- Changed in-place operation to out-of-place operation in `pairwise_cosine_similarity` ([#1288](https://github.com/Lightning-AI/metrics/pull/1288))

### Fixed

- Fixed high memory usage for certain classification metrics when `average='micro'` ([#1286](https://github.com/Lightning-AI/metrics/pull/1286))
- Fixed precision problems when `structural_similarity_index_measure` was used with autocast ([#1291](https://github.com/Lightning-AI/metrics/pull/1291))
- Fixed slow performance for confusion matrix based metrics ([#1302](https://github.com/Lightning-AI/metrics/pull/1302))
- Fixed restrictive dtype checking in `spearman_corrcoef` when used with autocast ([#1303](https://github.com/Lightning-AI/metrics/pull/1303))


## [0.10.1] - 2022-10-21

### Fixed

- Fixed broken clone method for classification metrics ([#1250](https://github.com/Lightning-AI/metrics/pull/1250))
- Fixed unintentional downloading of `nltk.punkt` when `lsum` not in `rouge_keys` ([#1258](https://github.com/Lightning-AI/metrics/pull/1258))
- Fixed type casting in `MAP` metric between `bool` and `float32` ([#1150](https://github.com/Lightning-AI/metrics/pull/1150))


## [0.10.0] - 2022-10-04

### Added

- Added a new NLP metric `InfoLM` ([#915](https://github.com/Lightning-AI/metrics/pull/915))
- Added `Perplexity` metric ([#922](https://github.com/Lightning-AI/metrics/pull/922))
- Added `ConcordanceCorrCoef` metric to regression package ([#1201](https://github.com/Lightning-AI/metrics/pull/1201))
- Added argument `normalize` to `LPIPS` metric ([#1216](https://github.com/Lightning-AI/metrics/pull/1216))
- Added support for multiprocessing of batches in `PESQ` metric ([#1227](https://github.com/Lightning-AI/metrics/pull/1227))
- Added support for multioutput in `PearsonCorrCoef` and `SpearmanCorrCoef` ([#1200](https://github.com/Lightning-AI/metrics/pull/1200))

### Changed

- Classification refactor (
    [#1054](https://github.com/Lightning-AI/metrics/pull/1054),
    [#1143](https://github.com/Lightning-AI/metrics/pull/1143),
    [#1145](https://github.com/Lightning-AI/metrics/pull/1145),
    [#1151](https://github.com/Lightning-AI/metrics/pull/1151),
    [#1159](https://github.com/Lightning-AI/metrics/pull/1159),
    [#1163](https://github.com/Lightning-AI/metrics/pull/1163),
    [#1167](https://github.com/Lightning-AI/metrics/pull/1167),
    [#1175](https://github.com/Lightning-AI/metrics/pull/1175),
    [#1189](https://github.com/Lightning-AI/metrics/pull/1189),
    [#1197](https://github.com/Lightning-AI/metrics/pull/1197),
    [#1215](https://github.com/Lightning-AI/metrics/pull/1215),
    [#1195](https://github.com/Lightning-AI/metrics/pull/1195)
)
- Changed update in `FID` metric to be done in online fashion to save memory ([#1199](https://github.com/Lightning-AI/metrics/pull/1199))
- Improved performance of retrieval metrics ([#1242](https://github.com/Lightning-AI/metrics/pull/1242))
- Changed `SSIM` and `MSSSIM` update to be online to reduce memory usage ([#1231](https://github.com/Lightning-AI/metrics/pull/1231))

### Deprecated

- Deprecated `BinnedAveragePrecision`, `BinnedPrecisionRecallCurve`, `BinnedRecallAtFixedPrecision` ([#1163](https://github.com/Lightning-AI/metrics/pull/1163))
  * `BinnedAveragePrecision` -> use `AveragePrecision` with `thresholds` arg
  * `BinnedPrecisionRecallCurve` -> use `AveragePrecisionRecallCurve` with `thresholds` arg
  * `BinnedRecallAtFixedPrecision` -> use `RecallAtFixedPrecision` with `thresholds` arg
- Renamed and refactored `LabelRankingAveragePrecision`, `LabelRankingLoss` and `CoverageError` ([#1167](https://github.com/Lightning-AI/metrics/pull/1167))
  * `LabelRankingAveragePrecision` -> `MultilabelRankingAveragePrecision`
  * `LabelRankingLoss` -> `MultilabelRankingLoss`
  * `CoverageError` -> `MultilabelCoverageError`
- Deprecated `KLDivergence` and `AUC` from classification package ([#1189](https://github.com/Lightning-AI/metrics/pull/1189))
  * `KLDivergence` moved to `regression` package
  * Instead of `AUC` use `torchmetrics.utils.compute.auc`

### Fixed

- Fixed a bug in `ssim` when `return_full_image=True` where the score was still reduced ([#1204](https://github.com/Lightning-AI/metrics/pull/1204))
- Fixed MPS support for:
  * MAE metric ([#1210](https://github.com/Lightning-AI/metrics/pull/1210))
  * Jaccard index ([#1205](https://github.com/Lightning-AI/metrics/pull/1205))
- Fixed bug in `ClasswiseWrapper` such that `compute` gave wrong result ([#1225](https://github.com/Lightning-AI/metrics/pull/1225))
- Fixed synchronization of empty list states ([#1219](https://github.com/Lightning-AI/metrics/pull/1219))


## [0.9.3] - 2022-08-22

### Added

- Added global option `sync_on_compute` to disable automatic synchronization when `compute` is called ([#1107](https://github.dev/Lightning-AI/metrics/pull/1107))

### Fixed

- Fixed missing reset in `ClasswiseWrapper` ([#1129](https://github.com/Lightning-AI/metrics/pull/1129))
- Fixed `JaccardIndex` multi-label compute ([#1125](https://github.com/Lightning-AI/metrics/pull/1125))
- Fix SSIM propagate device if `gaussian_kernel` is False, add test ([#1149](https://github.com/Lightning-AI/metrics/pull/1149))


## [0.9.2] - 2022-06-29

### Fixed

- Fixed mAP calculation for areas with 0 predictions ([#1080](https://github.com/Lightning-AI/metrics/pull/1080))
- Fixed bug where avg precision state and auroc state was not merge when using MetricCollections ([#1086](https://github.com/Lightning-AI/metrics/pull/1086))
- Skip box conversion if no boxes are present in `MeanAveragePrecision` ([#1097](https://github.com/Lightning-AI/metrics/pull/1097))
- Fixed inconsistency in docs and code when setting `average="none"` in `AvaragePrecision` metric ([#1116](https://github.com/Lightning-AI/metrics/pull/1116))


## [0.9.1] - 2022-06-08

### Added

- Added specific `RuntimeError` when metric object is on the wrong device ([#1056](https://github.com/Lightning-AI/metrics/pull/1056))
- Added an option to specify own n-gram weights for `BLEUScore` and `SacreBLEUScore` instead of using uniform weights only. ([#1075](https://github.com/Lightning-AI/metrics/pull/1075))

### Fixed

- Fixed aggregation metrics when input only contains zero ([#1070](https://github.com/Lightning-AI/metrics/pull/1070))
- Fixed `TypeError` when providing superclass arguments as `kwargs` ([#1069](https://github.com/Lightning-AI/metrics/pull/1069))
- Fixed bug related to state reference in metric collection when using compute groups ([#1076](https://github.com/Lightning-AI/metrics/pull/1076))


## [0.9.0] - 2022-05-30

### Added

- Added `RetrievalPrecisionRecallCurve` and `RetrievalRecallAtFixedPrecision` to retrieval package ([#951](https://github.com/Lightning-AI/metrics/pull/951))
- Added class property `full_state_update` that determines `forward` should call `update` once or twice (
    [#984](https://github.com/Lightning-AI/metrics/pull/984),
    [#1033](https://github.com/Lightning-AI/metrics/pull/1033))
- Added support for nested metric collections ([#1003](https://github.com/Lightning-AI/metrics/pull/1003))
- Added `Dice` to classification package ([#1021](https://github.com/Lightning-AI/metrics/pull/1021))
- Added support to segmentation type `segm` as IOU for mean average precision ([#822](https://github.com/Lightning-AI/metrics/pull/822))

### Changed

- Renamed `reduction` argument to `average` in Jaccard score and added additional options ([#874](https://github.com/Lightning-AI/metrics/pull/874))

### Removed

- Removed deprecated `compute_on_step` argument (
    [#962](https://github.com/Lightning-AI/metrics/pull/962),
    [#967](https://github.com/Lightning-AI/metrics/pull/967),
    [#979](https://github.com/Lightning-AI/metrics/pull/979),
    [#990](https://github.com/Lightning-AI/metrics/pull/990),
    [#991](https://github.com/Lightning-AI/metrics/pull/991),
    [#993](https://github.com/Lightning-AI/metrics/pull/993),
    [#1005](https://github.com/Lightning-AI/metrics/pull/1005),
    [#1004](https://github.com/Lightning-AI/metrics/pull/1004),
    [#1007](https://github.com/Lightning-AI/metrics/pull/1007)
)

### Fixed

- Fixed non-empty state dict for a few metrics ([#1012](https://github.com/Lightning-AI/metrics/pull/1012))
- Fixed bug when comparing states while finding compute groups ([#1022](https://github.com/Lightning-AI/metrics/pull/1022))
- Fixed `torch.double` support in stat score metrics ([#1023](https://github.com/Lightning-AI/metrics/pull/1023))
- Fixed `FID` calculation for non-equal size real and fake input ([#1028](https://github.com/Lightning-AI/metrics/pull/1028))
- Fixed case where `KLDivergence` could output `Nan` ([#1030](https://github.com/Lightning-AI/metrics/pull/1030))
- Fixed deterministic for PyTorch<1.8 ([#1035](https://github.com/Lightning-AI/metrics/pull/1035))
- Fixed default value for `mdmc_average` in `Accuracy` ([#1036](https://github.com/Lightning-AI/metrics/pull/1036))
- Fixed missing copy of property when using compute groups in `MetricCollection` ([#1052](https://github.com/Lightning-AI/metrics/pull/1052))


## [0.8.2] - 2022-05-06


### Fixed

- Fixed multi device aggregation in `PearsonCorrCoef` ([#998](https://github.com/Lightning-AI/metrics/pull/998))
- Fixed MAP metric when using custom list of thresholds ([#995](https://github.com/Lightning-AI/metrics/pull/995))
- Fixed compatibility between compute groups in `MetricCollection` and prefix/postfix arg ([#1007](https://github.com/Lightning-AI/metrics/pull/1008))
- Fixed compatibility with future Pytorch 1.12 in `safe_matmul` ([#1011](https://github.com/Lightning-AI/metrics/pull/1011), [#1014](https://github.com/Lightning-AI/metrics/pull/1014))


## [0.8.1] - 2022-04-27

### Changed

- Reimplemented the `signal_distortion_ratio` metric, which removed the absolute requirement of `fast-bss-eval` ([#964](https://github.com/Lightning-AI/metrics/pull/964))

### Fixed

- Fixed "Sort currently does not support bool dtype on CUDA" error in MAP for empty preds ([#983](https://github.com/Lightning-AI/metrics/pull/983))
- Fixed `BinnedPrecisionRecallCurve` when `thresholds` argument is not provided ([#968](https://github.com/Lightning-AI/metrics/pull/968))
- Fixed `CalibrationError` to work on logit input ([#985](https://github.com/Lightning-AI/metrics/pull/985))


## [0.8.0] - 2022-04-14

### Added

- Added `WeightedMeanAbsolutePercentageError` to regression package ([#948](https://github.com/Lightning-AI/metrics/pull/948))
- Added new classification metrics:
  * `CoverageError` ([#787](https://github.com/Lightning-AI/metrics/pull/787))
  * `LabelRankingAveragePrecision` and `LabelRankingLoss` ([#787](https://github.com/Lightning-AI/metrics/pull/787))
- Added new image metric:
  * `SpectralAngleMapper` ([#885](https://github.com/Lightning-AI/metrics/pull/885))
  * `ErrorRelativeGlobalDimensionlessSynthesis` ([#894](https://github.com/Lightning-AI/metrics/pull/894))
  * `UniversalImageQualityIndex` ([#824](https://github.com/Lightning-AI/metrics/pull/824))
  * `SpectralDistortionIndex` ([#873](https://github.com/Lightning-AI/metrics/pull/873))
- Added support for `MetricCollection` in `MetricTracker` ([#718](https://github.com/Lightning-AI/metrics/pull/718))
- Added support for 3D image and uniform kernel in `StructuralSimilarityIndexMeasure` ([#818](https://github.com/Lightning-AI/metrics/pull/818))
- Added smart update of `MetricCollection` ([#709](https://github.com/Lightning-AI/metrics/pull/709))
- Added `ClasswiseWrapper` for better logging of classification metrics with multiple output values ([#832](https://github.com/Lightning-AI/metrics/pull/832))
- Added `**kwargs` argument for passing additional arguments to base class ([#833](https://github.com/Lightning-AI/metrics/pull/833))
- Added negative `ignore_index` for the Accuracy metric ([#362](https://github.com/Lightning-AI/metrics/pull/362))
- Added `adaptive_k` for the `RetrievalPrecision` metric ([#910](https://github.com/Lightning-AI/metrics/pull/910))
- Added `reset_real_features` argument image quality assessment metrics ([#722](https://github.com/Lightning-AI/metrics/pull/722))
- Added new keyword argument `compute_on_cpu` to all metrics ([#867](https://github.com/Lightning-AI/metrics/pull/867))


### Changed

- Made `num_classes` in `jaccard_index` a required argument ([#853](https://github.com/Lightning-AI/metrics/pull/853), [#914](https://github.com/Lightning-AI/metrics/pull/914))
- Added normalizer, tokenizer to ROUGE metric ([#838](https://github.com/Lightning-AI/metrics/pull/838))
- Improved shape checking of `permutation_invariant_training` ([#864](https://github.com/Lightning-AI/metrics/pull/864))
- Allowed reduction `None` ([#891](https://github.com/Lightning-AI/metrics/pull/891))
- `MetricTracker.best_metric` will now give a warning when computing on metric that do not have a best ([#913](https://github.com/Lightning-AI/metrics/pull/913))

### Deprecated

- Deprecated argument `compute_on_step` ([#792](https://github.com/Lightning-AI/metrics/pull/792))
- Deprecated passing in `dist_sync_on_step`, `process_group`, `dist_sync_fn` direct argument ([#833](https://github.com/Lightning-AI/metrics/pull/833))

### Removed

- Removed support for versions of [Pytorch-Lightning](https://github.com/Lightning-AI/lightning) lower than v1.5 ([#788](https://github.com/Lightning-AI/metrics/pull/788))
- Removed deprecated functions, and warnings in Text ([#773](https://github.com/Lightning-AI/metrics/pull/773))
  * `WER` and `functional.wer`
- Removed deprecated functions and warnings in Image ([#796](https://github.com/Lightning-AI/metrics/pull/796))
  * `SSIM` and `functional.ssim`
  * `PSNR` and `functional.psnr`
- Removed deprecated functions, and warnings in classification and regression ([#806](https://github.com/Lightning-AI/metrics/pull/806))
  * `FBeta` and `functional.fbeta`
  * `F1` and `functional.f1`
  * `Hinge` and `functional.hinge`
  * `IoU` and `functional.iou`
  * `MatthewsCorrcoef`
  * `PearsonCorrcoef`
  * `SpearmanCorrcoef`
- Removed deprecated functions, and warnings in detection and pairwise ([#804](https://github.com/Lightning-AI/metrics/pull/804))
  * `MAP` and `functional.pairwise.manhatten`
- Removed deprecated functions, and warnings in Audio ([#805](https://github.com/Lightning-AI/metrics/pull/805))
  * `PESQ` and `functional.audio.pesq`
  * `PIT` and `functional.audio.pit`
  * `SDR` and `functional.audio.sdr` and `functional.audio.si_sdr`
  * `SNR` and `functional.audio.snr` and `functional.audio.si_snr`
  * `STOI` and `functional.audio.stoi`
- Removed unused `get_num_classes` from `torchmetrics.utilities.data` ([#914](https://github.com/Lightning-AI/metrics/pull/914))

### Fixed

- Fixed device mismatch for `MAP` metric in specific cases ([#950](https://github.com/Lightning-AI/metrics/pull/950))
- Improved testing speed ([#820](https://github.com/Lightning-AI/metrics/pull/820))
- Fixed compatibility of `ClasswiseWrapper` with the `prefix` argument of `MetricCollection` ([#843](https://github.com/Lightning-AI/metrics/pull/843))
- Fixed `BestScore` on GPU ([#912](https://github.com/Lightning-AI/metrics/pull/912))
- Fixed Lsum computation for `ROUGEScore` ([#944](https://github.com/Lightning-AI/metrics/pull/944))


## [0.7.3] - 2022-03-23

### Fixed

- Fixed unsafe log operation in `TweedieDeviace` for power=1 ([#847](https://github.com/Lightning-AI/metrics/pull/847))
- Fixed bug in MAP metric related to either no ground truth or no predictions ([#884](https://github.com/Lightning-AI/metrics/pull/884))
- Fixed `ConfusionMatrix`, `AUROC` and `AveragePrecision` on GPU when running in deterministic mode ([#900](https://github.com/Lightning-AI/metrics/pull/900))
- Fixed NaN or Inf results returned by `signal_distortion_ratio` ([#899](https://github.com/Lightning-AI/metrics/pull/899))
- Fixed memory leak when using `update` method with tensor where `requires_grad=True` ([#902](https://github.com/Lightning-AI/metrics/pull/902))


## [0.7.2] - 2022-02-10

### Fixed

- Minor patches in JOSS paper.


## [0.7.1] - 2022-02-03

### Changed

- Used `torch.bucketize` in calibration error when `torch>1.8` for faster computations ([#769](https://github.com/Lightning-AI/metrics/pull/769))
- Improve mAP performance ([#742](https://github.com/Lightning-AI/metrics/pull/742))

### Fixed

- Fixed check for available modules ([#772](https://github.com/Lightning-AI/metrics/pull/772))
- Fixed Matthews correlation coefficient when the denominator is 0 ([#781](https://github.com/Lightning-AI/metrics/pull/781))


## [0.7.0] - 2022-01-17

### Added

- Added NLP metrics:
  - `MatchErrorRate` ([#619](https://github.com/Lightning-AI/metrics/pull/619))
  - `WordInfoLost` and `WordInfoPreserved` ([#630](https://github.com/Lightning-AI/metrics/pull/630))
  - `SQuAD` ([#623](https://github.com/Lightning-AI/metrics/pull/623))
  - `CHRFScore` ([#641](https://github.com/Lightning-AI/metrics/pull/641))
  - `TranslationEditRate` ([#646](https://github.com/Lightning-AI/metrics/pull/646))
  - `ExtendedEditDistance` ([#668](https://github.com/Lightning-AI/metrics/pull/668))
- Added `MultiScaleSSIM` into image metrics ([#679](https://github.com/Lightning-AI/metrics/pull/679))
- Added Signal to Distortion Ratio (`SDR`) to audio package ([#565](https://github.com/Lightning-AI/metrics/pull/565))
- Added `MinMaxMetric` to wrappers ([#556](https://github.com/Lightning-AI/metrics/pull/556))
- Added `ignore_index` to retrieval metrics ([#676](https://github.com/Lightning-AI/metrics/pull/676))
- Added support for multi references in `ROUGEScore` ([#680](https://github.com/Lightning-AI/metrics/pull/680))
- Added a default VSCode devcontainer configuration ([#621](https://github.com/Lightning-AI/metrics/pull/621))

### Changed

- Scalar metrics will now consistently have additional dimensions squeezed ([#622](https://github.com/Lightning-AI/metrics/pull/622))
- Metrics having third party dependencies removed from global import ([#463](https://github.com/Lightning-AI/metrics/pull/463))
- Untokenized for `BLEUScore` input stay consistent with all the other text metrics ([#640](https://github.com/Lightning-AI/metrics/pull/640))
- Arguments reordered for `TER`, `BLEUScore`, `SacreBLEUScore`, `CHRFScore` now expect input order as predictions first and target second ([#696](https://github.com/Lightning-AI/metrics/pull/696))
- Changed dtype of metric state from `torch.float` to `torch.long` in `ConfusionMatrix` to accommodate larger values ([#715](https://github.com/Lightning-AI/metrics/pull/715))
- Unify `preds`, `target` input argument's naming across all text metrics ([#723](https://github.com/Lightning-AI/metrics/pull/723), [#727](https://github.com/Lightning-AI/metrics/pull/727))
  * `bert`, `bleu`, `chrf`, `sacre_bleu`, `wip`, `wil`, `cer`, `ter`, `wer`, `mer`, `rouge`, `squad`

### Deprecated

- Renamed IoU -> Jaccard Index ([#662](https://github.com/Lightning-AI/metrics/pull/662))
- Renamed text WER metric ([#714](https://github.com/Lightning-AI/metrics/pull/714))
  * `functional.wer` -> `functional.word_error_rate`
  * `WER` -> `WordErrorRate`
- Renamed correlation coefficient classes: ([#710](https://github.com/Lightning-AI/metrics/pull/710))
  * `MatthewsCorrcoef` -> `MatthewsCorrCoef`
  * `PearsonCorrcoef` -> `PearsonCorrCoef`
  * `SpearmanCorrcoef` -> `SpearmanCorrCoef`
- Renamed audio STOI metric: ([#753](https://github.com/Lightning-AI/metrics/pull/753), [#758](https://github.com/Lightning-AI/metrics/pull/758))
  * `audio.STOI` to `audio.ShortTimeObjectiveIntelligibility`
  * `functional.audio.stoi` to `functional.audio.short_time_objective_intelligibility`
- Renamed audio PESQ metrics: ([#751](https://github.com/Lightning-AI/metrics/pull/751))
  * `functional.audio.pesq` -> `functional.audio.perceptual_evaluation_speech_quality`
  * `audio.PESQ` -> `audio.PerceptualEvaluationSpeechQuality`
- Renamed audio SDR metrics: ([#711](https://github.com/Lightning-AI/metrics/pull/711))
  * `functional.sdr` -> `functional.signal_distortion_ratio`
  * `functional.si_sdr` -> `functional.scale_invariant_signal_distortion_ratio`
  * `SDR` -> `SignalDistortionRatio`
  * `SI_SDR` -> `ScaleInvariantSignalDistortionRatio`
- Renamed audio SNR metrics: ([#712](https://github.com/Lightning-AI/metrics/pull/712))
  * `functional.snr` -> `functional.signal_distortion_ratio`
  * `functional.si_snr` -> `functional.scale_invariant_signal_noise_ratio`
  * `SNR` -> `SignalNoiseRatio`
  * `SI_SNR` -> `ScaleInvariantSignalNoiseRatio`
- Renamed F-score metrics: ([#731](https://github.com/Lightning-AI/metrics/pull/731), [#740](https://github.com/Lightning-AI/metrics/pull/740))
  * `functional.f1` ->  `functional.f1_score`
  * `F1` ->  `F1Score`
  * `functional.fbeta` ->  `functional.fbeta_score`
  * `FBeta` ->  `FBetaScore`
- Renamed Hinge metric: ([#734](https://github.com/Lightning-AI/metrics/pull/734))
  * `functional.hinge` ->  `functional.hinge_loss`
  * `Hinge` ->  `HingeLoss`
- Renamed image PSNR metrics ([#732](https://github.com/Lightning-AI/metrics/pull/732))
  * `functional.psnr` -> `functional.peak_signal_noise_ratio`
  * `PSNR` -> `PeakSignalNoiseRatio`
- Renamed image PIT metric: ([#737](https://github.com/Lightning-AI/metrics/pull/737))
  * `functional.pit` ->  `functional.permutation_invariant_training`
  * `PIT` ->  `PermutationInvariantTraining`
- Renamed image SSIM metric: ([#747](https://github.com/Lightning-AI/metrics/pull/747))
  * `functional.ssim` ->  `functional.scale_invariant_signal_noise_ratio`
  * `SSIM` ->  `StructuralSimilarityIndexMeasure`
- Renamed detection `MAP` to `MeanAveragePrecision` metric ([#754](https://github.com/Lightning-AI/metrics/pull/754))
- Renamed Fidelity & LPIPS image metric: ([#752](https://github.com/Lightning-AI/metrics/pull/752))
  * `image.FID` ->  `image.FrechetInceptionDistance`
  * `image.KID` ->  `image.KernelInceptionDistance`
  * `image.LPIPS` ->  `image.LearnedPerceptualImagePatchSimilarity`

### Removed

- Removed `embedding_similarity` metric ([#638](https://github.com/Lightning-AI/metrics/pull/638))
- Removed argument `concatenate_texts` from `wer` metric ([#638](https://github.com/Lightning-AI/metrics/pull/638))
- Removed arguments `newline_sep` and `decimal_places` from `rouge` metric ([#638](https://github.com/Lightning-AI/metrics/pull/638))

### Fixed

- Fixed MetricCollection kwargs filtering when no `kwargs` are present in update signature ([#707](https://github.com/Lightning-AI/metrics/pull/707))


## [0.6.2] - 2021-12-15

### Fixed

- Fixed `torch.sort` currently does not support bool `dtype` on CUDA ([#665](https://github.com/Lightning-AI/metrics/pull/665))
- Fixed mAP properly checks if ground truths are empty ([#684](https://github.com/Lightning-AI/metrics/pull/684))
- Fixed initialization of tensors to be on correct device for `MAP` metric ([#673](https://github.com/Lightning-AI/metrics/pull/673))


## [0.6.1] - 2021-12-06

### Changed

- Migrate MAP metrics from pycocotools to PyTorch ([#632](https://github.com/Lightning-AI/metrics/pull/632))
- Use `torch.topk` instead of `torch.argsort` in retrieval precision for speedup ([#627](https://github.com/Lightning-AI/metrics/pull/627))

### Fixed

- Fix empty predictions in MAP metric ([#594](https://github.com/Lightning-AI/metrics/pull/594), [#610](https://github.com/Lightning-AI/metrics/pull/610), [#624](https://github.com/Lightning-AI/metrics/pull/624))
- Fix edge case of AUROC with `average=weighted` on GPU ([#606](https://github.com/Lightning-AI/metrics/pull/606))
- Fixed `forward` in compositional metrics ([#645](https://github.com/Lightning-AI/metrics/pull/645))


## [0.6.0] - 2021-10-28

### Added

- Added audio metrics:
  - Perceptual Evaluation of Speech Quality (PESQ) ([#353](https://github.com/Lightning-AI/metrics/pull/353))
  - Short-Time Objective Intelligibility (STOI) ([#353](https://github.com/Lightning-AI/metrics/pull/353))
- Added Information retrieval metrics:
  - `RetrievalRPrecision` ([#577](https://github.com/Lightning-AI/metrics/pull/577))
  - `RetrievalHitRate` ([#576](https://github.com/Lightning-AI/metrics/pull/576))
- Added NLP metrics:
  - `SacreBLEUScore` ([#546](https://github.com/Lightning-AI/metrics/pull/546))
  - `CharErrorRate` ([#575](https://github.com/Lightning-AI/metrics/pull/575))
- Added other metrics:
  - Tweedie Deviance Score ([#499](https://github.com/Lightning-AI/metrics/pull/499))
  - Learned Perceptual Image Patch Similarity (LPIPS) ([#431](https://github.com/Lightning-AI/metrics/pull/431))
- Added `MAP` (mean average precision) metric to new detection package ([#467](https://github.com/Lightning-AI/metrics/pull/467))
- Added support for float targets in `nDCG` metric ([#437](https://github.com/Lightning-AI/metrics/pull/437))
- Added `average` argument to `AveragePrecision` metric for reducing multi-label and multi-class problems ([#477](https://github.com/Lightning-AI/metrics/pull/477))
- Added `MultioutputWrapper` ([#510](https://github.com/Lightning-AI/metrics/pull/510))
- Added metric sweeping:
  - `higher_is_better` as constant attribute ([#544](https://github.com/Lightning-AI/metrics/pull/544))
  - `higher_is_better` to rest of codebase ([#584](https://github.com/Lightning-AI/metrics/pull/584))
- Added simple aggregation metrics: `SumMetric`, `MeanMetric`, `CatMetric`, `MinMetric`, `MaxMetric` ([#506](https://github.com/Lightning-AI/metrics/pull/506))
- Added pairwise submodule with metrics ([#553](https://github.com/Lightning-AI/metrics/pull/553))
  - `pairwise_cosine_similarity`
  - `pairwise_euclidean_distance`
  - `pairwise_linear_similarity`
  - `pairwise_manhatten_distance`

### Changed

- `AveragePrecision` will now as default output the `macro` average for multilabel and multiclass problems ([#477](https://github.com/Lightning-AI/metrics/pull/477))
- `half`, `double`, `float` will no longer change the dtype of the metric states. Use `metric.set_dtype` instead ([#493](https://github.com/Lightning-AI/metrics/pull/493))
- Renamed `AverageMeter` to `MeanMetric` ([#506](https://github.com/Lightning-AI/metrics/pull/506))
- Changed `is_differentiable` from property to a constant attribute ([#551](https://github.com/Lightning-AI/metrics/pull/551))
- `ROC` and `AUROC` will no longer throw an error when either the positive or negative class is missing. Instead return 0 score and give a warning

### Deprecated

- Deprecated  `functional.self_supervised.embedding_similarity` in favour of new pairwise submodule

### Removed

- Removed `dtype` property ([#493](https://github.com/Lightning-AI/metrics/pull/493))

### Fixed

- Fixed bug in `F1` with `average='macro'` and `ignore_index!=None` ([#495](https://github.com/Lightning-AI/metrics/pull/495))
- Fixed bug in `pit` by using the returned first result to initialize device and type ([#533](https://github.com/Lightning-AI/metrics/pull/533))
- Fixed `SSIM` metric using too much memory ([#539](https://github.com/Lightning-AI/metrics/pull/539))
- Fixed bug where `device` property was not properly update when metric was a child of a module (#542)

## [0.5.1] - 2021-08-30

### Added

- Added `device` and `dtype` properties ([#462](https://github.com/Lightning-AI/metrics/pull/462))
- Added `TextTester` class for robustly testing text metrics ([#450](https://github.com/Lightning-AI/metrics/pull/450))

### Changed

- Added support for float targets in `nDCG` metric ([#437](https://github.com/Lightning-AI/metrics/pull/437))

### Removed

- Removed `rouge-score` as dependency for text package ([#443](https://github.com/Lightning-AI/metrics/pull/443))
- Removed `jiwer` as dependency for text package ([#446](https://github.com/Lightning-AI/metrics/pull/446))
- Removed `bert-score` as dependency for text package ([#473](https://github.com/Lightning-AI/metrics/pull/473))

### Fixed

- Fixed ranking of samples in `SpearmanCorrCoef` metric ([#448](https://github.com/Lightning-AI/metrics/pull/448))
- Fixed bug where compositional metrics where unable to sync because of type mismatch ([#454](https://github.com/Lightning-AI/metrics/pull/454))
- Fixed metric hashing ([#478](https://github.com/Lightning-AI/metrics/pull/478))
- Fixed `BootStrapper` metrics not working on GPU ([#462](https://github.com/Lightning-AI/metrics/pull/462))
- Fixed the semantic ordering of kernel height and width in `SSIM` metric ([#474](https://github.com/Lightning-AI/metrics/pull/474))


## [0.5.0] - 2021-08-09

### Added

- Added **Text-related (NLP) metrics**:
  - Word Error Rate (WER) ([#383](https://github.com/Lightning-AI/metrics/pull/383))
  - ROUGE ([#399](https://github.com/Lightning-AI/metrics/pull/399))
  - BERT score ([#424](https://github.com/Lightning-AI/metrics/pull/424))
  - BLUE score ([#360](https://github.com/Lightning-AI/metrics/pull/360))
- Added `MetricTracker` wrapper metric for keeping track of the same metric over multiple epochs ([#238](https://github.com/Lightning-AI/metrics/pull/238))
- Added other metrics:
  - Symmetric Mean Absolute Percentage error (SMAPE) ([#375](https://github.com/Lightning-AI/metrics/pull/375))
  - Calibration error ([#394](https://github.com/Lightning-AI/metrics/pull/394))
  - Permutation Invariant Training (PIT) ([#384](https://github.com/Lightning-AI/metrics/pull/384))
- Added support in `nDCG` metric for target with values larger than 1 ([#349](https://github.com/Lightning-AI/metrics/pull/349))
- Added support for negative targets in `nDCG` metric ([#378](https://github.com/Lightning-AI/metrics/pull/378))
- Added `None` as reduction option in `CosineSimilarity` metric ([#400](https://github.com/Lightning-AI/metrics/pull/400))
- Allowed passing labels in (n_samples, n_classes) to `AveragePrecision` ([#386](https://github.com/Lightning-AI/metrics/pull/386))

### Changed

- Moved `psnr` and `ssim` from `functional.regression.*` to `functional.image.*` ([#382](https://github.com/Lightning-AI/metrics/pull/382))
- Moved `image_gradient` from `functional.image_gradients` to `functional.image.gradients` ([#381](https://github.com/Lightning-AI/metrics/pull/381))
- Moved `R2Score` from `regression.r2score` to `regression.r2` ([#371](https://github.com/Lightning-AI/metrics/pull/371))
- Pearson metric now only store 6 statistics instead of all predictions and targets ([#380](https://github.com/Lightning-AI/metrics/pull/380))
- Use `torch.argmax` instead of `torch.topk` when `k=1` for better performance ([#419](https://github.com/Lightning-AI/metrics/pull/419))
- Moved check for number of samples in R2 score to support single sample updating ([#426](https://github.com/Lightning-AI/metrics/pull/426))

### Deprecated

- Rename `r2score` >> `r2_score` and `kldivergence` >> `kl_divergence` in `functional` ([#371](https://github.com/Lightning-AI/metrics/pull/371))
- Moved `bleu_score` from `functional.nlp` to `functional.text.bleu` ([#360](https://github.com/Lightning-AI/metrics/pull/360))

### Removed

- Removed restriction that `threshold` has to be in (0,1) range to support logit input (
    [#351](https://github.com/Lightning-AI/metrics/pull/351)
    [#401](https://github.com/Lightning-AI/metrics/pull/401))
- Removed restriction that `preds` could not be bigger than `num_classes` to support logit input ([#357](https://github.com/Lightning-AI/metrics/pull/357))
- Removed module `regression.psnr` and `regression.ssim` ([#382](https://github.com/Lightning-AI/metrics/pull/382)):
- Removed ([#379](https://github.com/Lightning-AI/metrics/pull/379)):
    * function `functional.mean_relative_error`
    * `num_thresholds` argument in `BinnedPrecisionRecallCurve`

### Fixed

- Fixed bug where classification metrics with `average='macro'` would lead to wrong result if a class was missing ([#303](https://github.com/Lightning-AI/metrics/pull/303))
- Fixed `weighted`, `multi-class` AUROC computation to allow for 0 observations of some class, as contribution to final AUROC is 0 ([#376](https://github.com/Lightning-AI/metrics/pull/376))
- Fixed that `_forward_cache` and `_computed` attributes are also moved to the correct device if metric is moved ([#413](https://github.com/Lightning-AI/metrics/pull/413))
- Fixed calculation in `IoU` metric when using `ignore_index` argument ([#328](https://github.com/Lightning-AI/metrics/pull/328))


## [0.4.1] - 2021-07-05

### Changed

- Extend typing ([#330](https://github.com/Lightning-AI/metrics/pull/330),
    [#332](https://github.com/Lightning-AI/metrics/pull/332),
    [#333](https://github.com/Lightning-AI/metrics/pull/333),
    [#335](https://github.com/Lightning-AI/metrics/pull/335),
    [#314](https://github.com/Lightning-AI/metrics/pull/314))

### Fixed

- Fixed DDP by `is_sync` logic to `Metric` ([#339](https://github.com/Lightning-AI/metrics/pull/339))


## [0.4.0] - 2021-06-29

### Added

- Added **Image-related metrics**:
  - Fréchet inception distance (FID) ([#213](https://github.com/Lightning-AI/metrics/pull/213))
  - Kernel Inception Distance (KID) ([#301](https://github.com/Lightning-AI/metrics/pull/301))
  - Inception Score ([#299](https://github.com/Lightning-AI/metrics/pull/299))
  - KL divergence ([#247](https://github.com/Lightning-AI/metrics/pull/247))
- Added **Audio metrics**: SNR, SI_SDR, SI_SNR ([#292](https://github.com/Lightning-AI/metrics/pull/292))
- Added other metrics:
  - Cosine Similarity ([#305](https://github.com/Lightning-AI/metrics/pull/305))
  - Specificity ([#210](https://github.com/Lightning-AI/metrics/pull/210))
  - Mean Absolute Percentage error (MAPE) ([#248](https://github.com/Lightning-AI/metrics/pull/248))
- Added `add_metrics` method to `MetricCollection` for adding additional metrics after initialization ([#221](https://github.com/Lightning-AI/metrics/pull/221))
- Added pre-gather reduction in the case of `dist_reduce_fx="cat"` to reduce communication cost ([#217](https://github.com/Lightning-AI/metrics/pull/217))
- Added better error message for `AUROC` when `num_classes` is not provided for multiclass input ([#244](https://github.com/Lightning-AI/metrics/pull/244))
- Added support for unnormalized scores (e.g. logits) in `Accuracy`, `Precision`, `Recall`, `FBeta`, `F1`, `StatScore`, `Hamming`, `ConfusionMatrix` metrics ([#200](https://github.com/Lightning-AI/metrics/pull/200))
- Added `squared` argument to `MeanSquaredError` for computing `RMSE` ([#249](https://github.com/Lightning-AI/metrics/pull/249))
- Added `is_differentiable` property to `ConfusionMatrix`, `F1`, `FBeta`, `Hamming`, `Hinge`, `IOU`, `MatthewsCorrcoef`, `Precision`, `Recall`, `PrecisionRecallCurve`, `ROC`, `StatScores` ([#253](https://github.com/Lightning-AI/metrics/pull/253))
- Added `sync` and `sync_context` methods for manually controlling when metric states are synced ([#302](https://github.com/Lightning-AI/metrics/pull/302))

### Changed

- Forward cache is reset when `reset` method is called ([#260](https://github.com/Lightning-AI/metrics/pull/260))
- Improved per-class metric handling for imbalanced datasets for `precision`, `recall`, `precision_recall`, `fbeta`, `f1`, `accuracy`, and `specificity` ([#204](https://github.com/Lightning-AI/metrics/pull/204))
- Decorated `torch.jit.unused` to `MetricCollection` forward ([#307](https://github.com/Lightning-AI/metrics/pull/307))
- Renamed `thresholds` argument to binned metrics for manually controlling the thresholds ([#322](https://github.com/Lightning-AI/metrics/pull/322))
- Extend typing ([#324](https://github.com/Lightning-AI/metrics/pull/324),
    [#326](https://github.com/Lightning-AI/metrics/pull/326),
    [#327](https://github.com/Lightning-AI/metrics/pull/327))

### Deprecated

- Deprecated `functional.mean_relative_error`, use `functional.mean_absolute_percentage_error` ([#248](https://github.com/Lightning-AI/metrics/pull/248))
- Deprecated `num_thresholds` argument in `BinnedPrecisionRecallCurve` ([#322](https://github.com/Lightning-AI/metrics/pull/322))

### Removed

- Removed argument `is_multiclass` ([#319](https://github.com/Lightning-AI/metrics/pull/319))

### Fixed

- AUC can also support more dimensional inputs when all but one dimension are of size 1 ([#242](https://github.com/Lightning-AI/metrics/pull/242))
- Fixed `dtype` of modular metrics after reset has been called ([#243](https://github.com/Lightning-AI/metrics/pull/243))
- Fixed calculation in `matthews_corrcoef` to correctly match formula ([#321](https://github.com/Lightning-AI/metrics/pull/321))

## [0.3.2] - 2021-05-10

### Added

- Added `is_differentiable` property:
    * To `AUC`, `AUROC`, `CohenKappa` and `AveragePrecision` ([#178](https://github.com/Lightning-AI/metrics/pull/178))
    * To `PearsonCorrCoef`, `SpearmanCorrcoef`, `R2Score` and `ExplainedVariance` ([#225](https://github.com/Lightning-AI/metrics/pull/225))

### Changed

- `MetricCollection` should return metrics with prefix on `items()`, `keys()` ([#209](https://github.com/Lightning-AI/metrics/pull/209))
- Calling `compute` before `update` will now give warning ([#164](https://github.com/Lightning-AI/metrics/pull/164))

### Removed

- Removed `numpy` as direct dependency ([#212](https://github.com/Lightning-AI/metrics/pull/212))

### Fixed

- Fixed auc calculation and add tests ([#197](https://github.com/Lightning-AI/metrics/pull/197))
- Fixed loading persisted metric states using `load_state_dict()` ([#202](https://github.com/Lightning-AI/metrics/pull/202))
- Fixed `PSNR` not working with `DDP` ([#214](https://github.com/Lightning-AI/metrics/pull/214))
- Fixed metric calculation with unequal batch sizes ([#220](https://github.com/Lightning-AI/metrics/pull/220))
- Fixed metric concatenation for list states for zero-dim input ([#229](https://github.com/Lightning-AI/metrics/pull/229))
- Fixed numerical instability in `AUROC` metric for large input ([#230](https://github.com/Lightning-AI/metrics/pull/230))

## [0.3.1] - 2021-04-21

- Cleaning remaining inconsistency and fix PL develop integration (
    [#191](https://github.com/Lightning-AI/metrics/pull/191),
    [#192](https://github.com/Lightning-AI/metrics/pull/192),
    [#193](https://github.com/Lightning-AI/metrics/pull/193),
    [#194](https://github.com/Lightning-AI/metrics/pull/194)
)


## [0.3.0] - 2021-04-20

### Added

- Added `BootStrapper` to easily calculate confidence intervals for metrics ([#101](https://github.com/Lightning-AI/metrics/pull/101))
- Added Binned metrics  ([#128](https://github.com/Lightning-AI/metrics/pull/128))
- Added metrics for Information Retrieval ([(PL^5032)](https://github.com/Lightning-AI/lightning/pull/5032)):
    * `RetrievalMAP` ([PL^5032](https://github.com/Lightning-AI/lightning/pull/5032))
    * `RetrievalMRR` ([#119](https://github.com/Lightning-AI/metrics/pull/119))
    * `RetrievalPrecision` ([#139](https://github.com/Lightning-AI/metrics/pull/139))
    * `RetrievalRecall` ([#146](https://github.com/Lightning-AI/metrics/pull/146))
    * `RetrievalNormalizedDCG` ([#160](https://github.com/Lightning-AI/metrics/pull/160))
    * `RetrievalFallOut` ([#161](https://github.com/Lightning-AI/metrics/pull/161))
- Added other metrics:
    * `CohenKappa` ([#69](https://github.com/Lightning-AI/metrics/pull/69))
    * `MatthewsCorrcoef` ([#98](https://github.com/Lightning-AI/metrics/pull/98))
    * `PearsonCorrcoef` ([#157](https://github.com/Lightning-AI/metrics/pull/157))
    * `SpearmanCorrcoef` ([#158](https://github.com/Lightning-AI/metrics/pull/158))
    * `Hinge` ([#120](https://github.com/Lightning-AI/metrics/pull/120))
- Added `average='micro'` as an option in AUROC for multilabel problems ([#110](https://github.com/Lightning-AI/metrics/pull/110))
- Added multilabel support to `ROC` metric ([#114](https://github.com/Lightning-AI/metrics/pull/114))
- Added testing for `half` precision ([#77](https://github.com/Lightning-AI/metrics/pull/77),
    [#135](https://github.com/Lightning-AI/metrics/pull/135)
)
- Added `AverageMeter` for ad-hoc averages of values ([#138](https://github.com/Lightning-AI/metrics/pull/138))
- Added `prefix` argument to `MetricCollection` ([#70](https://github.com/Lightning-AI/metrics/pull/70))
- Added `__getitem__` as metric arithmetic operation ([#142](https://github.com/Lightning-AI/metrics/pull/142))
- Added property `is_differentiable` to metrics and test for differentiability ([#154](https://github.com/Lightning-AI/metrics/pull/154))
- Added support for `average`, `ignore_index` and `mdmc_average` in `Accuracy` metric ([#166](https://github.com/Lightning-AI/metrics/pull/166))
- Added `postfix` arg to `MetricCollection` ([#188](https://github.com/Lightning-AI/metrics/pull/188))

### Changed

- Changed `ExplainedVariance` from storing all preds/targets to tracking 5 statistics ([#68](https://github.com/Lightning-AI/metrics/pull/68))
- Changed behaviour of `confusionmatrix` for multilabel data to better match `multilabel_confusion_matrix` from sklearn ([#134](https://github.com/Lightning-AI/metrics/pull/134))
- Updated FBeta arguments ([#111](https://github.com/Lightning-AI/metrics/pull/111))
- Changed `reset` method to use `detach.clone()` instead of `deepcopy` when resetting to default ([#163](https://github.com/Lightning-AI/metrics/pull/163))
- Metrics passed as dict to `MetricCollection` will now always be in deterministic order ([#173](https://github.com/Lightning-AI/metrics/pull/173))
- Allowed `MetricCollection` pass metrics as arguments ([#176](https://github.com/Lightning-AI/metrics/pull/176))

### Deprecated

- Rename argument `is_multiclass` -> `multiclass` ([#162](https://github.com/Lightning-AI/metrics/pull/162))

### Removed

- Prune remaining deprecated ([#92](https://github.com/Lightning-AI/metrics/pull/92))

### Fixed

- Fixed when `_stable_1d_sort` to work when `n>=N` ([PL^6177](https://github.com/Lightning-AI/lightning/pull/6177))
- Fixed `_computed` attribute not being correctly reset ([#147](https://github.com/Lightning-AI/metrics/pull/147))
- Fixed to Blau score ([#165](https://github.com/Lightning-AI/metrics/pull/165))
- Fixed backwards compatibility for logging with older version of pytorch-lightning ([#182](https://github.com/Lightning-AI/metrics/pull/182))


## [0.2.0] - 2021-03-12

### Changed

- Decoupled PL dependency ([#13](https://github.com/Lightning-AI/metrics/pull/13))
- Refactored functional - mimic the module-like structure: classification, regression, etc. ([#16](https://github.com/Lightning-AI/metrics/pull/16))
- Refactored utilities -  split to topics/submodules ([#14](https://github.com/Lightning-AI/metrics/pull/14))
- Refactored `MetricCollection` ([#19](https://github.com/Lightning-AI/metrics/pull/19))

### Removed

- Removed deprecated metrics from PL base ([#12](https://github.com/Lightning-AI/metrics/pull/12),
    [#15](https://github.com/Lightning-AI/metrics/pull/15))



## [0.1.0] - 2021-02-22

- Added `Accuracy` metric now generalizes to Top-k accuracy for (multi-dimensional) multi-class inputs using the `top_k` parameter ([PL^4838](https://github.com/Lightning-AI/lightning/pull/4838))
- Added `Accuracy` metric now enables the computation of subset accuracy for multi-label or multi-dimensional multi-class inputs with the `subset_accuracy` parameter ([PL^4838](https://github.com/Lightning-AI/lightning/pull/4838))
- Added `HammingDistance` metric to compute the hamming distance (loss) ([PL^4838](https://github.com/Lightning-AI/lightning/pull/4838))
- Added `StatScores` metric to compute the number of true positives, false positives, true negatives and false negatives ([PL^4839](https://github.com/Lightning-AI/lightning/pull/4839))
- Added `R2Score` metric ([PL^5241](https://github.com/Lightning-AI/lightning/pull/5241))
- Added `MetricCollection` ([PL^4318](https://github.com/Lightning-AI/lightning/pull/4318))
- Added `.clone()` method to metrics ([PL^4318](https://github.com/Lightning-AI/lightning/pull/4318))
- Added `IoU` class interface ([PL^4704](https://github.com/Lightning-AI/lightning/pull/4704))
- The `Recall` and `Precision` metrics (and their functional counterparts `recall` and `precision`) can now be generalized to Recall@K and Precision@K with the use of `top_k` parameter ([PL^4842](https://github.com/Lightning-AI/lightning/pull/4842))
- Added compositional metrics ([PL^5464](https://github.com/Lightning-AI/lightning/pull/5464))
- Added AUC/AUROC class interface ([PL^5479](https://github.com/Lightning-AI/lightning/pull/5479))
- Added `QuantizationAwareTraining` callback ([PL^5706](https://github.com/Lightning-AI/lightning/pull/5706))
- Added `ConfusionMatrix` class interface ([PL^4348](https://github.com/Lightning-AI/lightning/pull/4348))
- Added multiclass AUROC metric ([PL^4236](https://github.com/Lightning-AI/lightning/pull/4236))
- Added `PrecisionRecallCurve, ROC, AveragePrecision` class metric ([PL^4549](https://github.com/Lightning-AI/lightning/pull/4549))
- Classification metrics overhaul ([PL^4837](https://github.com/Lightning-AI/lightning/pull/4837))
- Added `F1` class metric ([PL^4656](https://github.com/Lightning-AI/lightning/pull/4656))
- Added metrics aggregation in Horovod and fixed early stopping ([PL^3775](https://github.com/Lightning-AI/lightning/pull/3775))
- Added `persistent(mode)` method to metrics, to enable and disable metric states being added to `state_dict` ([PL^4482](https://github.com/Lightning-AI/lightning/pull/4482))
- Added unification of regression metrics ([PL^4166](https://github.com/Lightning-AI/lightning/pull/4166))
- Added persistent flag to `Metric.add_state` ([PL^4195](https://github.com/Lightning-AI/lightning/pull/4195))
- Added classification metrics ([PL^4043](https://github.com/Lightning-AI/lightning/pull/4043))
- Added new Metrics API. ([PL^3868](https://github.com/Lightning-AI/lightning/pull/3868), [PL^3921](https://github.com/Lightning-AI/lightning/pull/3921))
- Added EMB similarity ([PL^3349](https://github.com/Lightning-AI/lightning/pull/3349))
- Added SSIM metrics ([PL^2671](https://github.com/Lightning-AI/lightning/pull/2671))
- Added BLEU metrics ([PL^2535](https://github.com/Lightning-AI/lightning/pull/2535))<|MERGE_RESOLUTION|>--- conflicted
+++ resolved
@@ -26,11 +26,10 @@
 
 ### Fixed
 
-<<<<<<< HEAD
 - Fixes corner case when using `MetricCollection` together with aggregation metrics ([#1896](https://github.com/Lightning-AI/torchmetrics/pull/1896))
-=======
+
+
 - Fixed the use of `max_fpr` in `AUROC` metric when only one class is present ([#1895](https://github.com/Lightning-AI/torchmetrics/pull/1895))
->>>>>>> 703d5b8a
 
 
 - Fixed bug related to empty predictions for `IntersectionOverUnion` metric ([#1892](https://github.com/Lightning-AI/torchmetrics/pull/1892))
