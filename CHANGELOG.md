# Changelog
All notable changes to this project will be documented in this file.

The format is based on [Keep a Changelog](https://keepachangelog.com/en/1.0.0/),
and this project adheres to [Semantic Versioning](https://semver.org/spec/v2.0.0.html).

**Note: we move fast, but still we preserve 0.1 version (one feature release) back compatibility.**

## [0.x.x] - ????-??-??

### Added

<<<<<<< HEAD
=======
- Added support in `nDCG` metric for target with values larger than 1 ([#343](https://github.com/PyTorchLightning/metrics/issues/343))

>>>>>>> b20cbdaf
### Changed

### Deprecated

### Removed

<<<<<<< HEAD
- Removed restriction that `threshold` has to be in (0,1) range to support logit input ([#351](https://github.com/PyTorchLightning/metrics/pull/351))

=======
>>>>>>> b20cbdaf
### Fixed

## [0.4.1] - 2021-07-05

### Changed

- Extend typing ([#330](https://github.com/PyTorchLightning/metrics/pull/330),
    [#332](https://github.com/PyTorchLightning/metrics/pull/332),
    [#333](https://github.com/PyTorchLightning/metrics/pull/333),
    [#335](https://github.com/PyTorchLightning/metrics/pull/335),
    [#314](https://github.com/PyTorchLightning/metrics/pull/314))

### Fixed

- Fixed DDP by `is_sync` logic to `Metric` ([#339](https://github.com/PyTorchLightning/metrics/pull/339))


## [0.4.0] - 2021-06-29

### Added

- Added Cosine Similarity Metric ([#305](https://github.com/PyTorchLightning/metrics/pull/305))
- Added Specificity metric ([#210](https://github.com/PyTorchLightning/metrics/pull/210))
- Added `add_metrics` method to `MetricCollection` for adding additional metrics after initialization ([#221](https://github.com/PyTorchLightning/metrics/pull/221))
- Added pre-gather reduction in the case of `dist_reduce_fx="cat"` to reduce communication cost ([#217](https://github.com/PyTorchLightning/metrics/pull/217))
- Added better error message for `AUROC` when `num_classes` is not provided for multiclass input ([#244](https://github.com/PyTorchLightning/metrics/pull/244))
- Added support for unnormalized scores (e.g. logits) in `Accuracy`, `Precision`, `Recall`, `FBeta`, `F1`, `StatScore`, `Hamming`, `ConfusionMatrix` metrics ([#200](https://github.com/PyTorchLightning/metrics/pull/200))
- Added `MeanAbsolutePercentageError(MAPE)` metric. ([#248](https://github.com/PyTorchLightning/metrics/pull/248))
- Added `squared` argument to `MeanSquaredError` for computing `RMSE` ([#249](https://github.com/PyTorchLightning/metrics/pull/249))
- Added FID metric ([#213](https://github.com/PyTorchLightning/metrics/pull/213))
- Added `is_differentiable` property to `ConfusionMatrix`, `F1`, `FBeta`, `Hamming`, `Hinge`, `IOU`, `MatthewsCorrcoef`, `Precision`, `Recall`, `PrecisionRecallCurve`, `ROC`, `StatScores` ([#253](https://github.com/PyTorchLightning/metrics/pull/253))
- Added audio metrics: SNR, SI_SDR, SI_SNR ([#292](https://github.com/PyTorchLightning/metrics/pull/292))
- Added Inception Score metric to image module ([#299](https://github.com/PyTorchLightning/metrics/pull/299))
- Added KID metric to image module ([#301](https://github.com/PyTorchLightning/metrics/pull/301))
- Added `sync` and `sync_context` methods for manually controlling when metric states are synced ([#302](https://github.com/PyTorchLightning/metrics/pull/302))
- Added `KLDivergence` metric ([#247](https://github.com/PyTorchLightning/metrics/pull/247))

### Changed

- Forward cache is reset when `reset` method is called ([#260](https://github.com/PyTorchLightning/metrics/pull/260))
- Improved per-class metric handling for imbalanced datasets for `precision`, `recall`, `precision_recall`, `fbeta`, `f1`, `accuracy`, and `specificity` ([#204](https://github.com/PyTorchLightning/metrics/pull/204))
- Decorated `torch.jit.unused` to `MetricCollection` forward ([#307](https://github.com/PyTorchLightning/metrics/pull/307))
- Renamed `thresholds` argument to binned metrics for manually controlling the thresholds ([#322](https://github.com/PyTorchLightning/metrics/pull/322))
- Extend typing ([#324](https://github.com/PyTorchLightning/metrics/pull/324),
    [#326](https://github.com/PyTorchLightning/metrics/pull/326),
    [#327](https://github.com/PyTorchLightning/metrics/pull/327))

### Deprecated

- Deprecated `torchmetrics.functional.mean_relative_error` ([#248](https://github.com/PyTorchLightning/metrics/pull/248))
- Deprecated `num_thresholds` argument in `BinnedPrecisionRecallCurve` ([#322](https://github.com/PyTorchLightning/metrics/pull/322))

### Removed

- Removed argument `is_multiclass` ([#319](https://github.com/PyTorchLightning/metrics/pull/319))

### Fixed

- AUC can also support more dimensional inputs when all but one dimension are of size 1 ([#242](https://github.com/PyTorchLightning/metrics/pull/242))
- Fixed `dtype` of modular metrics after reset has been called ([#243](https://github.com/PyTorchLightning/metrics/pull/243))
- Fixed calculation in `matthews_corrcoef` to correctly match formula ([#321](https://github.com/PyTorchLightning/metrics/pull/321))

## [0.3.2] - 2021-05-10

### Added

- Added `is_differentiable` property:
    * To `AUC`, `AUROC`, `CohenKappa` and `AveragePrecision` ([#178](https://github.com/PyTorchLightning/metrics/pull/178))
    * To `PearsonCorrCoef`, `SpearmanCorrcoef`, `R2Score` and `ExplainedVariance` ([#225](https://github.com/PyTorchLightning/metrics/pull/225))

### Changed

- `MetricCollection` should return metrics with prefix on `items()`, `keys()` ([#209](https://github.com/PyTorchLightning/metrics/pull/209))
- Calling `compute` before `update` will now give warning ([#164](https://github.com/PyTorchLightning/metrics/pull/164))

### Removed

- Removed `numpy` as direct dependency ([#212](https://github.com/PyTorchLightning/metrics/pull/212))

### Fixed

- Fixed auc calculation and add tests ([#197](https://github.com/PyTorchLightning/metrics/pull/197))
- Fixed loading persisted metric states using `load_state_dict()` ([#202](https://github.com/PyTorchLightning/metrics/pull/202))
- Fixed `PSNR` not working with `DDP` ([#214](https://github.com/PyTorchLightning/metrics/pull/214))
- Fixed metric calculation with unequal batch sizes ([#220](https://github.com/PyTorchLightning/metrics/pull/220))
- Fixed metric concatenation for list states for zero-dim input ([#229](https://github.com/PyTorchLightning/metrics/pull/229))
- Fixed numerical instability in `AUROC` metric for large input ([#230](https://github.com/PyTorchLightning/metrics/pull/230))

## [0.3.1] - 2021-04-21

- Cleaning remaining inconsistency and fix PL develop integration (
    [#191](https://github.com/PyTorchLightning/metrics/pull/191),
    [#192](https://github.com/PyTorchLightning/metrics/pull/192),
    [#193](https://github.com/PyTorchLightning/metrics/pull/193),
    [#194](https://github.com/PyTorchLightning/metrics/pull/194)
)


## [0.3.0] - 2021-04-20

### Added

- Added `BootStrapper` to easily calculate confidence intervals for metrics ([#101](https://github.com/PyTorchLightning/metrics/pull/101))
- Added Binned metrics  ([#128](https://github.com/PyTorchLightning/metrics/pull/128))
- Added metrics for Information Retrieval ([(PL^5032)](https://github.com/PyTorchLightning/pytorch-lightning/pull/5032)):
    * Added `RetrievalMAP` ([PL^5032](https://github.com/PyTorchLightning/pytorch-lightning/pull/5032))
    * Added `RetrievalMRR` ([#119](https://github.com/PyTorchLightning/metrics/pull/119))
    * Added `RetrievalPrecision` ([#139](https://github.com/PyTorchLightning/metrics/pull/139))
    * Added `RetrievalRecall` ([#146](https://github.com/PyTorchLightning/metrics/pull/146))
    * Added `RetrievalNormalizedDCG` ([#160](https://github.com/PyTorchLightning/metrics/pull/160))
    * Added `RetrievalFallOut` ([#161](https://github.com/PyTorchLightning/metrics/pull/161))
- Added other metrics:
    * Added `CohenKappa` ([#69](https://github.com/PyTorchLightning/metrics/pull/69))
    * Added `MatthewsCorrcoef` ([#98](https://github.com/PyTorchLightning/metrics/pull/98))
    * Added `PearsonCorrcoef` ([#157](https://github.com/PyTorchLightning/metrics/pull/157))
    * Added `SpearmanCorrcoef` ([#158](https://github.com/PyTorchLightning/metrics/pull/158))
    * Added `Hinge` ([#120](https://github.com/PyTorchLightning/metrics/pull/120))
- Added `average='micro'` as an option in AUROC for multilabel problems ([#110](https://github.com/PyTorchLightning/metrics/pull/110))
- Added multilabel support to `ROC` metric ([#114](https://github.com/PyTorchLightning/metrics/pull/114))
- Added testing for `half` precision ([#77](https://github.com/PyTorchLightning/metrics/pull/77),
    [#135](https://github.com/PyTorchLightning/metrics/pull/135)
)
- Added `AverageMeter` for ad-hoc averages of values ([#138](https://github.com/PyTorchLightning/metrics/pull/138))
- Added `prefix` argument to `MetricCollection` ([#70](https://github.com/PyTorchLightning/metrics/pull/70))
- Added `__getitem__` as metric arithmetic operation ([#142](https://github.com/PyTorchLightning/metrics/pull/142))
- Added property `is_differentiable` to metrics and test for differentiability ([#154](https://github.com/PyTorchLightning/metrics/pull/154))
- Added support for `average`, `ignore_index` and `mdmc_average` in `Accuracy` metric ([#166](https://github.com/PyTorchLightning/metrics/pull/166))
- Added `postfix` arg to `MetricCollection` ([#188](https://github.com/PyTorchLightning/metrics/pull/188))

### Changed

- Changed `ExplainedVariance` from storing all preds/targets to tracking 5 statistics ([#68](https://github.com/PyTorchLightning/metrics/pull/68))
- Changed behaviour of `confusionmatrix` for multilabel data to better match `multilabel_confusion_matrix` from sklearn ([#134](https://github.com/PyTorchLightning/metrics/pull/134))
- Updated FBeta arguments ([#111](https://github.com/PyTorchLightning/metrics/pull/111))
- Changed `reset` method to use `detach.clone()` instead of `deepcopy` when resetting to default ([#163](https://github.com/PyTorchLightning/metrics/pull/163))
- Metrics passed as dict to `MetricCollection` will now always be in deterministic order ([#173](https://github.com/PyTorchLightning/metrics/pull/173))
- Allowed `MetricCollection` pass metrics as arguments ([#176](https://github.com/PyTorchLightning/metrics/pull/176))

### Deprecated

- Rename argument `is_multiclass` -> `multiclass` ([#162](https://github.com/PyTorchLightning/metrics/pull/162))

### Removed

- Prune remaining deprecated ([#92](https://github.com/PyTorchLightning/metrics/pull/92))

### Fixed

- Fixed when `_stable_1d_sort` to work when `n>=N` ([PL^6177](https://github.com/PyTorchLightning/pytorch-lightning/pull/6177))
- Fixed `_computed` attribute not being correctly reset ([#147](https://github.com/PyTorchLightning/metrics/pull/147))
- Fixed to Blau score ([#165](https://github.com/PyTorchLightning/metrics/pull/165))
- Fixed backwards compatibility for logging with older version of pytorch-lightning ([#182](https://github.com/PyTorchLightning/metrics/pull/182))


## [0.2.0] - 2021-03-12

### Changed

- Decoupled PL dependency ([#13](https://github.com/PyTorchLightning/metrics/pull/13))
- Refactored functional - mimic the module-like structure: classification, regression, etc. ([#16](https://github.com/PyTorchLightning/metrics/pull/16))
- Refactored utilities -  split to topics/submodules ([#14](https://github.com/PyTorchLightning/metrics/pull/14))
- Refactored `MetricCollection` ([#19](https://github.com/PyTorchLightning/metrics/pull/19))

### Removed

- Removed deprecated metrics from PL base ([#12](https://github.com/PyTorchLightning/metrics/pull/12),
    [#15](https://github.com/PyTorchLightning/metrics/pull/15))



## [0.1.0] - 2021-02-22

- Added `Accuracy` metric now generalizes to Top-k accuracy for (multi-dimensional) multi-class inputs using the `top_k` parameter ([PL^4838](https://github.com/PyTorchLightning/pytorch-lightning/pull/4838))
- Added `Accuracy` metric now enables the computation of subset accuracy for multi-label or multi-dimensional multi-class inputs with the `subset_accuracy` parameter ([PL^4838](https://github.com/PyTorchLightning/pytorch-lightning/pull/4838))
- Added `HammingDistance` metric to compute the hamming distance (loss) ([PL^4838](https://github.com/PyTorchLightning/pytorch-lightning/pull/4838))
- Added `StatScores` metric to compute the number of true positives, false positives, true negatives and false negatives ([PL^4839](https://github.com/PyTorchLightning/pytorch-lightning/pull/4839))
- Added `R2Score` metric ([PL^5241](https://github.com/PyTorchLightning/pytorch-lightning/pull/5241))
- Added `MetricCollection` ([PL^4318](https://github.com/PyTorchLightning/pytorch-lightning/pull/4318))
- Added `.clone()` method to metrics ([PL^4318](https://github.com/PyTorchLightning/pytorch-lightning/pull/4318))
- Added `IoU` class interface ([PL^4704](https://github.com/PyTorchLightning/pytorch-lightning/pull/4704))
- The `Recall` and `Precision` metrics (and their functional counterparts `recall` and `precision`) can now be generalized to Recall@K and Precision@K with the use of `top_k` parameter ([PL^4842](https://github.com/PyTorchLightning/pytorch-lightning/pull/4842))
- Added compositional metrics ([PL^5464](https://github.com/PyTorchLightning/pytorch-lightning/pull/5464))
- Added AUC/AUROC class interface ([PL^5479](https://github.com/PyTorchLightning/pytorch-lightning/pull/5479))
- Added `QuantizationAwareTraining` callback ([PL^5706](https://github.com/PyTorchLightning/pytorch-lightning/pull/5706))
- Added `ConfusionMatrix` class interface ([PL^4348](https://github.com/PyTorchLightning/pytorch-lightning/pull/4348))
- Added multiclass AUROC metric ([PL^4236](https://github.com/PyTorchLightning/pytorch-lightning/pull/4236))
- Added `PrecisionRecallCurve, ROC, AveragePrecision` class metric ([PL^4549](https://github.com/PyTorchLightning/pytorch-lightning/pull/4549))
- Classification metrics overhaul ([PL^4837](https://github.com/PyTorchLightning/pytorch-lightning/pull/4837))
- Added `F1` class metric ([PL^4656](https://github.com/PyTorchLightning/pytorch-lightning/pull/4656))
- Added metrics aggregation in Horovod and fixed early stopping ([PL^3775](https://github.com/PyTorchLightning/pytorch-lightning/pull/3775))
- Added `persistent(mode)` method to metrics, to enable and disable metric states being added to `state_dict` ([PL^4482](https://github.com/PyTorchLightning/pytorch-lightning/pull/4482))
- Added unification of regression metrics ([PL^4166](https://github.com/PyTorchLightning/pytorch-lightning/pull/4166))
- Added persistent flag to `Metric.add_state` ([PL^4195](https://github.com/PyTorchLightning/pytorch-lightning/pull/4195))
- Added classification metrics ([PL^4043](https://github.com/PyTorchLightning/pytorch-lightning/pull/4043))
- Added new Metrics API. ([PL^3868](https://github.com/PyTorchLightning/pytorch-lightning/pull/3868), [PL^3921](https://github.com/PyTorchLightning/pytorch-lightning/pull/3921))
- Added EMB similarity ([PL^3349](https://github.com/PyTorchLightning/pytorch-lightning/pull/3349))
- Added SSIM metrics ([PL^2671](https://github.com/PyTorchLightning/pytorch-lightning/pull/2671))
- Added BLEU metrics ([PL^2535](https://github.com/PyTorchLightning/pytorch-lightning/pull/2535))<|MERGE_RESOLUTION|>--- conflicted
+++ resolved
@@ -6,27 +6,28 @@
 
 **Note: we move fast, but still we preserve 0.1 version (one feature release) back compatibility.**
 
-## [0.x.x] - ????-??-??
-
-### Added
-
-<<<<<<< HEAD
-=======
+
+## [unreleased] - YYYY-MM-??
+
+### Added
+
 - Added support in `nDCG` metric for target with values larger than 1 ([#343](https://github.com/PyTorchLightning/metrics/issues/343))
 
->>>>>>> b20cbdaf
-### Changed
+
+### Changed
+
 
 ### Deprecated
 
-### Removed
-
-<<<<<<< HEAD
+
+### Removed
+
 - Removed restriction that `threshold` has to be in (0,1) range to support logit input ([#351](https://github.com/PyTorchLightning/metrics/pull/351))
 
-=======
->>>>>>> b20cbdaf
-### Fixed
+
+### Fixed
+
+
 
 ## [0.4.1] - 2021-07-05
 
