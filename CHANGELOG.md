# Changelog
All notable changes to this project will be documented in this file.

The format is based on [Keep a Changelog](https://keepachangelog.com/en/1.0.0/),
and this project adheres to [Semantic Versioning](https://semver.org/spec/v2.0.0.html).

**Note: we move fast, but still we preserve 0.1 version (one feature release) back compatibility.**

---

## [UnReleased] - 2024-MM-DD

### Added

- Added `SensitivityAtSpecificity` metric to classification subpackage ([#2217](https://github.com/Lightning-AI/torchmetrics/pull/2217))


- Added `QualityWithNoReference` metric ([#2288](https://github.com/Lightning-AI/torchmetrics/pull/2288))


### Changed

- Made `__getattr__` and `__setattr__` of `ClasswiseWrapper` more general ([#2424](https://github.com/Lightning-AI/torchmetrics/pull/2424))


### Deprecated

-


### Fixed

- Fixed negative variance estimates in certain image metrics ([#2378](https://github.com/Lightning-AI/torchmetrics/pull/2378))


- Fixed dtype being changed by deepspeed for certain regression metrics ([#2379](https://github.com/Lightning-AI/torchmetrics/pull/2379))


<<<<<<< HEAD
- Fix getitem for metric collection when prefix/postfix is set ([#2430](https://github.com/Lightning-AI/torchmetrics/pull/2430))
=======
- Fixed bug when `top_k>1` and `average="macro"` for classification metrics ([#2423](https://github.com/Lightning-AI/torchmetrics/pull/2423))

>>>>>>> c056e6ab

## [1.3.1] - 2024-02-12

### Fixed

- Fixed how backprop is handled in `LPIPS` metric ([#2326](https://github.com/Lightning-AI/torchmetrics/pull/2326))
- Fixed `MultitaskWrapper` not being able to be logged in lightning when using metric collections ([#2349](https://github.com/Lightning-AI/torchmetrics/pull/2349))
- Fixed high memory consumption in `Perplexity` metric ([#2346](https://github.com/Lightning-AI/torchmetrics/pull/2346))
- Fixed cached network in `FeatureShare` not being moved to the correct device ([#2348](https://github.com/Lightning-AI/torchmetrics/pull/2348))
- Fix naming of statistics in `MeanAveragePrecision` with custom max det thresholds ([#2367](https://github.com/Lightning-AI/torchmetrics/pull/2367))
- Fixed custom aggregation in retrieval metrics ([#2364](https://github.com/Lightning-AI/torchmetrics/pull/2364))
- Fixed initialize aggregation metrics with default floating type ([#2366](https://github.com/Lightning-AI/torchmetrics/pull/2366))
- Fixed plotting of confusion matrices ([#2358](https://github.com/Lightning-AI/torchmetrics/pull/2358))


## [1.3.0] - 2024-01-10

### Added

- Added more tokenizers for `SacreBLEU` metric ([#2068](https://github.com/Lightning-AI/torchmetrics/pull/2068))
- Added support for logging `MultiTaskWrapper` directly with lightnings `log_dict` method ([#2213](https://github.com/Lightning-AI/torchmetrics/pull/2213))
- Added `FeatureShare` wrapper to share submodules containing feature extractors between metrics ([#2120](https://github.com/Lightning-AI/torchmetrics/pull/2120))
- Added new metrics to image domain:
  * `SpatialDistortionIndex` ([#2260](https://github.com/Lightning-AI/torchmetrics/pull/2260))
  * Added `CriticalSuccessIndex` ([#2257](https://github.com/Lightning-AI/torchmetrics/pull/2257))
  * `Spatial Correlation Coefficient` ([#2248](https://github.com/Lightning-AI/torchmetrics/pull/2248))
- Added `average` argument to multiclass versions of `PrecisionRecallCurve` and `ROC` ([#2084](https://github.com/Lightning-AI/torchmetrics/pull/2084))
- Added confidence scores when `extended_summary=True` in `MeanAveragePrecision` ([#2212](https://github.com/Lightning-AI/torchmetrics/pull/2212))
- Added `RetrievalAUROC` metric ([#2251](https://github.com/Lightning-AI/torchmetrics/pull/2251))
- Added `aggregate` argument to retrieval metrics ([#2220](https://github.com/Lightning-AI/torchmetrics/pull/2220))
- Added utility functions in `segmentation.utils` for future segmentation metrics ([#2105](https://github.com/Lightning-AI/torchmetrics/pull/2105))


### Changed

- Changed minimum supported Pytorch version from 1.8 to 1.10 ([#2145](https://github.com/Lightning-AI/torchmetrics/pull/2145))
- Changed x-/y-axis order for `PrecisionRecallCurve` to be consistent with scikit-learn ([#2183](https://github.com/Lightning-AI/torchmetrics/pull/2183))

### Deprecated

- Deprecated `metric._update_called` ([#2141](https://github.com/Lightning-AI/torchmetrics/pull/2141))
- Deprecated `specicity_at_sensitivity` in favour of `specificity_at_sensitivity` ([#2199](https://github.com/Lightning-AI/torchmetrics/pull/2199))

### Fixed

- Fixed support for half precision + CPU in metrics requiring topk operator ([#2252](https://github.com/Lightning-AI/torchmetrics/pull/2252))
- Fixed warning incorrectly being raised in `Running` metrics ([#2256](https://github.com/Lightning-AI/torchmetrics/pull/2265))
- Fixed integration with custom feature extractor in `FID` metric ([#2277](https://github.com/Lightning-AI/torchmetrics/pull/2277))

---

## [1.2.1] - 2023-11-30

### Added

- Added error if `NoTrainInceptionV3` is being initialized without `torch-fidelity` not being installed ([#2143](https://github.com/Lightning-AI/torchmetrics/pull/2143))
- Added support for Pytorch v2.1 ([#2142](https://github.com/Lightning-AI/torchmetrics/pull/2142))

### Changed

- Change default state of `SpectralAngleMapper` and `UniversalImageQualityIndex` to be tensors ([#2089](https://github.com/Lightning-AI/torchmetrics/pull/2089))
- Use `arange` and repeat for deterministic bincount ([#2184](https://github.com/Lightning-AI/torchmetrics/pull/2184))

### Removed

- Removed unused `lpips` third-party package as dependency of `LearnedPerceptualImagePatchSimilarity` metric ([#2230](https://github.com/Lightning-AI/torchmetrics/pull/2230))

### Fixed

- Fixed numerical stability bug in `LearnedPerceptualImagePatchSimilarity` metric ([#2144](https://github.com/Lightning-AI/torchmetrics/pull/2144))
- Fixed numerical stability issue in `UniversalImageQualityIndex` metric ([#2222](https://github.com/Lightning-AI/torchmetrics/pull/2222))
- Fixed incompatibility for `MeanAveragePrecision` with `pycocotools` backend when too little `max_detection_thresholds` are provided ([#2219](https://github.com/Lightning-AI/torchmetrics/pull/2219))
- Fixed support for half precision in Perplexity metric ([#2235](https://github.com/Lightning-AI/torchmetrics/pull/2235))
- Fixed device and dtype for `LearnedPerceptualImagePatchSimilarity` functional metric ([#2234](https://github.com/Lightning-AI/torchmetrics/pull/2234))
- Fixed bug in `Metric._reduce_states(...)` when using `dist_sync_fn="cat"` ([#2226](https://github.com/Lightning-AI/torchmetrics/pull/2226))
- Fixed bug in `CosineSimilarity` where 2d is expected but 1d input was given ([#2241](https://github.com/Lightning-AI/torchmetrics/pull/2241))
- Fixed bug in `MetricCollection` when using compute groups and `compute` is called more than once ([#2211](https://github.com/Lightning-AI/torchmetrics/pull/2211))


## [1.2.0] - 2023-09-22

### Added

- Added metric to cluster package:
    - `MutualInformationScore` ([#2008](https://github.com/Lightning-AI/torchmetrics/pull/2008))
    - `RandScore` ([#2025](https://github.com/Lightning-AI/torchmetrics/pull/2025))
    - `NormalizedMutualInfoScore` ([#2029](https://github.com/Lightning-AI/torchmetrics/pull/2029))
    - `AdjustedRandScore` ([#2032](https://github.com/Lightning-AI/torchmetrics/pull/2032))
    - `CalinskiHarabaszScore` ([#2036](https://github.com/Lightning-AI/torchmetrics/pull/2036))
    - `DunnIndex` ([#2049](https://github.com/Lightning-AI/torchmetrics/pull/2049))
    - `HomogeneityScore` ([#2053](https://github.com/Lightning-AI/torchmetrics/pull/2053))
    - `CompletenessScore` ([#2053](https://github.com/Lightning-AI/torchmetrics/pull/2053))
    - `VMeasureScore` ([#2053](https://github.com/Lightning-AI/torchmetrics/pull/2053))
    - `FowlkesMallowsIndex` ([#2066](https://github.com/Lightning-AI/torchmetrics/pull/2066))
    - `AdjustedMutualInfoScore` ([#2058](https://github.com/Lightning-AI/torchmetrics/pull/2058))
    - `DaviesBouldinScore` ([#2071](https://github.com/Lightning-AI/torchmetrics/pull/2071))
- Added `backend` argument to `MeanAveragePrecision` ([#2034](https://github.com/Lightning-AI/torchmetrics/pull/2034))

---

## [1.1.2] - 2023-09-11

### Fixed

- Fixed tie breaking in ndcg metric ([#2031](https://github.com/Lightning-AI/torchmetrics/pull/2031))
- Fixed bug in `BootStrapper` when very few samples were evaluated that could lead to crash ([#2052](https://github.com/Lightning-AI/torchmetrics/pull/2052))
- Fixed bug when creating multiple plots that lead to not all plots being shown ([#2060](https://github.com/Lightning-AI/torchmetrics/pull/2060))
- Fixed performance issues in `RecallAtFixedPrecision` for large batch sizes ([#2042](https://github.com/Lightning-AI/torchmetrics/pull/2042))
- Fixed bug related to `MetricCollection` used with custom metrics have `prefix`/`postfix` attributes ([#2070](https://github.com/Lightning-AI/torchmetrics/pull/2070))


## [1.1.1] - 2023-08-29

### Added

- Added `average` argument to `MeanAveragePrecision` ([#2018](https://github.com/Lightning-AI/torchmetrics/pull/2018))

### Fixed

- Fixed bug in `PearsonCorrCoef` is updated on single samples at a time ([#2019](https://github.com/Lightning-AI/torchmetrics/pull/2019))
- Fixed support for pixel-wise MSE ([#2017](https://github.com/Lightning-AI/torchmetrics/pull/2017))
- Fixed bug in `MetricCollection` when used with multiple metrics that return dicts with same keys ([#2027](https://github.com/Lightning-AI/torchmetrics/pull/2027))
- Fixed bug in detection intersection metrics when `class_metrics=True` resulting in wrong values ([#1924](https://github.com/Lightning-AI/torchmetrics/pull/1924))
- Fixed missing attributes `higher_is_better`, `is_differentiable` for some metrics ([#2028](https://github.com/Lightning-AI/torchmetrics/pull/2028))


## [1.1.0] - 2023-08-22

### Added

- Added source aggregated signal-to-distortion ratio (SA-SDR) metric ([#1882](https://github.com/Lightning-AI/torchmetrics/pull/1882)
- Added `VisualInformationFidelity` to image package ([#1830](https://github.com/Lightning-AI/torchmetrics/pull/1830))
- Added `EditDistance` to text package ([#1906](https://github.com/Lightning-AI/torchmetrics/pull/1906))
- Added `top_k` argument to `RetrievalMRR` in retrieval package ([#1961](https://github.com/Lightning-AI/torchmetrics/pull/1961))
- Added support for evaluating `"segm"` and `"bbox"` detection in `MeanAveragePrecision` at the same time ([#1928](https://github.com/Lightning-AI/torchmetrics/pull/1928))
- Added `PerceptualPathLength` to image package ([#1939](https://github.com/Lightning-AI/torchmetrics/pull/1939))
- Added support for multioutput evaluation in `MeanSquaredError` ([#1937](https://github.com/Lightning-AI/torchmetrics/pull/1937))
- Added argument `extended_summary` to `MeanAveragePrecision` such that precision, recall, iou can be easily returned ([#1983](https://github.com/Lightning-AI/torchmetrics/pull/1983))
- Added warning to `ClipScore` if long captions are detected and truncate ([#2001](https://github.com/Lightning-AI/torchmetrics/pull/2001))
- Added `CLIPImageQualityAssessment` to multimodal package ([#1931](https://github.com/Lightning-AI/torchmetrics/pull/1931))
- Added new property `metric_state` to all metrics for users to investigate currently stored tensors in memory ([#2006](https://github.com/Lightning-AI/torchmetrics/pull/2006))

---

## [1.0.3] - 2023-08-08

### Added

- Added warning to `MeanAveragePrecision` if too many detections are observed ([#1978](https://github.com/Lightning-AI/torchmetrics/pull/1978))

### Fixed

- Fix support for int input for when `multidim_average="samplewise"` in classification metrics  ([#1977](https://github.com/Lightning-AI/torchmetrics/pull/1977))
- Fixed x/y labels when plotting confusion matrices ([#1976](https://github.com/Lightning-AI/torchmetrics/pull/1976))
- Fixed IOU compute in cuda ([#1982](https://github.com/Lightning-AI/torchmetrics/pull/1982))


## [1.0.2] - 2023-08-02

### Added

- Added warning to `PearsonCorrCoeff` if input has a very small variance for its given dtype ([#1926](https://github.com/Lightning-AI/torchmetrics/pull/1926))

### Changed

- Changed all non-task specific classification metrics to be true subtypes of `Metric` ([#1963](https://github.com/Lightning-AI/torchmetrics/pull/1963))

### Fixed

- Fixed bug in `CalibrationError` where calculations for double precision input was performed in float precision ([#1919](https://github.com/Lightning-AI/torchmetrics/pull/1919))
- Fixed bug related to the `prefix/postfix` arguments in `MetricCollection` and `ClasswiseWrapper` being duplicated ([#1918](https://github.com/Lightning-AI/torchmetrics/pull/1918))
- Fixed missing AUC score when plotting classification metrics that support the `score` argument ([#1948](https://github.com/Lightning-AI/torchmetrics/pull/1948))


## [1.0.1] - 2023-07-13

### Fixed
- Fixes corner case when using `MetricCollection` together with aggregation metrics ([#1896](https://github.com/Lightning-AI/torchmetrics/pull/1896))
- Fixed the use of `max_fpr` in `AUROC` metric when only one class is present ([#1895](https://github.com/Lightning-AI/torchmetrics/pull/1895))
- Fixed bug related to empty predictions for `IntersectionOverUnion` metric ([#1892](https://github.com/Lightning-AI/torchmetrics/pull/1892))
- Fixed bug related to `MeanMetric` and broadcasting of weights when Nans are present ([#1898](https://github.com/Lightning-AI/torchmetrics/pull/1898))
- Fixed bug related to expected input format of pycoco in `MeanAveragePrecision` ([#1913](https://github.com/Lightning-AI/torchmetrics/pull/1913))


## [1.0.0] - 2023-07-04

### Added

- Added `prefix` and `postfix` arguments to `ClasswiseWrapper` ([#1866](https://github.com/Lightning-AI/torchmetrics/pull/1866))
- Added speech-to-reverberation modulation energy ratio (SRMR) metric ([#1792](https://github.com/Lightning-AI/torchmetrics/pull/1792), [#1872](https://github.com/Lightning-AI/torchmetrics/pull/1872))
- Added new global arg `compute_with_cache` to control caching behaviour after `compute` method ([#1754](https://github.com/Lightning-AI/torchmetrics/pull/1754))
- Added `ComplexScaleInvariantSignalNoiseRatio` for audio package ([#1785](https://github.com/Lightning-AI/torchmetrics/pull/1785))
- Added `Running` wrapper for calculate running statistics ([#1752](https://github.com/Lightning-AI/torchmetrics/pull/1752))
- Added`RelativeAverageSpectralError` and `RootMeanSquaredErrorUsingSlidingWindow` to image package ([#816](https://github.com/PyTorchLightning/metrics/pull/816))
- Added support for `SpecificityAtSensitivity` Metric ([#1432](https://github.com/Lightning-AI/metrics/pull/1432))
- Added support for plotting of metrics through `.plot()` method (
    [#1328](https://github.com/Lightning-AI/metrics/pull/1328),
    [#1481](https://github.com/Lightning-AI/metrics/pull/1481),
    [#1480](https://github.com/Lightning-AI/metrics/pull/1480),
    [#1490](https://github.com/Lightning-AI/metrics/pull/1490),
    [#1581](https://github.com/Lightning-AI/metrics/pull/1581),
    [#1585](https://github.com/Lightning-AI/metrics/pull/1585),
    [#1593](https://github.com/Lightning-AI/metrics/pull/1593),
    [#1600](https://github.com/Lightning-AI/metrics/pull/1600),
    [#1605](https://github.com/Lightning-AI/metrics/pull/1605),
    [#1610](https://github.com/Lightning-AI/metrics/pull/1610),
    [#1609](https://github.com/Lightning-AI/metrics/pull/1609),
    [#1621](https://github.com/Lightning-AI/metrics/pull/1621),
    [#1624](https://github.com/Lightning-AI/metrics/pull/1624),
    [#1623](https://github.com/Lightning-AI/metrics/pull/1623),
    [#1638](https://github.com/Lightning-AI/metrics/pull/1638),
    [#1631](https://github.com/Lightning-AI/metrics/pull/1631),
    [#1650](https://github.com/Lightning-AI/metrics/pull/1650),
    [#1639](https://github.com/Lightning-AI/metrics/pull/1639),
    [#1660](https://github.com/Lightning-AI/metrics/pull/1660),
    [#1682](https://github.com/Lightning-AI/torchmetrics/pull/1682),
    [#1786](https://github.com/Lightning-AI/torchmetrics/pull/1786),
)
- Added support for plotting of audio metrics through `.plot()` method ([#1434](https://github.com/Lightning-AI/metrics/pull/1434))
- Added `classes` to output from `MAP` metric ([#1419](https://github.com/Lightning-AI/metrics/pull/1419))
- Added Binary group fairness metrics to classification package ([#1404](https://github.com/Lightning-AI/metrics/pull/1404))
- Added `MinkowskiDistance` to regression package ([#1362](https://github.com/Lightning-AI/metrics/pull/1362))
- Added `pairwise_minkowski_distance` to pairwise package ([#1362](https://github.com/Lightning-AI/metrics/pull/1362))
- Added new detection metric `PanopticQuality` (
    [#929](https://github.com/PyTorchLightning/metrics/pull/929),
    [#1527](https://github.com/PyTorchLightning/metrics/pull/1527),
)
- Added `PSNRB` metric ([#1421](https://github.com/Lightning-AI/metrics/pull/1421))
- Added `ClassificationTask` Enum and use in metrics ([#1479](https://github.com/Lightning-AI/metrics/pull/1479))
- Added `ignore_index` option to `exact_match` metric ([#1540](https://github.com/Lightning-AI/metrics/pull/1540))
- Add parameter `top_k` to `RetrievalMAP` ([#1501](https://github.com/Lightning-AI/metrics/pull/1501))
- Added support for deterministic evaluation on GPU for metrics that uses `torch.cumsum` operator ([#1499](https://github.com/Lightning-AI/metrics/pull/1499))
- Added support for plotting of aggregation metrics through `.plot()` method ([#1485](https://github.com/Lightning-AI/metrics/pull/1485))
- Added support for python 3.11 ([#1612](https://github.com/Lightning-AI/metrics/pull/1612))
- Added support for auto clamping of input for metrics that uses the `data_range` ([#1606](argument https://github.com/Lightning-AI/metrics/pull/1606))
- Added `ModifiedPanopticQuality` metric to detection package ([#1627](https://github.com/Lightning-AI/metrics/pull/1627))
- Added `PrecisionAtFixedRecall` metric to classification package ([#1683](https://github.com/Lightning-AI/torchmetrics/pull/1683))
- Added multiple metrics to detection package ([#1284](https://github.com/Lightning-AI/metrics/pull/1284))
  * `IntersectionOverUnion`
  * `GeneralizedIntersectionOverUnion`
  * `CompleteIntersectionOverUnion`
  * `DistanceIntersectionOverUnion`
- Added `MultitaskWrapper` to wrapper package ([#1762](https://github.com/Lightning-AI/torchmetrics/pull/1762))
- Added `RelativeSquaredError` metric to regression package ([#1765](https://github.com/Lightning-AI/torchmetrics/pull/1765))
- Added `MemorizationInformedFrechetInceptionDistance` metric to image package ([#1580](https://github.com/Lightning-AI/torchmetrics/pull/1580))


### Changed

- Changed `permutation_invariant_training` to allow using a `'permutation-wise'` metric function ([#1794](https://github.com/Lightning-AI/metrics/pull/1794))
- Changed `update_count` and `update_called` from private to public methods ([#1370](https://github.com/Lightning-AI/metrics/pull/1370))
- Raise exception for invalid kwargs in Metric base class ([#1427](https://github.com/Lightning-AI/metrics/pull/1427))
- Extend `EnumStr` raising `ValueError` for invalid value ([#1479](https://github.com/Lightning-AI/metrics/pull/1479))
- Improve speed and memory consumption of binned `PrecisionRecallCurve` with large number of samples ([#1493](https://github.com/Lightning-AI/metrics/pull/1493))
- Changed `__iter__` method from raising `NotImplementedError` to `TypeError` by setting to `None` ([#1538](https://github.com/Lightning-AI/metrics/pull/1538))
- `FID` metric will now raise an error if too few samples are provided ([#1655](https://github.com/Lightning-AI/metrics/pull/1655))
- Allowed FID with `torch.float64` ([#1628](https://github.com/Lightning-AI/metrics/pull/1628))
- Changed `LPIPS` implementation to no more rely on third-party package ([#1575](https://github.com/Lightning-AI/metrics/pull/1575))
- Changed FID matrix square root calculation from `scipy` to `torch` ([#1708](https://github.com/Lightning-AI/torchmetrics/pull/1708))
- Changed calculation in `PearsonCorrCoeff` to be more robust in certain cases  ([#1729](https://github.com/Lightning-AI/torchmetrics/pull/1729))
- Changed `MeanAveragePrecision` to `pycocotools` backend ([#1832](https://github.com/Lightning-AI/torchmetrics/pull/1832))


### Deprecated

- Deprecated domain metrics import from package root (
    [#1685](https://github.com/Lightning-AI/metrics/pull/1685),
    [#1694](https://github.com/Lightning-AI/metrics/pull/1694),
    [#1696](https://github.com/Lightning-AI/metrics/pull/1696),
    [#1699](https://github.com/Lightning-AI/metrics/pull/1699),
    [#1703](https://github.com/Lightning-AI/metrics/pull/1703),
)


### Removed

- Support for python 3.7 ([#1640](https://github.com/Lightning-AI/metrics/pull/1640))


### Fixed

- Fixed support in `MetricTracker` for `MultioutputWrapper` and nested structures ([#1608](https://github.com/Lightning-AI/metrics/pull/1608))
- Fixed restrictive check in `PearsonCorrCoef` ([#1649](https://github.com/Lightning-AI/metrics/pull/1649))
- Fixed integration with `jsonargparse` and `LightningCLI` ([#1651](https://github.com/Lightning-AI/metrics/pull/1651))
- Fixed corner case in calibration error for zero confidence input ([#1648](https://github.com/Lightning-AI/metrics/pull/1648))
- Fix precision-recall curve based computations for float target ([#1642](https://github.com/Lightning-AI/metrics/pull/1642))
- Fixed missing kwarg squeeze in `MultiOutputWrapper` ([#1675](https://github.com/Lightning-AI/torchmetrics/pull/1675))
- Fixed padding removal for 3d input in `MSSSIM` ([#1674](https://github.com/Lightning-AI/torchmetrics/pull/1674))
- Fixed `max_det_threshold` in MAP detection ([#1712](https://github.com/Lightning-AI/torchmetrics/pull/1712))
- Fixed states being saved in metrics that use `register_buffer` ([#1728](https://github.com/Lightning-AI/torchmetrics/pull/1728))
- Fixed states not being correctly synced and device transferred in `MeanAveragePrecision` for `iou_type="segm"` ([#1763](https://github.com/Lightning-AI/torchmetrics/pull/1763))
- Fixed use of `prefix` and `postfix` in nested `MetricCollection` ([#1773](https://github.com/Lightning-AI/torchmetrics/pull/1773))
- Fixed `ax` plotting logging in `MetricCollection ([#1783](https://github.com/Lightning-AI/torchmetrics/pull/1783))
- Fixed lookup for punkt sources being downloaded in `RougeScore` ([#1789](https://github.com/Lightning-AI/torchmetrics/pull/1789))
- Fixed integration with lightning for `CompositionalMetric` ([#1761](https://github.com/Lightning-AI/torchmetrics/pull/1761))
- Fixed several bugs in `SpectralDistortionIndex` metric ([#1808](https://github.com/Lightning-AI/torchmetrics/pull/1808))
- Fixed bug for corner cases in `MatthewsCorrCoef` (
    [#1812](https://github.com/Lightning-AI/torchmetrics/pull/1812),
    [#1863](https://github.com/Lightning-AI/torchmetrics/pull/1863)
)
- Fixed support for half precision in `PearsonCorrCoef` ([#1819](https://github.com/Lightning-AI/torchmetrics/pull/1819))
- Fixed number of bugs related to `average="macro"` in classification metrics ([#1821](https://github.com/Lightning-AI/torchmetrics/pull/1821))
- Fixed off-by-one issue when `ignore_index = num_classes + 1` in Multiclass-jaccard ([#1860](https://github.com/Lightning-AI/torchmetrics/pull/1860))

---

## [0.11.4] - 2023-03-10

### Fixed

- Fixed evaluation of `R2Score` with near constant target ([#1576](https://github.com/Lightning-AI/metrics/pull/1576))
- Fixed dtype conversion when metric is submodule ([#1583](https://github.com/Lightning-AI/metrics/pull/1583))
- Fixed bug related to `top_k>1` and `ignore_index!=None` in `StatScores` based metrics ([#1589](https://github.com/Lightning-AI/metrics/pull/1589))
- Fixed corner case for `PearsonCorrCoef` when running in ddp mode but only on single device ([#1587](https://github.com/Lightning-AI/metrics/pull/1587))
- Fixed overflow error for specific cases in `MAP` when big areas are calculated ([#1607](https://github.com/Lightning-AI/metrics/pull/1607))


## [0.11.3] - 2023-02-28

### Fixed

- Fixed classification metrics for `byte` input ([#1521](https://github.com/Lightning-AI/metrics/pull/1474))
- Fixed the use of `ignore_index` in `MulticlassJaccardIndex` ([#1386](https://github.com/Lightning-AI/metrics/pull/1386))


## [0.11.2] - 2023-02-21

### Fixed

- Fixed compatibility between XLA in `_bincount` function ([#1471](https://github.com/Lightning-AI/metrics/pull/1471))
- Fixed type hints in methods belonging to `MetricTracker` wrapper ([#1472](https://github.com/Lightning-AI/metrics/pull/1472))
- Fixed `multilabel` in `ExactMatch` ([#1474](https://github.com/Lightning-AI/metrics/pull/1474))


## [0.11.1] - 2023-01-30

### Fixed

- Fixed type checking on the `maximize` parameter at the initialization of `MetricTracker` ([#1428](https://github.com/Lightning-AI/metrics/issues/1428))
- Fixed mixed precision autocast for `SSIM` metric ([#1454](https://github.com/Lightning-AI/metrics/pull/1454))
- Fixed checking for `nltk.punkt` in `RougeScore` if a machine is not online ([#1456](https://github.com/Lightning-AI/metrics/pull/1456))
- Fixed wrongly reset method in `MultioutputWrapper` ([#1460](https://github.com/Lightning-AI/metrics/issues/1460))
- Fixed dtype checking in `PrecisionRecallCurve` for `target` tensor ([#1457](https://github.com/Lightning-AI/metrics/pull/1457))


## [0.11.0] - 2022-11-30

### Added

- Added `MulticlassExactMatch` to classification metrics ([#1343](https://github.com/Lightning-AI/metrics/pull/1343))
- Added `TotalVariation` to image package ([#978](https://github.com/Lightning-AI/metrics/pull/978))
- Added `CLIPScore` to new multimodal package ([#1314](https://github.com/Lightning-AI/metrics/pull/1314))
- Added regression metrics:
   * `KendallRankCorrCoef` ([#1271](https://github.com/Lightning-AI/metrics/pull/1271))
   * `LogCoshError` ([#1316](https://github.com/Lightning-AI/metrics/pull/1316))
- Added new nominal metrics:
  * `CramersV` ([#1298](https://github.com/Lightning-AI/metrics/pull/1298))
  * `PearsonsContingencyCoefficient` ([#1334](https://github.com/Lightning-AI/metrics/pull/1334))
  * `TschuprowsT` ([#1334](https://github.com/Lightning-AI/metrics/pull/1334))
  * `TheilsU` ([#1337](https://github.com/Lightning-AI/metrics/pull/1334))
- Added option to pass `distributed_available_fn` to metrics to allow checks for custom communication backend for making `dist_sync_fn` actually useful ([#1301](https://github.com/Lightning-AI/metrics/pull/1301))
- Added `normalize` argument to `Inception`, `FID`, `KID` metrics ([#1246](https://github.com/Lightning-AI/metrics/pull/1246))

### Changed

- Changed minimum Pytorch version to be 1.8 ([#1263](https://github.com/Lightning-AI/metrics/pull/1263))
- Changed interface for all functional and modular classification metrics after refactor ([#1252](https://github.com/Lightning-AI/metrics/pull/1252))

### Removed

- Removed deprecated `BinnedAveragePrecision`, `BinnedPrecisionRecallCurve`, `RecallAtFixedPrecision` ([#1251](https://github.com/Lightning-AI/metrics/pull/1251))
- Removed deprecated `LabelRankingAveragePrecision`, `LabelRankingLoss` and `CoverageError` ([#1251](https://github.com/Lightning-AI/metrics/pull/1251))
- Removed deprecated `KLDivergence` and `AUC` ([#1251](https://github.com/Lightning-AI/metrics/pull/1251))

### Fixed

- Fixed precision bug in `pairwise_euclidean_distance` ([#1352](https://github.com/Lightning-AI/metrics/pull/1352))

---

## [0.10.3] - 2022-11-16

### Fixed

- Fixed bug in `Metrictracker.best_metric` when `return_step=False` ([#1306](https://github.com/Lightning-AI/metrics/pull/1306))
- Fixed bug to prevent users from going into an infinite loop if trying to iterate of a single metric ([#1320](https://github.com/Lightning-AI/metrics/pull/1320))

## [0.10.2] - 2022-10-31

### Changed

- Changed in-place operation to out-of-place operation in `pairwise_cosine_similarity` ([#1288](https://github.com/Lightning-AI/metrics/pull/1288))

### Fixed

- Fixed high memory usage for certain classification metrics when `average='micro'` ([#1286](https://github.com/Lightning-AI/metrics/pull/1286))
- Fixed precision problems when `structural_similarity_index_measure` was used with autocast ([#1291](https://github.com/Lightning-AI/metrics/pull/1291))
- Fixed slow performance for confusion matrix based metrics ([#1302](https://github.com/Lightning-AI/metrics/pull/1302))
- Fixed restrictive dtype checking in `spearman_corrcoef` when used with autocast ([#1303](https://github.com/Lightning-AI/metrics/pull/1303))


## [0.10.1] - 2022-10-21

### Fixed

- Fixed broken clone method for classification metrics ([#1250](https://github.com/Lightning-AI/metrics/pull/1250))
- Fixed unintentional downloading of `nltk.punkt` when `lsum` not in `rouge_keys` ([#1258](https://github.com/Lightning-AI/metrics/pull/1258))
- Fixed type casting in `MAP` metric between `bool` and `float32` ([#1150](https://github.com/Lightning-AI/metrics/pull/1150))


## [0.10.0] - 2022-10-04

### Added

- Added a new NLP metric `InfoLM` ([#915](https://github.com/Lightning-AI/metrics/pull/915))
- Added `Perplexity` metric ([#922](https://github.com/Lightning-AI/metrics/pull/922))
- Added `ConcordanceCorrCoef` metric to regression package ([#1201](https://github.com/Lightning-AI/metrics/pull/1201))
- Added argument `normalize` to `LPIPS` metric ([#1216](https://github.com/Lightning-AI/metrics/pull/1216))
- Added support for multiprocessing of batches in `PESQ` metric ([#1227](https://github.com/Lightning-AI/metrics/pull/1227))
- Added support for multioutput in `PearsonCorrCoef` and `SpearmanCorrCoef` ([#1200](https://github.com/Lightning-AI/metrics/pull/1200))

### Changed

- Classification refactor (
    [#1054](https://github.com/Lightning-AI/metrics/pull/1054),
    [#1143](https://github.com/Lightning-AI/metrics/pull/1143),
    [#1145](https://github.com/Lightning-AI/metrics/pull/1145),
    [#1151](https://github.com/Lightning-AI/metrics/pull/1151),
    [#1159](https://github.com/Lightning-AI/metrics/pull/1159),
    [#1163](https://github.com/Lightning-AI/metrics/pull/1163),
    [#1167](https://github.com/Lightning-AI/metrics/pull/1167),
    [#1175](https://github.com/Lightning-AI/metrics/pull/1175),
    [#1189](https://github.com/Lightning-AI/metrics/pull/1189),
    [#1197](https://github.com/Lightning-AI/metrics/pull/1197),
    [#1215](https://github.com/Lightning-AI/metrics/pull/1215),
    [#1195](https://github.com/Lightning-AI/metrics/pull/1195)
)
- Changed update in `FID` metric to be done in online fashion to save memory ([#1199](https://github.com/Lightning-AI/metrics/pull/1199))
- Improved performance of retrieval metrics ([#1242](https://github.com/Lightning-AI/metrics/pull/1242))
- Changed `SSIM` and `MSSSIM` update to be online to reduce memory usage ([#1231](https://github.com/Lightning-AI/metrics/pull/1231))

### Deprecated

- Deprecated `BinnedAveragePrecision`, `BinnedPrecisionRecallCurve`, `BinnedRecallAtFixedPrecision` ([#1163](https://github.com/Lightning-AI/metrics/pull/1163))
  * `BinnedAveragePrecision` -> use `AveragePrecision` with `thresholds` arg
  * `BinnedPrecisionRecallCurve` -> use `AveragePrecisionRecallCurve` with `thresholds` arg
  * `BinnedRecallAtFixedPrecision` -> use `RecallAtFixedPrecision` with `thresholds` arg
- Renamed and refactored `LabelRankingAveragePrecision`, `LabelRankingLoss` and `CoverageError` ([#1167](https://github.com/Lightning-AI/metrics/pull/1167))
  * `LabelRankingAveragePrecision` -> `MultilabelRankingAveragePrecision`
  * `LabelRankingLoss` -> `MultilabelRankingLoss`
  * `CoverageError` -> `MultilabelCoverageError`
- Deprecated `KLDivergence` and `AUC` from classification package ([#1189](https://github.com/Lightning-AI/metrics/pull/1189))
  * `KLDivergence` moved to `regression` package
  * Instead of `AUC` use `torchmetrics.utils.compute.auc`

### Fixed

- Fixed a bug in `ssim` when `return_full_image=True` where the score was still reduced ([#1204](https://github.com/Lightning-AI/metrics/pull/1204))
- Fixed MPS support for:
  * MAE metric ([#1210](https://github.com/Lightning-AI/metrics/pull/1210))
  * Jaccard index ([#1205](https://github.com/Lightning-AI/metrics/pull/1205))
- Fixed bug in `ClasswiseWrapper` such that `compute` gave wrong result ([#1225](https://github.com/Lightning-AI/metrics/pull/1225))
- Fixed synchronization of empty list states ([#1219](https://github.com/Lightning-AI/metrics/pull/1219))

---

## [0.9.3] - 2022-08-22

### Added

- Added global option `sync_on_compute` to disable automatic synchronization when `compute` is called ([#1107](https://github.dev/Lightning-AI/metrics/pull/1107))

### Fixed

- Fixed missing reset in `ClasswiseWrapper` ([#1129](https://github.com/Lightning-AI/metrics/pull/1129))
- Fixed `JaccardIndex` multi-label compute ([#1125](https://github.com/Lightning-AI/metrics/pull/1125))
- Fix SSIM propagate device if `gaussian_kernel` is False, add test ([#1149](https://github.com/Lightning-AI/metrics/pull/1149))


## [0.9.2] - 2022-06-29

### Fixed

- Fixed mAP calculation for areas with 0 predictions ([#1080](https://github.com/Lightning-AI/metrics/pull/1080))
- Fixed bug where avg precision state and auroc state was not merge when using MetricCollections ([#1086](https://github.com/Lightning-AI/metrics/pull/1086))
- Skip box conversion if no boxes are present in `MeanAveragePrecision` ([#1097](https://github.com/Lightning-AI/metrics/pull/1097))
- Fixed inconsistency in docs and code when setting `average="none"` in `AveragePrecision` metric ([#1116](https://github.com/Lightning-AI/metrics/pull/1116))


## [0.9.1] - 2022-06-08

### Added

- Added specific `RuntimeError` when metric object is on the wrong device ([#1056](https://github.com/Lightning-AI/metrics/pull/1056))
- Added an option to specify own n-gram weights for `BLEUScore` and `SacreBLEUScore` instead of using uniform weights only. ([#1075](https://github.com/Lightning-AI/metrics/pull/1075))

### Fixed

- Fixed aggregation metrics when input only contains zero ([#1070](https://github.com/Lightning-AI/metrics/pull/1070))
- Fixed `TypeError` when providing superclass arguments as `kwargs` ([#1069](https://github.com/Lightning-AI/metrics/pull/1069))
- Fixed bug related to state reference in metric collection when using compute groups ([#1076](https://github.com/Lightning-AI/metrics/pull/1076))


## [0.9.0] - 2022-05-30

### Added

- Added `RetrievalPrecisionRecallCurve` and `RetrievalRecallAtFixedPrecision` to retrieval package ([#951](https://github.com/Lightning-AI/metrics/pull/951))
- Added class property `full_state_update` that determines `forward` should call `update` once or twice (
    [#984](https://github.com/Lightning-AI/metrics/pull/984),
    [#1033](https://github.com/Lightning-AI/metrics/pull/1033))
- Added support for nested metric collections ([#1003](https://github.com/Lightning-AI/metrics/pull/1003))
- Added `Dice` to classification package ([#1021](https://github.com/Lightning-AI/metrics/pull/1021))
- Added support to segmentation type `segm` as IOU for mean average precision ([#822](https://github.com/Lightning-AI/metrics/pull/822))

### Changed

- Renamed `reduction` argument to `average` in Jaccard score and added additional options ([#874](https://github.com/Lightning-AI/metrics/pull/874))

### Removed

- Removed deprecated `compute_on_step` argument (
    [#962](https://github.com/Lightning-AI/metrics/pull/962),
    [#967](https://github.com/Lightning-AI/metrics/pull/967),
    [#979](https://github.com/Lightning-AI/metrics/pull/979),
    [#990](https://github.com/Lightning-AI/metrics/pull/990),
    [#991](https://github.com/Lightning-AI/metrics/pull/991),
    [#993](https://github.com/Lightning-AI/metrics/pull/993),
    [#1005](https://github.com/Lightning-AI/metrics/pull/1005),
    [#1004](https://github.com/Lightning-AI/metrics/pull/1004),
    [#1007](https://github.com/Lightning-AI/metrics/pull/1007)
)

### Fixed

- Fixed non-empty state dict for a few metrics ([#1012](https://github.com/Lightning-AI/metrics/pull/1012))
- Fixed bug when comparing states while finding compute groups ([#1022](https://github.com/Lightning-AI/metrics/pull/1022))
- Fixed `torch.double` support in stat score metrics ([#1023](https://github.com/Lightning-AI/metrics/pull/1023))
- Fixed `FID` calculation for non-equal size real and fake input ([#1028](https://github.com/Lightning-AI/metrics/pull/1028))
- Fixed case where `KLDivergence` could output `Nan` ([#1030](https://github.com/Lightning-AI/metrics/pull/1030))
- Fixed deterministic for PyTorch<1.8 ([#1035](https://github.com/Lightning-AI/metrics/pull/1035))
- Fixed default value for `mdmc_average` in `Accuracy` ([#1036](https://github.com/Lightning-AI/metrics/pull/1036))
- Fixed missing copy of property when using compute groups in `MetricCollection` ([#1052](https://github.com/Lightning-AI/metrics/pull/1052))

---

## [0.8.2] - 2022-05-06


### Fixed

- Fixed multi device aggregation in `PearsonCorrCoef` ([#998](https://github.com/Lightning-AI/metrics/pull/998))
- Fixed MAP metric when using custom list of thresholds ([#995](https://github.com/Lightning-AI/metrics/pull/995))
- Fixed compatibility between compute groups in `MetricCollection` and prefix/postfix arg ([#1007](https://github.com/Lightning-AI/metrics/pull/1008))
- Fixed compatibility with future Pytorch 1.12 in `safe_matmul` ([#1011](https://github.com/Lightning-AI/metrics/pull/1011), [#1014](https://github.com/Lightning-AI/metrics/pull/1014))


## [0.8.1] - 2022-04-27

### Changed

- Reimplemented the `signal_distortion_ratio` metric, which removed the absolute requirement of `fast-bss-eval` ([#964](https://github.com/Lightning-AI/metrics/pull/964))

### Fixed

- Fixed "Sort currently does not support bool dtype on CUDA" error in MAP for empty preds ([#983](https://github.com/Lightning-AI/metrics/pull/983))
- Fixed `BinnedPrecisionRecallCurve` when `thresholds` argument is not provided ([#968](https://github.com/Lightning-AI/metrics/pull/968))
- Fixed `CalibrationError` to work on logit input ([#985](https://github.com/Lightning-AI/metrics/pull/985))


## [0.8.0] - 2022-04-14

### Added

- Added `WeightedMeanAbsolutePercentageError` to regression package ([#948](https://github.com/Lightning-AI/metrics/pull/948))
- Added new classification metrics:
  * `CoverageError` ([#787](https://github.com/Lightning-AI/metrics/pull/787))
  * `LabelRankingAveragePrecision` and `LabelRankingLoss` ([#787](https://github.com/Lightning-AI/metrics/pull/787))
- Added new image metric:
  * `SpectralAngleMapper` ([#885](https://github.com/Lightning-AI/metrics/pull/885))
  * `ErrorRelativeGlobalDimensionlessSynthesis` ([#894](https://github.com/Lightning-AI/metrics/pull/894))
  * `UniversalImageQualityIndex` ([#824](https://github.com/Lightning-AI/metrics/pull/824))
  * `SpectralDistortionIndex` ([#873](https://github.com/Lightning-AI/metrics/pull/873))
- Added support for `MetricCollection` in `MetricTracker` ([#718](https://github.com/Lightning-AI/metrics/pull/718))
- Added support for 3D image and uniform kernel in `StructuralSimilarityIndexMeasure` ([#818](https://github.com/Lightning-AI/metrics/pull/818))
- Added smart update of `MetricCollection` ([#709](https://github.com/Lightning-AI/metrics/pull/709))
- Added `ClasswiseWrapper` for better logging of classification metrics with multiple output values ([#832](https://github.com/Lightning-AI/metrics/pull/832))
- Added `**kwargs` argument for passing additional arguments to base class ([#833](https://github.com/Lightning-AI/metrics/pull/833))
- Added negative `ignore_index` for the Accuracy metric ([#362](https://github.com/Lightning-AI/metrics/pull/362))
- Added `adaptive_k` for the `RetrievalPrecision` metric ([#910](https://github.com/Lightning-AI/metrics/pull/910))
- Added `reset_real_features` argument image quality assessment metrics ([#722](https://github.com/Lightning-AI/metrics/pull/722))
- Added new keyword argument `compute_on_cpu` to all metrics ([#867](https://github.com/Lightning-AI/metrics/pull/867))

### Changed

- Made `num_classes` in `jaccard_index` a required argument ([#853](https://github.com/Lightning-AI/metrics/pull/853), [#914](https://github.com/Lightning-AI/metrics/pull/914))
- Added normalizer, tokenizer to ROUGE metric ([#838](https://github.com/Lightning-AI/metrics/pull/838))
- Improved shape checking of `permutation_invariant_training` ([#864](https://github.com/Lightning-AI/metrics/pull/864))
- Allowed reduction `None` ([#891](https://github.com/Lightning-AI/metrics/pull/891))
- `MetricTracker.best_metric` will now give a warning when computing on metric that do not have a best ([#913](https://github.com/Lightning-AI/metrics/pull/913))

### Deprecated

- Deprecated argument `compute_on_step` ([#792](https://github.com/Lightning-AI/metrics/pull/792))
- Deprecated passing in `dist_sync_on_step`, `process_group`, `dist_sync_fn` direct argument ([#833](https://github.com/Lightning-AI/metrics/pull/833))

### Removed

- Removed support for versions of [Pytorch-Lightning](https://github.com/Lightning-AI/lightning) lower than v1.5 ([#788](https://github.com/Lightning-AI/metrics/pull/788))
- Removed deprecated functions, and warnings in Text ([#773](https://github.com/Lightning-AI/metrics/pull/773))
  * `WER` and `functional.wer`
- Removed deprecated functions and warnings in Image ([#796](https://github.com/Lightning-AI/metrics/pull/796))
  * `SSIM` and `functional.ssim`
  * `PSNR` and `functional.psnr`
- Removed deprecated functions, and warnings in classification and regression ([#806](https://github.com/Lightning-AI/metrics/pull/806))
  * `FBeta` and `functional.fbeta`
  * `F1` and `functional.f1`
  * `Hinge` and `functional.hinge`
  * `IoU` and `functional.iou`
  * `MatthewsCorrcoef`
  * `PearsonCorrcoef`
  * `SpearmanCorrcoef`
- Removed deprecated functions, and warnings in detection and pairwise ([#804](https://github.com/Lightning-AI/metrics/pull/804))
  * `MAP` and `functional.pairwise.manhatten`
- Removed deprecated functions, and warnings in Audio ([#805](https://github.com/Lightning-AI/metrics/pull/805))
  * `PESQ` and `functional.audio.pesq`
  * `PIT` and `functional.audio.pit`
  * `SDR` and `functional.audio.sdr` and `functional.audio.si_sdr`
  * `SNR` and `functional.audio.snr` and `functional.audio.si_snr`
  * `STOI` and `functional.audio.stoi`
- Removed unused `get_num_classes` from `torchmetrics.utilities.data` ([#914](https://github.com/Lightning-AI/metrics/pull/914))

### Fixed

- Fixed device mismatch for `MAP` metric in specific cases ([#950](https://github.com/Lightning-AI/metrics/pull/950))
- Improved testing speed ([#820](https://github.com/Lightning-AI/metrics/pull/820))
- Fixed compatibility of `ClasswiseWrapper` with the `prefix` argument of `MetricCollection` ([#843](https://github.com/Lightning-AI/metrics/pull/843))
- Fixed `BestScore` on GPU ([#912](https://github.com/Lightning-AI/metrics/pull/912))
- Fixed Lsum computation for `ROUGEScore` ([#944](https://github.com/Lightning-AI/metrics/pull/944))

---

## [0.7.3] - 2022-03-23

### Fixed

- Fixed unsafe log operation in `TweedieDeviace` for power=1 ([#847](https://github.com/Lightning-AI/metrics/pull/847))
- Fixed bug in MAP metric related to either no ground truth or no predictions ([#884](https://github.com/Lightning-AI/metrics/pull/884))
- Fixed `ConfusionMatrix`, `AUROC` and `AveragePrecision` on GPU when running in deterministic mode ([#900](https://github.com/Lightning-AI/metrics/pull/900))
- Fixed NaN or Inf results returned by `signal_distortion_ratio` ([#899](https://github.com/Lightning-AI/metrics/pull/899))
- Fixed memory leak when using `update` method with tensor where `requires_grad=True` ([#902](https://github.com/Lightning-AI/metrics/pull/902))


## [0.7.2] - 2022-02-10

### Fixed

- Minor patches in JOSS paper.


## [0.7.1] - 2022-02-03

### Changed

- Used `torch.bucketize` in calibration error when `torch>1.8` for faster computations ([#769](https://github.com/Lightning-AI/metrics/pull/769))
- Improve mAP performance ([#742](https://github.com/Lightning-AI/metrics/pull/742))

### Fixed

- Fixed check for available modules ([#772](https://github.com/Lightning-AI/metrics/pull/772))
- Fixed Matthews correlation coefficient when the denominator is 0 ([#781](https://github.com/Lightning-AI/metrics/pull/781))


## [0.7.0] - 2022-01-17

### Added

- Added NLP metrics:
  - `MatchErrorRate` ([#619](https://github.com/Lightning-AI/metrics/pull/619))
  - `WordInfoLost` and `WordInfoPreserved` ([#630](https://github.com/Lightning-AI/metrics/pull/630))
  - `SQuAD` ([#623](https://github.com/Lightning-AI/metrics/pull/623))
  - `CHRFScore` ([#641](https://github.com/Lightning-AI/metrics/pull/641))
  - `TranslationEditRate` ([#646](https://github.com/Lightning-AI/metrics/pull/646))
  - `ExtendedEditDistance` ([#668](https://github.com/Lightning-AI/metrics/pull/668))
- Added `MultiScaleSSIM` into image metrics ([#679](https://github.com/Lightning-AI/metrics/pull/679))
- Added Signal to Distortion Ratio (`SDR`) to audio package ([#565](https://github.com/Lightning-AI/metrics/pull/565))
- Added `MinMaxMetric` to wrappers ([#556](https://github.com/Lightning-AI/metrics/pull/556))
- Added `ignore_index` to retrieval metrics ([#676](https://github.com/Lightning-AI/metrics/pull/676))
- Added support for multi references in `ROUGEScore` ([#680](https://github.com/Lightning-AI/metrics/pull/680))
- Added a default VSCode devcontainer configuration ([#621](https://github.com/Lightning-AI/metrics/pull/621))

### Changed

- Scalar metrics will now consistently have additional dimensions squeezed ([#622](https://github.com/Lightning-AI/metrics/pull/622))
- Metrics having third party dependencies removed from global import ([#463](https://github.com/Lightning-AI/metrics/pull/463))
- Untokenized for `BLEUScore` input stay consistent with all the other text metrics ([#640](https://github.com/Lightning-AI/metrics/pull/640))
- Arguments reordered for `TER`, `BLEUScore`, `SacreBLEUScore`, `CHRFScore` now expect input order as predictions first and target second ([#696](https://github.com/Lightning-AI/metrics/pull/696))
- Changed dtype of metric state from `torch.float` to `torch.long` in `ConfusionMatrix` to accommodate larger values ([#715](https://github.com/Lightning-AI/metrics/pull/715))
- Unify `preds`, `target` input argument's naming across all text metrics ([#723](https://github.com/Lightning-AI/metrics/pull/723), [#727](https://github.com/Lightning-AI/metrics/pull/727))
  * `bert`, `bleu`, `chrf`, `sacre_bleu`, `wip`, `wil`, `cer`, `ter`, `wer`, `mer`, `rouge`, `squad`

### Deprecated

- Renamed IoU -> Jaccard Index ([#662](https://github.com/Lightning-AI/metrics/pull/662))
- Renamed text WER metric ([#714](https://github.com/Lightning-AI/metrics/pull/714))
  * `functional.wer` -> `functional.word_error_rate`
  * `WER` -> `WordErrorRate`
- Renamed correlation coefficient classes: ([#710](https://github.com/Lightning-AI/metrics/pull/710))
  * `MatthewsCorrcoef` -> `MatthewsCorrCoef`
  * `PearsonCorrcoef` -> `PearsonCorrCoef`
  * `SpearmanCorrcoef` -> `SpearmanCorrCoef`
- Renamed audio STOI metric: ([#753](https://github.com/Lightning-AI/metrics/pull/753), [#758](https://github.com/Lightning-AI/metrics/pull/758))
  * `audio.STOI` to `audio.ShortTimeObjectiveIntelligibility`
  * `functional.audio.stoi` to `functional.audio.short_time_objective_intelligibility`
- Renamed audio PESQ metrics: ([#751](https://github.com/Lightning-AI/metrics/pull/751))
  * `functional.audio.pesq` -> `functional.audio.perceptual_evaluation_speech_quality`
  * `audio.PESQ` -> `audio.PerceptualEvaluationSpeechQuality`
- Renamed audio SDR metrics: ([#711](https://github.com/Lightning-AI/metrics/pull/711))
  * `functional.sdr` -> `functional.signal_distortion_ratio`
  * `functional.si_sdr` -> `functional.scale_invariant_signal_distortion_ratio`
  * `SDR` -> `SignalDistortionRatio`
  * `SI_SDR` -> `ScaleInvariantSignalDistortionRatio`
- Renamed audio SNR metrics: ([#712](https://github.com/Lightning-AI/metrics/pull/712))
  * `functional.snr` -> `functional.signal_distortion_ratio`
  * `functional.si_snr` -> `functional.scale_invariant_signal_noise_ratio`
  * `SNR` -> `SignalNoiseRatio`
  * `SI_SNR` -> `ScaleInvariantSignalNoiseRatio`
- Renamed F-score metrics: ([#731](https://github.com/Lightning-AI/metrics/pull/731), [#740](https://github.com/Lightning-AI/metrics/pull/740))
  * `functional.f1` ->  `functional.f1_score`
  * `F1` ->  `F1Score`
  * `functional.fbeta` ->  `functional.fbeta_score`
  * `FBeta` ->  `FBetaScore`
- Renamed Hinge metric: ([#734](https://github.com/Lightning-AI/metrics/pull/734))
  * `functional.hinge` ->  `functional.hinge_loss`
  * `Hinge` ->  `HingeLoss`
- Renamed image PSNR metrics ([#732](https://github.com/Lightning-AI/metrics/pull/732))
  * `functional.psnr` -> `functional.peak_signal_noise_ratio`
  * `PSNR` -> `PeakSignalNoiseRatio`
- Renamed image PIT metric: ([#737](https://github.com/Lightning-AI/metrics/pull/737))
  * `functional.pit` ->  `functional.permutation_invariant_training`
  * `PIT` ->  `PermutationInvariantTraining`
- Renamed image SSIM metric: ([#747](https://github.com/Lightning-AI/metrics/pull/747))
  * `functional.ssim` ->  `functional.scale_invariant_signal_noise_ratio`
  * `SSIM` ->  `StructuralSimilarityIndexMeasure`
- Renamed detection `MAP` to `MeanAveragePrecision` metric ([#754](https://github.com/Lightning-AI/metrics/pull/754))
- Renamed Fidelity & LPIPS image metric: ([#752](https://github.com/Lightning-AI/metrics/pull/752))
  * `image.FID` ->  `image.FrechetInceptionDistance`
  * `image.KID` ->  `image.KernelInceptionDistance`
  * `image.LPIPS` ->  `image.LearnedPerceptualImagePatchSimilarity`

### Removed

- Removed `embedding_similarity` metric ([#638](https://github.com/Lightning-AI/metrics/pull/638))
- Removed argument `concatenate_texts` from `wer` metric ([#638](https://github.com/Lightning-AI/metrics/pull/638))
- Removed arguments `newline_sep` and `decimal_places` from `rouge` metric ([#638](https://github.com/Lightning-AI/metrics/pull/638))

### Fixed

- Fixed MetricCollection kwargs filtering when no `kwargs` are present in update signature ([#707](https://github.com/Lightning-AI/metrics/pull/707))

---

## [0.6.2] - 2021-12-15

### Fixed

- Fixed `torch.sort` currently does not support bool `dtype` on CUDA ([#665](https://github.com/Lightning-AI/metrics/pull/665))
- Fixed mAP properly checks if ground truths are empty ([#684](https://github.com/Lightning-AI/metrics/pull/684))
- Fixed initialization of tensors to be on correct device for `MAP` metric ([#673](https://github.com/Lightning-AI/metrics/pull/673))


## [0.6.1] - 2021-12-06

### Changed

- Migrate MAP metrics from pycocotools to PyTorch ([#632](https://github.com/Lightning-AI/metrics/pull/632))
- Use `torch.topk` instead of `torch.argsort` in retrieval precision for speedup ([#627](https://github.com/Lightning-AI/metrics/pull/627))

### Fixed

- Fix empty predictions in MAP metric ([#594](https://github.com/Lightning-AI/metrics/pull/594), [#610](https://github.com/Lightning-AI/metrics/pull/610), [#624](https://github.com/Lightning-AI/metrics/pull/624))
- Fix edge case of AUROC with `average=weighted` on GPU ([#606](https://github.com/Lightning-AI/metrics/pull/606))
- Fixed `forward` in compositional metrics ([#645](https://github.com/Lightning-AI/metrics/pull/645))


## [0.6.0] - 2021-10-28

### Added

- Added audio metrics:
  - Perceptual Evaluation of Speech Quality (PESQ) ([#353](https://github.com/Lightning-AI/metrics/pull/353))
  - Short-Time Objective Intelligibility (STOI) ([#353](https://github.com/Lightning-AI/metrics/pull/353))
- Added Information retrieval metrics:
  - `RetrievalRPrecision` ([#577](https://github.com/Lightning-AI/metrics/pull/577))
  - `RetrievalHitRate` ([#576](https://github.com/Lightning-AI/metrics/pull/576))
- Added NLP metrics:
  - `SacreBLEUScore` ([#546](https://github.com/Lightning-AI/metrics/pull/546))
  - `CharErrorRate` ([#575](https://github.com/Lightning-AI/metrics/pull/575))
- Added other metrics:
  - Tweedie Deviance Score ([#499](https://github.com/Lightning-AI/metrics/pull/499))
  - Learned Perceptual Image Patch Similarity (LPIPS) ([#431](https://github.com/Lightning-AI/metrics/pull/431))
- Added `MAP` (mean average precision) metric to new detection package ([#467](https://github.com/Lightning-AI/metrics/pull/467))
- Added support for float targets in `nDCG` metric ([#437](https://github.com/Lightning-AI/metrics/pull/437))
- Added `average` argument to `AveragePrecision` metric for reducing multi-label and multi-class problems ([#477](https://github.com/Lightning-AI/metrics/pull/477))
- Added `MultioutputWrapper` ([#510](https://github.com/Lightning-AI/metrics/pull/510))
- Added metric sweeping:
  - `higher_is_better` as constant attribute ([#544](https://github.com/Lightning-AI/metrics/pull/544))
  - `higher_is_better` to rest of codebase ([#584](https://github.com/Lightning-AI/metrics/pull/584))
- Added simple aggregation metrics: `SumMetric`, `MeanMetric`, `CatMetric`, `MinMetric`, `MaxMetric` ([#506](https://github.com/Lightning-AI/metrics/pull/506))
- Added pairwise submodule with metrics ([#553](https://github.com/Lightning-AI/metrics/pull/553))
  - `pairwise_cosine_similarity`
  - `pairwise_euclidean_distance`
  - `pairwise_linear_similarity`
  - `pairwise_manhatten_distance`

### Changed

- `AveragePrecision` will now as default output the `macro` average for multilabel and multiclass problems ([#477](https://github.com/Lightning-AI/metrics/pull/477))
- `half`, `double`, `float` will no longer change the dtype of the metric states. Use `metric.set_dtype` instead ([#493](https://github.com/Lightning-AI/metrics/pull/493))
- Renamed `AverageMeter` to `MeanMetric` ([#506](https://github.com/Lightning-AI/metrics/pull/506))
- Changed `is_differentiable` from property to a constant attribute ([#551](https://github.com/Lightning-AI/metrics/pull/551))
- `ROC` and `AUROC` will no longer throw an error when either the positive or negative class is missing. Instead return 0 score and give a warning

### Deprecated

- Deprecated  `functional.self_supervised.embedding_similarity` in favour of new pairwise submodule

### Removed

- Removed `dtype` property ([#493](https://github.com/Lightning-AI/metrics/pull/493))

### Fixed

- Fixed bug in `F1` with `average='macro'` and `ignore_index!=None` ([#495](https://github.com/Lightning-AI/metrics/pull/495))
- Fixed bug in `pit` by using the returned first result to initialize device and type ([#533](https://github.com/Lightning-AI/metrics/pull/533))
- Fixed `SSIM` metric using too much memory ([#539](https://github.com/Lightning-AI/metrics/pull/539))
- Fixed bug where `device` property was not properly update when metric was a child of a module (#542)

---

## [0.5.1] - 2021-08-30

### Added

- Added `device` and `dtype` properties ([#462](https://github.com/Lightning-AI/metrics/pull/462))
- Added `TextTester` class for robustly testing text metrics ([#450](https://github.com/Lightning-AI/metrics/pull/450))

### Changed

- Added support for float targets in `nDCG` metric ([#437](https://github.com/Lightning-AI/metrics/pull/437))

### Removed

- Removed `rouge-score` as dependency for text package ([#443](https://github.com/Lightning-AI/metrics/pull/443))
- Removed `jiwer` as dependency for text package ([#446](https://github.com/Lightning-AI/metrics/pull/446))
- Removed `bert-score` as dependency for text package ([#473](https://github.com/Lightning-AI/metrics/pull/473))

### Fixed

- Fixed ranking of samples in `SpearmanCorrCoef` metric ([#448](https://github.com/Lightning-AI/metrics/pull/448))
- Fixed bug where compositional metrics where unable to sync because of type mismatch ([#454](https://github.com/Lightning-AI/metrics/pull/454))
- Fixed metric hashing ([#478](https://github.com/Lightning-AI/metrics/pull/478))
- Fixed `BootStrapper` metrics not working on GPU ([#462](https://github.com/Lightning-AI/metrics/pull/462))
- Fixed the semantic ordering of kernel height and width in `SSIM` metric ([#474](https://github.com/Lightning-AI/metrics/pull/474))


## [0.5.0] - 2021-08-09

### Added

- Added **Text-related (NLP) metrics**:
  - Word Error Rate (WER) ([#383](https://github.com/Lightning-AI/metrics/pull/383))
  - ROUGE ([#399](https://github.com/Lightning-AI/metrics/pull/399))
  - BERT score ([#424](https://github.com/Lightning-AI/metrics/pull/424))
  - BLUE score ([#360](https://github.com/Lightning-AI/metrics/pull/360))
- Added `MetricTracker` wrapper metric for keeping track of the same metric over multiple epochs ([#238](https://github.com/Lightning-AI/metrics/pull/238))
- Added other metrics:
  - Symmetric Mean Absolute Percentage error (SMAPE) ([#375](https://github.com/Lightning-AI/metrics/pull/375))
  - Calibration error ([#394](https://github.com/Lightning-AI/metrics/pull/394))
  - Permutation Invariant Training (PIT) ([#384](https://github.com/Lightning-AI/metrics/pull/384))
- Added support in `nDCG` metric for target with values larger than 1 ([#349](https://github.com/Lightning-AI/metrics/pull/349))
- Added support for negative targets in `nDCG` metric ([#378](https://github.com/Lightning-AI/metrics/pull/378))
- Added `None` as reduction option in `CosineSimilarity` metric ([#400](https://github.com/Lightning-AI/metrics/pull/400))
- Allowed passing labels in (n_samples, n_classes) to `AveragePrecision` ([#386](https://github.com/Lightning-AI/metrics/pull/386))

### Changed

- Moved `psnr` and `ssim` from `functional.regression.*` to `functional.image.*` ([#382](https://github.com/Lightning-AI/metrics/pull/382))
- Moved `image_gradient` from `functional.image_gradients` to `functional.image.gradients` ([#381](https://github.com/Lightning-AI/metrics/pull/381))
- Moved `R2Score` from `regression.r2score` to `regression.r2` ([#371](https://github.com/Lightning-AI/metrics/pull/371))
- Pearson metric now only store 6 statistics instead of all predictions and targets ([#380](https://github.com/Lightning-AI/metrics/pull/380))
- Use `torch.argmax` instead of `torch.topk` when `k=1` for better performance ([#419](https://github.com/Lightning-AI/metrics/pull/419))
- Moved check for number of samples in R2 score to support single sample updating ([#426](https://github.com/Lightning-AI/metrics/pull/426))

### Deprecated

- Rename `r2score` >> `r2_score` and `kldivergence` >> `kl_divergence` in `functional` ([#371](https://github.com/Lightning-AI/metrics/pull/371))
- Moved `bleu_score` from `functional.nlp` to `functional.text.bleu` ([#360](https://github.com/Lightning-AI/metrics/pull/360))

### Removed

- Removed restriction that `threshold` has to be in (0,1) range to support logit input (
    [#351](https://github.com/Lightning-AI/metrics/pull/351)
    [#401](https://github.com/Lightning-AI/metrics/pull/401))
- Removed restriction that `preds` could not be bigger than `num_classes` to support logit input ([#357](https://github.com/Lightning-AI/metrics/pull/357))
- Removed module `regression.psnr` and `regression.ssim` ([#382](https://github.com/Lightning-AI/metrics/pull/382)):
- Removed ([#379](https://github.com/Lightning-AI/metrics/pull/379)):
    * function `functional.mean_relative_error`
    * `num_thresholds` argument in `BinnedPrecisionRecallCurve`

### Fixed

- Fixed bug where classification metrics with `average='macro'` would lead to wrong result if a class was missing ([#303](https://github.com/Lightning-AI/metrics/pull/303))
- Fixed `weighted`, `multi-class` AUROC computation to allow for 0 observations of some class, as contribution to final AUROC is 0 ([#376](https://github.com/Lightning-AI/metrics/pull/376))
- Fixed that `_forward_cache` and `_computed` attributes are also moved to the correct device if metric is moved ([#413](https://github.com/Lightning-AI/metrics/pull/413))
- Fixed calculation in `IoU` metric when using `ignore_index` argument ([#328](https://github.com/Lightning-AI/metrics/pull/328))

---

## [0.4.1] - 2021-07-05

### Changed

- Extend typing ([#330](https://github.com/Lightning-AI/metrics/pull/330),
    [#332](https://github.com/Lightning-AI/metrics/pull/332),
    [#333](https://github.com/Lightning-AI/metrics/pull/333),
    [#335](https://github.com/Lightning-AI/metrics/pull/335),
    [#314](https://github.com/Lightning-AI/metrics/pull/314))

### Fixed

- Fixed DDP by `is_sync` logic to `Metric` ([#339](https://github.com/Lightning-AI/metrics/pull/339))


## [0.4.0] - 2021-06-29

### Added

- Added **Image-related metrics**:
  - Fréchet inception distance (FID) ([#213](https://github.com/Lightning-AI/metrics/pull/213))
  - Kernel Inception Distance (KID) ([#301](https://github.com/Lightning-AI/metrics/pull/301))
  - Inception Score ([#299](https://github.com/Lightning-AI/metrics/pull/299))
  - KL divergence ([#247](https://github.com/Lightning-AI/metrics/pull/247))
- Added **Audio metrics**: SNR, SI_SDR, SI_SNR ([#292](https://github.com/Lightning-AI/metrics/pull/292))
- Added other metrics:
  - Cosine Similarity ([#305](https://github.com/Lightning-AI/metrics/pull/305))
  - Specificity ([#210](https://github.com/Lightning-AI/metrics/pull/210))
  - Mean Absolute Percentage error (MAPE) ([#248](https://github.com/Lightning-AI/metrics/pull/248))
- Added `add_metrics` method to `MetricCollection` for adding additional metrics after initialization ([#221](https://github.com/Lightning-AI/metrics/pull/221))
- Added pre-gather reduction in the case of `dist_reduce_fx="cat"` to reduce communication cost ([#217](https://github.com/Lightning-AI/metrics/pull/217))
- Added better error message for `AUROC` when `num_classes` is not provided for multiclass input ([#244](https://github.com/Lightning-AI/metrics/pull/244))
- Added support for unnormalized scores (e.g. logits) in `Accuracy`, `Precision`, `Recall`, `FBeta`, `F1`, `StatScore`, `Hamming`, `ConfusionMatrix` metrics ([#200](https://github.com/Lightning-AI/metrics/pull/200))
- Added `squared` argument to `MeanSquaredError` for computing `RMSE` ([#249](https://github.com/Lightning-AI/metrics/pull/249))
- Added `is_differentiable` property to `ConfusionMatrix`, `F1`, `FBeta`, `Hamming`, `Hinge`, `IOU`, `MatthewsCorrcoef`, `Precision`, `Recall`, `PrecisionRecallCurve`, `ROC`, `StatScores` ([#253](https://github.com/Lightning-AI/metrics/pull/253))
- Added `sync` and `sync_context` methods for manually controlling when metric states are synced ([#302](https://github.com/Lightning-AI/metrics/pull/302))

### Changed

- Forward cache is reset when `reset` method is called ([#260](https://github.com/Lightning-AI/metrics/pull/260))
- Improved per-class metric handling for imbalanced datasets for `precision`, `recall`, `precision_recall`, `fbeta`, `f1`, `accuracy`, and `specificity` ([#204](https://github.com/Lightning-AI/metrics/pull/204))
- Decorated `torch.jit.unused` to `MetricCollection` forward ([#307](https://github.com/Lightning-AI/metrics/pull/307))
- Renamed `thresholds` argument to binned metrics for manually controlling the thresholds ([#322](https://github.com/Lightning-AI/metrics/pull/322))
- Extend typing ([#324](https://github.com/Lightning-AI/metrics/pull/324),
    [#326](https://github.com/Lightning-AI/metrics/pull/326),
    [#327](https://github.com/Lightning-AI/metrics/pull/327))

### Deprecated

- Deprecated `functional.mean_relative_error`, use `functional.mean_absolute_percentage_error` ([#248](https://github.com/Lightning-AI/metrics/pull/248))
- Deprecated `num_thresholds` argument in `BinnedPrecisionRecallCurve` ([#322](https://github.com/Lightning-AI/metrics/pull/322))

### Removed

- Removed argument `is_multiclass` ([#319](https://github.com/Lightning-AI/metrics/pull/319))

### Fixed

- AUC can also support more dimensional inputs when all but one dimension are of size 1 ([#242](https://github.com/Lightning-AI/metrics/pull/242))
- Fixed `dtype` of modular metrics after reset has been called ([#243](https://github.com/Lightning-AI/metrics/pull/243))
- Fixed calculation in `matthews_corrcoef` to correctly match formula ([#321](https://github.com/Lightning-AI/metrics/pull/321))

---

## [0.3.2] - 2021-05-10

### Added

- Added `is_differentiable` property:
    * To `AUC`, `AUROC`, `CohenKappa` and `AveragePrecision` ([#178](https://github.com/Lightning-AI/metrics/pull/178))
    * To `PearsonCorrCoef`, `SpearmanCorrcoef`, `R2Score` and `ExplainedVariance` ([#225](https://github.com/Lightning-AI/metrics/pull/225))

### Changed

- `MetricCollection` should return metrics with prefix on `items()`, `keys()` ([#209](https://github.com/Lightning-AI/metrics/pull/209))
- Calling `compute` before `update` will now give warning ([#164](https://github.com/Lightning-AI/metrics/pull/164))

### Removed

- Removed `numpy` as direct dependency ([#212](https://github.com/Lightning-AI/metrics/pull/212))

### Fixed

- Fixed auc calculation and add tests ([#197](https://github.com/Lightning-AI/metrics/pull/197))
- Fixed loading persisted metric states using `load_state_dict()` ([#202](https://github.com/Lightning-AI/metrics/pull/202))
- Fixed `PSNR` not working with `DDP` ([#214](https://github.com/Lightning-AI/metrics/pull/214))
- Fixed metric calculation with unequal batch sizes ([#220](https://github.com/Lightning-AI/metrics/pull/220))
- Fixed metric concatenation for list states for zero-dim input ([#229](https://github.com/Lightning-AI/metrics/pull/229))
- Fixed numerical instability in `AUROC` metric for large input ([#230](https://github.com/Lightning-AI/metrics/pull/230))

## [0.3.1] - 2021-04-21

- Cleaning remaining inconsistency and fix PL develop integration (
    [#191](https://github.com/Lightning-AI/metrics/pull/191),
    [#192](https://github.com/Lightning-AI/metrics/pull/192),
    [#193](https://github.com/Lightning-AI/metrics/pull/193),
    [#194](https://github.com/Lightning-AI/metrics/pull/194)
)


## [0.3.0] - 2021-04-20

### Added

- Added `BootStrapper` to easily calculate confidence intervals for metrics ([#101](https://github.com/Lightning-AI/metrics/pull/101))
- Added Binned metrics  ([#128](https://github.com/Lightning-AI/metrics/pull/128))
- Added metrics for Information Retrieval ([(PL^5032)](https://github.com/Lightning-AI/lightning/pull/5032)):
    * `RetrievalMAP` ([PL^5032](https://github.com/Lightning-AI/lightning/pull/5032))
    * `RetrievalMRR` ([#119](https://github.com/Lightning-AI/metrics/pull/119))
    * `RetrievalPrecision` ([#139](https://github.com/Lightning-AI/metrics/pull/139))
    * `RetrievalRecall` ([#146](https://github.com/Lightning-AI/metrics/pull/146))
    * `RetrievalNormalizedDCG` ([#160](https://github.com/Lightning-AI/metrics/pull/160))
    * `RetrievalFallOut` ([#161](https://github.com/Lightning-AI/metrics/pull/161))
- Added other metrics:
    * `CohenKappa` ([#69](https://github.com/Lightning-AI/metrics/pull/69))
    * `MatthewsCorrcoef` ([#98](https://github.com/Lightning-AI/metrics/pull/98))
    * `PearsonCorrcoef` ([#157](https://github.com/Lightning-AI/metrics/pull/157))
    * `SpearmanCorrcoef` ([#158](https://github.com/Lightning-AI/metrics/pull/158))
    * `Hinge` ([#120](https://github.com/Lightning-AI/metrics/pull/120))
- Added `average='micro'` as an option in AUROC for multilabel problems ([#110](https://github.com/Lightning-AI/metrics/pull/110))
- Added multilabel support to `ROC` metric ([#114](https://github.com/Lightning-AI/metrics/pull/114))
- Added testing for `half` precision ([#77](https://github.com/Lightning-AI/metrics/pull/77),
    [#135](https://github.com/Lightning-AI/metrics/pull/135)
)
- Added `AverageMeter` for ad-hoc averages of values ([#138](https://github.com/Lightning-AI/metrics/pull/138))
- Added `prefix` argument to `MetricCollection` ([#70](https://github.com/Lightning-AI/metrics/pull/70))
- Added `__getitem__` as metric arithmetic operation ([#142](https://github.com/Lightning-AI/metrics/pull/142))
- Added property `is_differentiable` to metrics and test for differentiability ([#154](https://github.com/Lightning-AI/metrics/pull/154))
- Added support for `average`, `ignore_index` and `mdmc_average` in `Accuracy` metric ([#166](https://github.com/Lightning-AI/metrics/pull/166))
- Added `postfix` arg to `MetricCollection` ([#188](https://github.com/Lightning-AI/metrics/pull/188))

### Changed

- Changed `ExplainedVariance` from storing all preds/targets to tracking 5 statistics ([#68](https://github.com/Lightning-AI/metrics/pull/68))
- Changed behaviour of `confusionmatrix` for multilabel data to better match `multilabel_confusion_matrix` from sklearn ([#134](https://github.com/Lightning-AI/metrics/pull/134))
- Updated FBeta arguments ([#111](https://github.com/Lightning-AI/metrics/pull/111))
- Changed `reset` method to use `detach.clone()` instead of `deepcopy` when resetting to default ([#163](https://github.com/Lightning-AI/metrics/pull/163))
- Metrics passed as dict to `MetricCollection` will now always be in deterministic order ([#173](https://github.com/Lightning-AI/metrics/pull/173))
- Allowed `MetricCollection` pass metrics as arguments ([#176](https://github.com/Lightning-AI/metrics/pull/176))

### Deprecated

- Rename argument `is_multiclass` -> `multiclass` ([#162](https://github.com/Lightning-AI/metrics/pull/162))

### Removed

- Prune remaining deprecated ([#92](https://github.com/Lightning-AI/metrics/pull/92))

### Fixed

- Fixed when `_stable_1d_sort` to work when `n>=N` ([PL^6177](https://github.com/Lightning-AI/lightning/pull/6177))
- Fixed `_computed` attribute not being correctly reset ([#147](https://github.com/Lightning-AI/metrics/pull/147))
- Fixed to Blau score ([#165](https://github.com/Lightning-AI/metrics/pull/165))
- Fixed backwards compatibility for logging with older version of pytorch-lightning ([#182](https://github.com/Lightning-AI/metrics/pull/182))

---

## [0.2.0] - 2021-03-12

### Changed

- Decoupled PL dependency ([#13](https://github.com/Lightning-AI/metrics/pull/13))
- Refactored functional - mimic the module-like structure: classification, regression, etc. ([#16](https://github.com/Lightning-AI/metrics/pull/16))
- Refactored utilities -  split to topics/submodules ([#14](https://github.com/Lightning-AI/metrics/pull/14))
- Refactored `MetricCollection` ([#19](https://github.com/Lightning-AI/metrics/pull/19))

### Removed

- Removed deprecated metrics from PL base ([#12](https://github.com/Lightning-AI/metrics/pull/12),
    [#15](https://github.com/Lightning-AI/metrics/pull/15))

---

## [0.1.0] - 2021-02-22

- Added `Accuracy` metric now generalizes to Top-k accuracy for (multi-dimensional) multi-class inputs using the `top_k` parameter ([PL^4838](https://github.com/Lightning-AI/lightning/pull/4838))
- Added `Accuracy` metric now enables the computation of subset accuracy for multi-label or multi-dimensional multi-class inputs with the `subset_accuracy` parameter ([PL^4838](https://github.com/Lightning-AI/lightning/pull/4838))
- Added `HammingDistance` metric to compute the hamming distance (loss) ([PL^4838](https://github.com/Lightning-AI/lightning/pull/4838))
- Added `StatScores` metric to compute the number of true positives, false positives, true negatives and false negatives ([PL^4839](https://github.com/Lightning-AI/lightning/pull/4839))
- Added `R2Score` metric ([PL^5241](https://github.com/Lightning-AI/lightning/pull/5241))
- Added `MetricCollection` ([PL^4318](https://github.com/Lightning-AI/lightning/pull/4318))
- Added `.clone()` method to metrics ([PL^4318](https://github.com/Lightning-AI/lightning/pull/4318))
- Added `IoU` class interface ([PL^4704](https://github.com/Lightning-AI/lightning/pull/4704))
- The `Recall` and `Precision` metrics (and their functional counterparts `recall` and `precision`) can now be generalized to Recall@K and Precision@K with the use of `top_k` parameter ([PL^4842](https://github.com/Lightning-AI/lightning/pull/4842))
- Added compositional metrics ([PL^5464](https://github.com/Lightning-AI/lightning/pull/5464))
- Added AUC/AUROC class interface ([PL^5479](https://github.com/Lightning-AI/lightning/pull/5479))
- Added `QuantizationAwareTraining` callback ([PL^5706](https://github.com/Lightning-AI/lightning/pull/5706))
- Added `ConfusionMatrix` class interface ([PL^4348](https://github.com/Lightning-AI/lightning/pull/4348))
- Added multiclass AUROC metric ([PL^4236](https://github.com/Lightning-AI/lightning/pull/4236))
- Added `PrecisionRecallCurve, ROC, AveragePrecision` class metric ([PL^4549](https://github.com/Lightning-AI/lightning/pull/4549))
- Classification metrics overhaul ([PL^4837](https://github.com/Lightning-AI/lightning/pull/4837))
- Added `F1` class metric ([PL^4656](https://github.com/Lightning-AI/lightning/pull/4656))
- Added metrics aggregation in Horovod and fixed early stopping ([PL^3775](https://github.com/Lightning-AI/lightning/pull/3775))
- Added `persistent(mode)` method to metrics, to enable and disable metric states being added to `state_dict` ([PL^4482](https://github.com/Lightning-AI/lightning/pull/4482))
- Added unification of regression metrics ([PL^4166](https://github.com/Lightning-AI/lightning/pull/4166))
- Added persistent flag to `Metric.add_state` ([PL^4195](https://github.com/Lightning-AI/lightning/pull/4195))
- Added classification metrics ([PL^4043](https://github.com/Lightning-AI/lightning/pull/4043))
- Added new Metrics API. ([PL^3868](https://github.com/Lightning-AI/lightning/pull/3868), [PL^3921](https://github.com/Lightning-AI/lightning/pull/3921))
- Added EMB similarity ([PL^3349](https://github.com/Lightning-AI/lightning/pull/3349))
- Added SSIM metrics ([PL^2671](https://github.com/Lightning-AI/lightning/pull/2671))
- Added BLEU metrics ([PL^2535](https://github.com/Lightning-AI/lightning/pull/2535))<|MERGE_RESOLUTION|>--- conflicted
+++ resolved
@@ -36,12 +36,11 @@
 - Fixed dtype being changed by deepspeed for certain regression metrics ([#2379](https://github.com/Lightning-AI/torchmetrics/pull/2379))
 
 
-<<<<<<< HEAD
 - Fix getitem for metric collection when prefix/postfix is set ([#2430](https://github.com/Lightning-AI/torchmetrics/pull/2430))
-=======
+
+
 - Fixed bug when `top_k>1` and `average="macro"` for classification metrics ([#2423](https://github.com/Lightning-AI/torchmetrics/pull/2423))
 
->>>>>>> c056e6ab
 
 ## [1.3.1] - 2024-02-12
 
