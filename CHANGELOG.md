# Changelog
All notable changes to this project will be documented in this file.

The format is based on [Keep a Changelog](https://keepachangelog.com/en/1.0.0/),
and this project adheres to [Semantic Versioning](https://semver.org/spec/v2.0.0.html).

**Note: we move fast, but still we preserve 0.1 version (one feature release) back compatibility.**

---

## [UnReleased] - 2024-MM-DD

### Added

-


- Added `QualityWithNoReference` metric ([#2288](https://github.com/Lightning-AI/torchmetrics/pull/2288))


### Changed

-


### Deprecated

-


### Fixed

- Fixed high memory consumption in `Perplexity` metric ([#2346](https://github.com/Lightning-AI/torchmetrics/pull/2346))


- Fixed cached network in `FeatureShare` not being moved to the correct device ([#2348](https://github.com/Lightning-AI/torchmetrics/pull/2348))


<<<<<<< HEAD
- Fix naming of statistics in `MeanAveragePrecision` with custom max det thresholds ([#2367](https://github.com/Lightning-AI/torchmetrics/pull/2367))

=======
- Fixed initialize aggregation metrics with default floating type ([#2366](https://github.com/Lightning-AI/torchmetrics/pull/2366))
>>>>>>> b6f6e077

---

## [1.3.0] - 2024-01-10

### Added

- Added more tokenizers for `SacreBLEU` metric ([#2068](https://github.com/Lightning-AI/torchmetrics/pull/2068))
- Added support for logging `MultiTaskWrapper` directly with lightnings `log_dict` method ([#2213](https://github.com/Lightning-AI/torchmetrics/pull/2213))
- Added `FeatureShare` wrapper to share submodules containing feature extractors between metrics ([#2120](https://github.com/Lightning-AI/torchmetrics/pull/2120))
- Added new metrics to image domain:
  * `SpatialDistortionIndex` ([#2260](https://github.com/Lightning-AI/torchmetrics/pull/2260))
  * Added `CriticalSuccessIndex` ([#2257](https://github.com/Lightning-AI/torchmetrics/pull/2257))
  * `Spatial Correlation Coefficient` ([#2248](https://github.com/Lightning-AI/torchmetrics/pull/2248))
- Added `average` argument to multiclass versions of `PrecisionRecallCurve` and `ROC` ([#2084](https://github.com/Lightning-AI/torchmetrics/pull/2084))
- Added confidence scores when `extended_summary=True` in `MeanAveragePrecision` ([#2212](https://github.com/Lightning-AI/torchmetrics/pull/2212))
- Added `RetrievalAUROC` metric ([#2251](https://github.com/Lightning-AI/torchmetrics/pull/2251))
- Added `aggregate` argument to retrieval metrics ([#2220](https://github.com/Lightning-AI/torchmetrics/pull/2220))
- Added utility functions in `segmentation.utils` for future segmentation metrics ([#2105](https://github.com/Lightning-AI/torchmetrics/pull/2105))

### Changed

- Changed minimum supported Pytorch version from 1.8 to 1.10 ([#2145](https://github.com/Lightning-AI/torchmetrics/pull/2145))
- Changed x-/y-axis order for `PrecisionRecallCurve` to be consistent with scikit-learn ([#2183](https://github.com/Lightning-AI/torchmetrics/pull/2183))

### Deprecated

- Deprecated `metric._update_called` ([#2141](https://github.com/Lightning-AI/torchmetrics/pull/2141))
- Deprecated `specicity_at_sensitivity` in favour of `specificity_at_sensitivity` ([#2199](https://github.com/Lightning-AI/torchmetrics/pull/2199))

### Fixed

- Fixed support for half precision + CPU in metrics requiring topk operator ([#2252](https://github.com/Lightning-AI/torchmetrics/pull/2252))
- Fixed warning incorrectly being raised in `Running` metrics ([#2256](https://github.com/Lightning-AI/torchmetrics/pull/2265))
- Fixed integration with custom feature extractor in `FID` metric ([#2277](https://github.com/Lightning-AI/torchmetrics/pull/2277))

---

## [1.2.1] - 2023-11-30

### Added

- Added error if `NoTrainInceptionV3` is being initialized without `torch-fidelity` not being installed ([#2143](https://github.com/Lightning-AI/torchmetrics/pull/2143))
- Added support for Pytorch v2.1 ([#2142](https://github.com/Lightning-AI/torchmetrics/pull/2142))

### Changed

- Change default state of `SpectralAngleMapper` and `UniversalImageQualityIndex` to be tensors ([#2089](https://github.com/Lightning-AI/torchmetrics/pull/2089))
- Use `arange` and repeat for deterministic bincount ([#2184](https://github.com/Lightning-AI/torchmetrics/pull/2184))

### Removed

- Removed unused `lpips` third-party package as dependency of `LearnedPerceptualImagePatchSimilarity` metric ([#2230](https://github.com/Lightning-AI/torchmetrics/pull/2230))

### Fixed

- Fixed numerical stability bug in `LearnedPerceptualImagePatchSimilarity` metric ([#2144](https://github.com/Lightning-AI/torchmetrics/pull/2144))
- Fixed numerical stability issue in `UniversalImageQualityIndex` metric ([#2222](https://github.com/Lightning-AI/torchmetrics/pull/2222))
- Fixed incompatibility for `MeanAveragePrecision` with `pycocotools` backend when too little `max_detection_thresholds` are provided ([#2219](https://github.com/Lightning-AI/torchmetrics/pull/2219))
- Fixed support for half precision in Perplexity metric ([#2235](https://github.com/Lightning-AI/torchmetrics/pull/2235))
- Fixed device and dtype for `LearnedPerceptualImagePatchSimilarity` functional metric ([#2234](https://github.com/Lightning-AI/torchmetrics/pull/2234))
- Fixed bug in `Metric._reduce_states(...)` when using `dist_sync_fn="cat"` ([#2226](https://github.com/Lightning-AI/torchmetrics/pull/2226))
- Fixed bug in `CosineSimilarity` where 2d is expected but 1d input was given ([#2241](https://github.com/Lightning-AI/torchmetrics/pull/2241))
- Fixed bug in `MetricCollection` when using compute groups and `compute` is called more than once ([#2211](https://github.com/Lightning-AI/torchmetrics/pull/2211))


## [1.2.0] - 2023-09-22

### Added

- Added metric to cluster package:
    - `MutualInformationScore` ([#2008](https://github.com/Lightning-AI/torchmetrics/pull/2008))
    - `RandScore` ([#2025](https://github.com/Lightning-AI/torchmetrics/pull/2025))
    - `NormalizedMutualInfoScore` ([#2029](https://github.com/Lightning-AI/torchmetrics/pull/2029))
    - `AdjustedRandScore` ([#2032](https://github.com/Lightning-AI/torchmetrics/pull/2032))
    - `CalinskiHarabaszScore` ([#2036](https://github.com/Lightning-AI/torchmetrics/pull/2036))
    - `DunnIndex` ([#2049](https://github.com/Lightning-AI/torchmetrics/pull/2049))
    - `HomogeneityScore` ([#2053](https://github.com/Lightning-AI/torchmetrics/pull/2053))
    - `CompletenessScore` ([#2053](https://github.com/Lightning-AI/torchmetrics/pull/2053))
    - `VMeasureScore` ([#2053](https://github.com/Lightning-AI/torchmetrics/pull/2053))
    - `FowlkesMallowsIndex` ([#2066](https://github.com/Lightning-AI/torchmetrics/pull/2066))
    - `AdjustedMutualInfoScore` ([#2058](https://github.com/Lightning-AI/torchmetrics/pull/2058))
    - `DaviesBouldinScore` ([#2071](https://github.com/Lightning-AI/torchmetrics/pull/2071))
- Added `backend` argument to `MeanAveragePrecision` ([#2034](https://github.com/Lightning-AI/torchmetrics/pull/2034))

---

## [1.1.2] - 2023-09-11

### Fixed

- Fixed tie breaking in ndcg metric ([#2031](https://github.com/Lightning-AI/torchmetrics/pull/2031))
- Fixed bug in `BootStrapper` when very few samples were evaluated that could lead to crash ([#2052](https://github.com/Lightning-AI/torchmetrics/pull/2052))
- Fixed bug when creating multiple plots that lead to not all plots being shown ([#2060](https://github.com/Lightning-AI/torchmetrics/pull/2060))
- Fixed performance issues in `RecallAtFixedPrecision` for large batch sizes ([#2042](https://github.com/Lightning-AI/torchmetrics/pull/2042))
- Fixed bug related to `MetricCollection` used with custom metrics have `prefix`/`postfix` attributes ([#2070](https://github.com/Lightning-AI/torchmetrics/pull/2070))


## [1.1.1] - 2023-08-29

### Added

- Added `average` argument to `MeanAveragePrecision` ([#2018](https://github.com/Lightning-AI/torchmetrics/pull/2018))

### Fixed

- Fixed bug in `PearsonCorrCoef` is updated on single samples at a time ([#2019](https://github.com/Lightning-AI/torchmetrics/pull/2019))
- Fixed support for pixel-wise MSE ([#2017](https://github.com/Lightning-AI/torchmetrics/pull/2017))
- Fixed bug in `MetricCollection` when used with multiple metrics that return dicts with same keys ([#2027](https://github.com/Lightning-AI/torchmetrics/pull/2027))
- Fixed bug in detection intersection metrics when `class_metrics=True` resulting in wrong values ([#1924](https://github.com/Lightning-AI/torchmetrics/pull/1924))
- Fixed missing attributes `higher_is_better`, `is_differentiable` for some metrics ([#2028](https://github.com/Lightning-AI/torchmetrics/pull/2028))


## [1.1.0] - 2023-08-22

### Added

- Added source aggregated signal-to-distortion ratio (SA-SDR) metric ([#1882](https://github.com/Lightning-AI/torchmetrics/pull/1882)
- Added `VisualInformationFidelity` to image package ([#1830](https://github.com/Lightning-AI/torchmetrics/pull/1830))
- Added `EditDistance` to text package ([#1906](https://github.com/Lightning-AI/torchmetrics/pull/1906))
- Added `top_k` argument to `RetrievalMRR` in retrieval package ([#1961](https://github.com/Lightning-AI/torchmetrics/pull/1961))
- Added support for evaluating `"segm"` and `"bbox"` detection in `MeanAveragePrecision` at the same time ([#1928](https://github.com/Lightning-AI/torchmetrics/pull/1928))
- Added `PerceptualPathLength` to image package ([#1939](https://github.com/Lightning-AI/torchmetrics/pull/1939))
- Added support for multioutput evaluation in `MeanSquaredError` ([#1937](https://github.com/Lightning-AI/torchmetrics/pull/1937))
- Added argument `extended_summary` to `MeanAveragePrecision` such that precision, recall, iou can be easily returned ([#1983](https://github.com/Lightning-AI/torchmetrics/pull/1983))
- Added warning to `ClipScore` if long captions are detected and truncate ([#2001](https://github.com/Lightning-AI/torchmetrics/pull/2001))
- Added `CLIPImageQualityAssessment` to multimodal package ([#1931](https://github.com/Lightning-AI/torchmetrics/pull/1931))
- Added new property `metric_state` to all metrics for users to investigate currently stored tensors in memory ([#2006](https://github.com/Lightning-AI/torchmetrics/pull/2006))

---

## [1.0.3] - 2023-08-08

### Added

- Added warning to `MeanAveragePrecision` if too many detections are observed ([#1978](https://github.com/Lightning-AI/torchmetrics/pull/1978))

### Fixed

- Fix support for int input for when `multidim_average="samplewise"` in classification metrics  ([#1977](https://github.com/Lightning-AI/torchmetrics/pull/1977))
- Fixed x/y labels when plotting confusion matrices ([#1976](https://github.com/Lightning-AI/torchmetrics/pull/1976))
- Fixed IOU compute in cuda ([#1982](https://github.com/Lightning-AI/torchmetrics/pull/1982))


## [1.0.2] - 2023-08-02

### Added

- Added warning to `PearsonCorrCoeff` if input has a very small variance for its given dtype ([#1926](https://github.com/Lightning-AI/torchmetrics/pull/1926))

### Changed

- Changed all non-task specific classification metrics to be true subtypes of `Metric` ([#1963](https://github.com/Lightning-AI/torchmetrics/pull/1963))

### Fixed

- Fixed bug in `CalibrationError` where calculations for double precision input was performed in float precision ([#1919](https://github.com/Lightning-AI/torchmetrics/pull/1919))
- Fixed bug related to the `prefix/postfix` arguments in `MetricCollection` and `ClasswiseWrapper` being duplicated ([#1918](https://github.com/Lightning-AI/torchmetrics/pull/1918))
- Fixed missing AUC score when plotting classification metrics that support the `score` argument ([#1948](https://github.com/Lightning-AI/torchmetrics/pull/1948))


## [1.0.1] - 2023-07-13

### Fixed
- Fixes corner case when using `MetricCollection` together with aggregation metrics ([#1896](https://github.com/Lightning-AI/torchmetrics/pull/1896))
- Fixed the use of `max_fpr` in `AUROC` metric when only one class is present ([#1895](https://github.com/Lightning-AI/torchmetrics/pull/1895))
- Fixed bug related to empty predictions for `IntersectionOverUnion` metric ([#1892](https://github.com/Lightning-AI/torchmetrics/pull/1892))
- Fixed bug related to `MeanMetric` and broadcasting of weights when Nans are present ([#1898](https://github.com/Lightning-AI/torchmetrics/pull/1898))
- Fixed bug related to expected input format of pycoco in `MeanAveragePrecision` ([#1913](https://github.com/Lightning-AI/torchmetrics/pull/1913))


## [1.0.0] - 2023-07-04

### Added

- Added `prefix` and `postfix` arguments to `ClasswiseWrapper` ([#1866](https://github.com/Lightning-AI/torchmetrics/pull/1866))
- Added speech-to-reverberation modulation energy ratio (SRMR) metric ([#1792](https://github.com/Lightning-AI/torchmetrics/pull/1792), [#1872](https://github.com/Lightning-AI/torchmetrics/pull/1872))
- Added new global arg `compute_with_cache` to control caching behaviour after `compute` method ([#1754](https://github.com/Lightning-AI/torchmetrics/pull/1754))
- Added `ComplexScaleInvariantSignalNoiseRatio` for audio package ([#1785](https://github.com/Lightning-AI/torchmetrics/pull/1785))
- Added `Running` wrapper for calculate running statistics ([#1752](https://github.com/Lightning-AI/torchmetrics/pull/1752))
- Added`RelativeAverageSpectralError` and `RootMeanSquaredErrorUsingSlidingWindow` to image package ([#816](https://github.com/PyTorchLightning/metrics/pull/816))
- Added support for `SpecificityAtSensitivity` Metric ([#1432](https://github.com/Lightning-AI/metrics/pull/1432))
- Added support for plotting of metrics through `.plot()` method (
    [#1328](https://github.com/Lightning-AI/metrics/pull/1328),
    [#1481](https://github.com/Lightning-AI/metrics/pull/1481),
    [#1480](https://github.com/Lightning-AI/metrics/pull/1480),
    [#1490](https://github.com/Lightning-AI/metrics/pull/1490),
    [#1581](https://github.com/Lightning-AI/metrics/pull/1581),
    [#1585](https://github.com/Lightning-AI/metrics/pull/1585),
    [#1593](https://github.com/Lightning-AI/metrics/pull/1593),
    [#1600](https://github.com/Lightning-AI/metrics/pull/1600),
    [#1605](https://github.com/Lightning-AI/metrics/pull/1605),
    [#1610](https://github.com/Lightning-AI/metrics/pull/1610),
    [#1609](https://github.com/Lightning-AI/metrics/pull/1609),
    [#1621](https://github.com/Lightning-AI/metrics/pull/1621),
    [#1624](https://github.com/Lightning-AI/metrics/pull/1624),
    [#1623](https://github.com/Lightning-AI/metrics/pull/1623),
    [#1638](https://github.com/Lightning-AI/metrics/pull/1638),
    [#1631](https://github.com/Lightning-AI/metrics/pull/1631),
    [#1650](https://github.com/Lightning-AI/metrics/pull/1650),
    [#1639](https://github.com/Lightning-AI/metrics/pull/1639),
    [#1660](https://github.com/Lightning-AI/metrics/pull/1660),
    [#1682](https://github.com/Lightning-AI/torchmetrics/pull/1682),
    [#1786](https://github.com/Lightning-AI/torchmetrics/pull/1786),
)
- Added support for plotting of audio metrics through `.plot()` method ([#1434](https://github.com/Lightning-AI/metrics/pull/1434))
- Added `classes` to output from `MAP` metric ([#1419](https://github.com/Lightning-AI/metrics/pull/1419))
- Added Binary group fairness metrics to classification package ([#1404](https://github.com/Lightning-AI/metrics/pull/1404))
- Added `MinkowskiDistance` to regression package ([#1362](https://github.com/Lightning-AI/metrics/pull/1362))
- Added `pairwise_minkowski_distance` to pairwise package ([#1362](https://github.com/Lightning-AI/metrics/pull/1362))
- Added new detection metric `PanopticQuality` (
    [#929](https://github.com/PyTorchLightning/metrics/pull/929),
    [#1527](https://github.com/PyTorchLightning/metrics/pull/1527),
)
- Added `PSNRB` metric ([#1421](https://github.com/Lightning-AI/metrics/pull/1421))
- Added `ClassificationTask` Enum and use in metrics ([#1479](https://github.com/Lightning-AI/metrics/pull/1479))
- Added `ignore_index` option to `exact_match` metric ([#1540](https://github.com/Lightning-AI/metrics/pull/1540))
- Add parameter `top_k` to `RetrievalMAP` ([#1501](https://github.com/Lightning-AI/metrics/pull/1501))
- Added support for deterministic evaluation on GPU for metrics that uses `torch.cumsum` operator ([#1499](https://github.com/Lightning-AI/metrics/pull/1499))
- Added support for plotting of aggregation metrics through `.plot()` method ([#1485](https://github.com/Lightning-AI/metrics/pull/1485))
- Added support for python 3.11 ([#1612](https://github.com/Lightning-AI/metrics/pull/1612))
- Added support for auto clamping of input for metrics that uses the `data_range` ([#1606](argument https://github.com/Lightning-AI/metrics/pull/1606))
- Added `ModifiedPanopticQuality` metric to detection package ([#1627](https://github.com/Lightning-AI/metrics/pull/1627))
- Added `PrecisionAtFixedRecall` metric to classification package ([#1683](https://github.com/Lightning-AI/torchmetrics/pull/1683))
- Added multiple metrics to detection package ([#1284](https://github.com/Lightning-AI/metrics/pull/1284))
  * `IntersectionOverUnion`
  * `GeneralizedIntersectionOverUnion`
  * `CompleteIntersectionOverUnion`
  * `DistanceIntersectionOverUnion`
- Added `MultitaskWrapper` to wrapper package ([#1762](https://github.com/Lightning-AI/torchmetrics/pull/1762))
- Added `RelativeSquaredError` metric to regression package ([#1765](https://github.com/Lightning-AI/torchmetrics/pull/1765))
- Added `MemorizationInformedFrechetInceptionDistance` metric to image package ([#1580](https://github.com/Lightning-AI/torchmetrics/pull/1580))


### Changed

- Changed `permutation_invariant_training` to allow using a `'permutation-wise'` metric function ([#1794](https://github.com/Lightning-AI/metrics/pull/1794))
- Changed `update_count` and `update_called` from private to public methods ([#1370](https://github.com/Lightning-AI/metrics/pull/1370))
- Raise exception for invalid kwargs in Metric base class ([#1427](https://github.com/Lightning-AI/metrics/pull/1427))
- Extend `EnumStr` raising `ValueError` for invalid value ([#1479](https://github.com/Lightning-AI/metrics/pull/1479))
- Improve speed and memory consumption of binned `PrecisionRecallCurve` with large number of samples ([#1493](https://github.com/Lightning-AI/metrics/pull/1493))
- Changed `__iter__` method from raising `NotImplementedError` to `TypeError` by setting to `None` ([#1538](https://github.com/Lightning-AI/metrics/pull/1538))
- `FID` metric will now raise an error if too few samples are provided ([#1655](https://github.com/Lightning-AI/metrics/pull/1655))
- Allowed FID with `torch.float64` ([#1628](https://github.com/Lightning-AI/metrics/pull/1628))
- Changed `LPIPS` implementation to no more rely on third-party package ([#1575](https://github.com/Lightning-AI/metrics/pull/1575))
- Changed FID matrix square root calculation from `scipy` to `torch` ([#1708](https://github.com/Lightning-AI/torchmetrics/pull/1708))
- Changed calculation in `PearsonCorrCoeff` to be more robust in certain cases  ([#1729](https://github.com/Lightning-AI/torchmetrics/pull/1729))
- Changed `MeanAveragePrecision` to `pycocotools` backend ([#1832](https://github.com/Lightning-AI/torchmetrics/pull/1832))


### Deprecated

- Deprecated domain metrics import from package root (
    [#1685](https://github.com/Lightning-AI/metrics/pull/1685),
    [#1694](https://github.com/Lightning-AI/metrics/pull/1694),
    [#1696](https://github.com/Lightning-AI/metrics/pull/1696),
    [#1699](https://github.com/Lightning-AI/metrics/pull/1699),
    [#1703](https://github.com/Lightning-AI/metrics/pull/1703),
)


### Removed

- Support for python 3.7 ([#1640](https://github.com/Lightning-AI/metrics/pull/1640))


### Fixed

- Fixed support in `MetricTracker` for `MultioutputWrapper` and nested structures ([#1608](https://github.com/Lightning-AI/metrics/pull/1608))
- Fixed restrictive check in `PearsonCorrCoef` ([#1649](https://github.com/Lightning-AI/metrics/pull/1649))
- Fixed integration with `jsonargparse` and `LightningCLI` ([#1651](https://github.com/Lightning-AI/metrics/pull/1651))
- Fixed corner case in calibration error for zero confidence input ([#1648](https://github.com/Lightning-AI/metrics/pull/1648))
- Fix precision-recall curve based computations for float target ([#1642](https://github.com/Lightning-AI/metrics/pull/1642))
- Fixed missing kwarg squeeze in `MultiOutputWrapper` ([#1675](https://github.com/Lightning-AI/torchmetrics/pull/1675))
- Fixed padding removal for 3d input in `MSSSIM` ([#1674](https://github.com/Lightning-AI/torchmetrics/pull/1674))
- Fixed `max_det_threshold` in MAP detection ([#1712](https://github.com/Lightning-AI/torchmetrics/pull/1712))
- Fixed states being saved in metrics that use `register_buffer` ([#1728](https://github.com/Lightning-AI/torchmetrics/pull/1728))
- Fixed states not being correctly synced and device transferred in `MeanAveragePrecision` for `iou_type="segm"` ([#1763](https://github.com/Lightning-AI/torchmetrics/pull/1763))
- Fixed use of `prefix` and `postfix` in nested `MetricCollection` ([#1773](https://github.com/Lightning-AI/torchmetrics/pull/1773))
- Fixed `ax` plotting logging in `MetricCollection ([#1783](https://github.com/Lightning-AI/torchmetrics/pull/1783))
- Fixed lookup for punkt sources being downloaded in `RougeScore` ([#1789](https://github.com/Lightning-AI/torchmetrics/pull/1789))
- Fixed integration with lightning for `CompositionalMetric` ([#1761](https://github.com/Lightning-AI/torchmetrics/pull/1761))
- Fixed several bugs in `SpectralDistortionIndex` metric ([#1808](https://github.com/Lightning-AI/torchmetrics/pull/1808))
- Fixed bug for corner cases in `MatthewsCorrCoef` (
    [#1812](https://github.com/Lightning-AI/torchmetrics/pull/1812),
    [#1863](https://github.com/Lightning-AI/torchmetrics/pull/1863)
)
- Fixed support for half precision in `PearsonCorrCoef` ([#1819](https://github.com/Lightning-AI/torchmetrics/pull/1819))
- Fixed number of bugs related to `average="macro"` in classification metrics ([#1821](https://github.com/Lightning-AI/torchmetrics/pull/1821))
- Fixed off-by-one issue when `ignore_index = num_classes + 1` in Multiclass-jaccard ([#1860](https://github.com/Lightning-AI/torchmetrics/pull/1860))

---

## [0.11.4] - 2023-03-10

### Fixed

- Fixed evaluation of `R2Score` with near constant target ([#1576](https://github.com/Lightning-AI/metrics/pull/1576))
- Fixed dtype conversion when metric is submodule ([#1583](https://github.com/Lightning-AI/metrics/pull/1583))
- Fixed bug related to `top_k>1` and `ignore_index!=None` in `StatScores` based metrics ([#1589](https://github.com/Lightning-AI/metrics/pull/1589))
- Fixed corner case for `PearsonCorrCoef` when running in ddp mode but only on single device ([#1587](https://github.com/Lightning-AI/metrics/pull/1587))
- Fixed overflow error for specific cases in `MAP` when big areas are calculated ([#1607](https://github.com/Lightning-AI/metrics/pull/1607))


## [0.11.3] - 2023-02-28

### Fixed

- Fixed classification metrics for `byte` input ([#1521](https://github.com/Lightning-AI/metrics/pull/1474))
- Fixed the use of `ignore_index` in `MulticlassJaccardIndex` ([#1386](https://github.com/Lightning-AI/metrics/pull/1386))


## [0.11.2] - 2023-02-21

### Fixed

- Fixed compatibility between XLA in `_bincount` function ([#1471](https://github.com/Lightning-AI/metrics/pull/1471))
- Fixed type hints in methods belonging to `MetricTracker` wrapper ([#1472](https://github.com/Lightning-AI/metrics/pull/1472))
- Fixed `multilabel` in `ExactMatch` ([#1474](https://github.com/Lightning-AI/metrics/pull/1474))


## [0.11.1] - 2023-01-30

### Fixed

- Fixed type checking on the `maximize` parameter at the initialization of `MetricTracker` ([#1428](https://github.com/Lightning-AI/metrics/issues/1428))
- Fixed mixed precision autocast for `SSIM` metric ([#1454](https://github.com/Lightning-AI/metrics/pull/1454))
- Fixed checking for `nltk.punkt` in `RougeScore` if a machine is not online ([#1456](https://github.com/Lightning-AI/metrics/pull/1456))
- Fixed wrongly reset method in `MultioutputWrapper` ([#1460](https://github.com/Lightning-AI/metrics/issues/1460))
- Fixed dtype checking in `PrecisionRecallCurve` for `target` tensor ([#1457](https://github.com/Lightning-AI/metrics/pull/1457))


## [0.11.0] - 2022-11-30

### Added

- Added `MulticlassExactMatch` to classification metrics ([#1343](https://github.com/Lightning-AI/metrics/pull/1343))
- Added `TotalVariation` to image package ([#978](https://github.com/Lightning-AI/metrics/pull/978))
- Added `CLIPScore` to new multimodal package ([#1314](https://github.com/Lightning-AI/metrics/pull/1314))
- Added regression metrics:
   * `KendallRankCorrCoef` ([#1271](https://github.com/Lightning-AI/metrics/pull/1271))
   * `LogCoshError` ([#1316](https://github.com/Lightning-AI/metrics/pull/1316))
- Added new nominal metrics:
  * `CramersV` ([#1298](https://github.com/Lightning-AI/metrics/pull/1298))
  * `PearsonsContingencyCoefficient` ([#1334](https://github.com/Lightning-AI/metrics/pull/1334))
  * `TschuprowsT` ([#1334](https://github.com/Lightning-AI/metrics/pull/1334))
  * `TheilsU` ([#1337](https://github.com/Lightning-AI/metrics/pull/1334))
- Added option to pass `distributed_available_fn` to metrics to allow checks for custom communication backend for making `dist_sync_fn` actually useful ([#1301](https://github.com/Lightning-AI/metrics/pull/1301))
- Added `normalize` argument to `Inception`, `FID`, `KID` metrics ([#1246](https://github.com/Lightning-AI/metrics/pull/1246))

### Changed

- Changed minimum Pytorch version to be 1.8 ([#1263](https://github.com/Lightning-AI/metrics/pull/1263))
- Changed interface for all functional and modular classification metrics after refactor ([#1252](https://github.com/Lightning-AI/metrics/pull/1252))

### Removed

- Removed deprecated `BinnedAveragePrecision`, `BinnedPrecisionRecallCurve`, `RecallAtFixedPrecision` ([#1251](https://github.com/Lightning-AI/metrics/pull/1251))
- Removed deprecated `LabelRankingAveragePrecision`, `LabelRankingLoss` and `CoverageError` ([#1251](https://github.com/Lightning-AI/metrics/pull/1251))
- Removed deprecated `KLDivergence` and `AUC` ([#1251](https://github.com/Lightning-AI/metrics/pull/1251))

### Fixed

- Fixed precision bug in `pairwise_euclidean_distance` ([#1352](https://github.com/Lightning-AI/metrics/pull/1352))

---

## [0.10.3] - 2022-11-16

### Fixed

- Fixed bug in `Metrictracker.best_metric` when `return_step=False` ([#1306](https://github.com/Lightning-AI/metrics/pull/1306))
- Fixed bug to prevent users from going into an infinite loop if trying to iterate of a single metric ([#1320](https://github.com/Lightning-AI/metrics/pull/1320))

## [0.10.2] - 2022-10-31

### Changed

- Changed in-place operation to out-of-place operation in `pairwise_cosine_similarity` ([#1288](https://github.com/Lightning-AI/metrics/pull/1288))

### Fixed

- Fixed high memory usage for certain classification metrics when `average='micro'` ([#1286](https://github.com/Lightning-AI/metrics/pull/1286))
- Fixed precision problems when `structural_similarity_index_measure` was used with autocast ([#1291](https://github.com/Lightning-AI/metrics/pull/1291))
- Fixed slow performance for confusion matrix based metrics ([#1302](https://github.com/Lightning-AI/metrics/pull/1302))
- Fixed restrictive dtype checking in `spearman_corrcoef` when used with autocast ([#1303](https://github.com/Lightning-AI/metrics/pull/1303))


## [0.10.1] - 2022-10-21

### Fixed

- Fixed broken clone method for classification metrics ([#1250](https://github.com/Lightning-AI/metrics/pull/1250))
- Fixed unintentional downloading of `nltk.punkt` when `lsum` not in `rouge_keys` ([#1258](https://github.com/Lightning-AI/metrics/pull/1258))
- Fixed type casting in `MAP` metric between `bool` and `float32` ([#1150](https://github.com/Lightning-AI/metrics/pull/1150))


## [0.10.0] - 2022-10-04

### Added

- Added a new NLP metric `InfoLM` ([#915](https://github.com/Lightning-AI/metrics/pull/915))
- Added `Perplexity` metric ([#922](https://github.com/Lightning-AI/metrics/pull/922))
- Added `ConcordanceCorrCoef` metric to regression package ([#1201](https://github.com/Lightning-AI/metrics/pull/1201))
- Added argument `normalize` to `LPIPS` metric ([#1216](https://github.com/Lightning-AI/metrics/pull/1216))
- Added support for multiprocessing of batches in `PESQ` metric ([#1227](https://github.com/Lightning-AI/metrics/pull/1227))
- Added support for multioutput in `PearsonCorrCoef` and `SpearmanCorrCoef` ([#1200](https://github.com/Lightning-AI/metrics/pull/1200))

### Changed

- Classification refactor (
    [#1054](https://github.com/Lightning-AI/metrics/pull/1054),
    [#1143](https://github.com/Lightning-AI/metrics/pull/1143),
    [#1145](https://github.com/Lightning-AI/metrics/pull/1145),
    [#1151](https://github.com/Lightning-AI/metrics/pull/1151),
    [#1159](https://github.com/Lightning-AI/metrics/pull/1159),
    [#1163](https://github.com/Lightning-AI/metrics/pull/1163),
    [#1167](https://github.com/Lightning-AI/metrics/pull/1167),
    [#1175](https://github.com/Lightning-AI/metrics/pull/1175),
    [#1189](https://github.com/Lightning-AI/metrics/pull/1189),
    [#1197](https://github.com/Lightning-AI/metrics/pull/1197),
    [#1215](https://github.com/Lightning-AI/metrics/pull/1215),
    [#1195](https://github.com/Lightning-AI/metrics/pull/1195)
)
- Changed update in `FID` metric to be done in online fashion to save memory ([#1199](https://github.com/Lightning-AI/metrics/pull/1199))
- Improved performance of retrieval metrics ([#1242](https://github.com/Lightning-AI/metrics/pull/1242))
- Changed `SSIM` and `MSSSIM` update to be online to reduce memory usage ([#1231](https://github.com/Lightning-AI/metrics/pull/1231))

### Deprecated

- Deprecated `BinnedAveragePrecision`, `BinnedPrecisionRecallCurve`, `BinnedRecallAtFixedPrecision` ([#1163](https://github.com/Lightning-AI/metrics/pull/1163))
  * `BinnedAveragePrecision` -> use `AveragePrecision` with `thresholds` arg
  * `BinnedPrecisionRecallCurve` -> use `AveragePrecisionRecallCurve` with `thresholds` arg
  * `BinnedRecallAtFixedPrecision` -> use `RecallAtFixedPrecision` with `thresholds` arg
- Renamed and refactored `LabelRankingAveragePrecision`, `LabelRankingLoss` and `CoverageError` ([#1167](https://github.com/Lightning-AI/metrics/pull/1167))
  * `LabelRankingAveragePrecision` -> `MultilabelRankingAveragePrecision`
  * `LabelRankingLoss` -> `MultilabelRankingLoss`
  * `CoverageError` -> `MultilabelCoverageError`
- Deprecated `KLDivergence` and `AUC` from classification package ([#1189](https://github.com/Lightning-AI/metrics/pull/1189))
  * `KLDivergence` moved to `regression` package
  * Instead of `AUC` use `torchmetrics.utils.compute.auc`

### Fixed

- Fixed a bug in `ssim` when `return_full_image=True` where the score was still reduced ([#1204](https://github.com/Lightning-AI/metrics/pull/1204))
- Fixed MPS support for:
  * MAE metric ([#1210](https://github.com/Lightning-AI/metrics/pull/1210))
  * Jaccard index ([#1205](https://github.com/Lightning-AI/metrics/pull/1205))
- Fixed bug in `ClasswiseWrapper` such that `compute` gave wrong result ([#1225](https://github.com/Lightning-AI/metrics/pull/1225))
- Fixed synchronization of empty list states ([#1219](https://github.com/Lightning-AI/metrics/pull/1219))

---

## [0.9.3] - 2022-08-22

### Added

- Added global option `sync_on_compute` to disable automatic synchronization when `compute` is called ([#1107](https://github.dev/Lightning-AI/metrics/pull/1107))

### Fixed

- Fixed missing reset in `ClasswiseWrapper` ([#1129](https://github.com/Lightning-AI/metrics/pull/1129))
- Fixed `JaccardIndex` multi-label compute ([#1125](https://github.com/Lightning-AI/metrics/pull/1125))
- Fix SSIM propagate device if `gaussian_kernel` is False, add test ([#1149](https://github.com/Lightning-AI/metrics/pull/1149))


## [0.9.2] - 2022-06-29

### Fixed

- Fixed mAP calculation for areas with 0 predictions ([#1080](https://github.com/Lightning-AI/metrics/pull/1080))
- Fixed bug where avg precision state and auroc state was not merge when using MetricCollections ([#1086](https://github.com/Lightning-AI/metrics/pull/1086))
- Skip box conversion if no boxes are present in `MeanAveragePrecision` ([#1097](https://github.com/Lightning-AI/metrics/pull/1097))
- Fixed inconsistency in docs and code when setting `average="none"` in `AveragePrecision` metric ([#1116](https://github.com/Lightning-AI/metrics/pull/1116))


## [0.9.1] - 2022-06-08

### Added

- Added specific `RuntimeError` when metric object is on the wrong device ([#1056](https://github.com/Lightning-AI/metrics/pull/1056))
- Added an option to specify own n-gram weights for `BLEUScore` and `SacreBLEUScore` instead of using uniform weights only. ([#1075](https://github.com/Lightning-AI/metrics/pull/1075))

### Fixed

- Fixed aggregation metrics when input only contains zero ([#1070](https://github.com/Lightning-AI/metrics/pull/1070))
- Fixed `TypeError` when providing superclass arguments as `kwargs` ([#1069](https://github.com/Lightning-AI/metrics/pull/1069))
- Fixed bug related to state reference in metric collection when using compute groups ([#1076](https://github.com/Lightning-AI/metrics/pull/1076))


## [0.9.0] - 2022-05-30

### Added

- Added `RetrievalPrecisionRecallCurve` and `RetrievalRecallAtFixedPrecision` to retrieval package ([#951](https://github.com/Lightning-AI/metrics/pull/951))
- Added class property `full_state_update` that determines `forward` should call `update` once or twice (
    [#984](https://github.com/Lightning-AI/metrics/pull/984),
    [#1033](https://github.com/Lightning-AI/metrics/pull/1033))
- Added support for nested metric collections ([#1003](https://github.com/Lightning-AI/metrics/pull/1003))
- Added `Dice` to classification package ([#1021](https://github.com/Lightning-AI/metrics/pull/1021))
- Added support to segmentation type `segm` as IOU for mean average precision ([#822](https://github.com/Lightning-AI/metrics/pull/822))

### Changed

- Renamed `reduction` argument to `average` in Jaccard score and added additional options ([#874](https://github.com/Lightning-AI/metrics/pull/874))

### Removed

- Removed deprecated `compute_on_step` argument (
    [#962](https://github.com/Lightning-AI/metrics/pull/962),
    [#967](https://github.com/Lightning-AI/metrics/pull/967),
    [#979](https://github.com/Lightning-AI/metrics/pull/979),
    [#990](https://github.com/Lightning-AI/metrics/pull/990),
    [#991](https://github.com/Lightning-AI/metrics/pull/991),
    [#993](https://github.com/Lightning-AI/metrics/pull/993),
    [#1005](https://github.com/Lightning-AI/metrics/pull/1005),
    [#1004](https://github.com/Lightning-AI/metrics/pull/1004),
    [#1007](https://github.com/Lightning-AI/metrics/pull/1007)
)

### Fixed

- Fixed non-empty state dict for a few metrics ([#1012](https://github.com/Lightning-AI/metrics/pull/1012))
- Fixed bug when comparing states while finding compute groups ([#1022](https://github.com/Lightning-AI/metrics/pull/1022))
- Fixed `torch.double` support in stat score metrics ([#1023](https://github.com/Lightning-AI/metrics/pull/1023))
- Fixed `FID` calculation for non-equal size real and fake input ([#1028](https://github.com/Lightning-AI/metrics/pull/1028))
- Fixed case where `KLDivergence` could output `Nan` ([#1030](https://github.com/Lightning-AI/metrics/pull/1030))
- Fixed deterministic for PyTorch<1.8 ([#1035](https://github.com/Lightning-AI/metrics/pull/1035))
- Fixed default value for `mdmc_average` in `Accuracy` ([#1036](https://github.com/Lightning-AI/metrics/pull/1036))
- Fixed missing copy of property when using compute groups in `MetricCollection` ([#1052](https://github.com/Lightning-AI/metrics/pull/1052))

---

## [0.8.2] - 2022-05-06


### Fixed

- Fixed multi device aggregation in `PearsonCorrCoef` ([#998](https://github.com/Lightning-AI/metrics/pull/998))
- Fixed MAP metric when using custom list of thresholds ([#995](https://github.com/Lightning-AI/metrics/pull/995))
- Fixed compatibility between compute groups in `MetricCollection` and prefix/postfix arg ([#1007](https://github.com/Lightning-AI/metrics/pull/1008))
- Fixed compatibility with future Pytorch 1.12 in `safe_matmul` ([#1011](https://github.com/Lightning-AI/metrics/pull/1011), [#1014](https://github.com/Lightning-AI/metrics/pull/1014))


## [0.8.1] - 2022-04-27

### Changed

- Reimplemented the `signal_distortion_ratio` metric, which removed the absolute requirement of `fast-bss-eval` ([#964](https://github.com/Lightning-AI/metrics/pull/964))

### Fixed

- Fixed "Sort currently does not support bool dtype on CUDA" error in MAP for empty preds ([#983](https://github.com/Lightning-AI/metrics/pull/983))
- Fixed `BinnedPrecisionRecallCurve` when `thresholds` argument is not provided ([#968](https://github.com/Lightning-AI/metrics/pull/968))
- Fixed `CalibrationError` to work on logit input ([#985](https://github.com/Lightning-AI/metrics/pull/985))


## [0.8.0] - 2022-04-14

### Added

- Added `WeightedMeanAbsolutePercentageError` to regression package ([#948](https://github.com/Lightning-AI/metrics/pull/948))
- Added new classification metrics:
  * `CoverageError` ([#787](https://github.com/Lightning-AI/metrics/pull/787))
  * `LabelRankingAveragePrecision` and `LabelRankingLoss` ([#787](https://github.com/Lightning-AI/metrics/pull/787))
- Added new image metric:
  * `SpectralAngleMapper` ([#885](https://github.com/Lightning-AI/metrics/pull/885))
  * `ErrorRelativeGlobalDimensionlessSynthesis` ([#894](https://github.com/Lightning-AI/metrics/pull/894))
  * `UniversalImageQualityIndex` ([#824](https://github.com/Lightning-AI/metrics/pull/824))
  * `SpectralDistortionIndex` ([#873](https://github.com/Lightning-AI/metrics/pull/873))
- Added support for `MetricCollection` in `MetricTracker` ([#718](https://github.com/Lightning-AI/metrics/pull/718))
- Added support for 3D image and uniform kernel in `StructuralSimilarityIndexMeasure` ([#818](https://github.com/Lightning-AI/metrics/pull/818))
- Added smart update of `MetricCollection` ([#709](https://github.com/Lightning-AI/metrics/pull/709))
- Added `ClasswiseWrapper` for better logging of classification metrics with multiple output values ([#832](https://github.com/Lightning-AI/metrics/pull/832))
- Added `**kwargs` argument for passing additional arguments to base class ([#833](https://github.com/Lightning-AI/metrics/pull/833))
- Added negative `ignore_index` for the Accuracy metric ([#362](https://github.com/Lightning-AI/metrics/pull/362))
- Added `adaptive_k` for the `RetrievalPrecision` metric ([#910](https://github.com/Lightning-AI/metrics/pull/910))
- Added `reset_real_features` argument image quality assessment metrics ([#722](https://github.com/Lightning-AI/metrics/pull/722))
- Added new keyword argument `compute_on_cpu` to all metrics ([#867](https://github.com/Lightning-AI/metrics/pull/867))

### Changed

- Made `num_classes` in `jaccard_index` a required argument ([#853](https://github.com/Lightning-AI/metrics/pull/853), [#914](https://github.com/Lightning-AI/metrics/pull/914))
- Added normalizer, tokenizer to ROUGE metric ([#838](https://github.com/Lightning-AI/metrics/pull/838))
- Improved shape checking of `permutation_invariant_training` ([#864](https://github.com/Lightning-AI/metrics/pull/864))
- Allowed reduction `None` ([#891](https://github.com/Lightning-AI/metrics/pull/891))
- `MetricTracker.best_metric` will now give a warning when computing on metric that do not have a best ([#913](https://github.com/Lightning-AI/metrics/pull/913))

### Deprecated

- Deprecated argument `compute_on_step` ([#792](https://github.com/Lightning-AI/metrics/pull/792))
- Deprecated passing in `dist_sync_on_step`, `process_group`, `dist_sync_fn` direct argument ([#833](https://github.com/Lightning-AI/metrics/pull/833))

### Removed

- Removed support for versions of [Pytorch-Lightning](https://github.com/Lightning-AI/lightning) lower than v1.5 ([#788](https://github.com/Lightning-AI/metrics/pull/788))
- Removed deprecated functions, and warnings in Text ([#773](https://github.com/Lightning-AI/metrics/pull/773))
  * `WER` and `functional.wer`
- Removed deprecated functions and warnings in Image ([#796](https://github.com/Lightning-AI/metrics/pull/796))
  * `SSIM` and `functional.ssim`
  * `PSNR` and `functional.psnr`
- Removed deprecated functions, and warnings in classification and regression ([#806](https://github.com/Lightning-AI/metrics/pull/806))
  * `FBeta` and `functional.fbeta`
  * `F1` and `functional.f1`
  * `Hinge` and `functional.hinge`
  * `IoU` and `functional.iou`
  * `MatthewsCorrcoef`
  * `PearsonCorrcoef`
  * `SpearmanCorrcoef`
- Removed deprecated functions, and warnings in detection and pairwise ([#804](https://github.com/Lightning-AI/metrics/pull/804))
  * `MAP` and `functional.pairwise.manhatten`
- Removed deprecated functions, and warnings in Audio ([#805](https://github.com/Lightning-AI/metrics/pull/805))
  * `PESQ` and `functional.audio.pesq`
  * `PIT` and `functional.audio.pit`
  * `SDR` and `functional.audio.sdr` and `functional.audio.si_sdr`
  * `SNR` and `functional.audio.snr` and `functional.audio.si_snr`
  * `STOI` and `functional.audio.stoi`
- Removed unused `get_num_classes` from `torchmetrics.utilities.data` ([#914](https://github.com/Lightning-AI/metrics/pull/914))

### Fixed

- Fixed device mismatch for `MAP` metric in specific cases ([#950](https://github.com/Lightning-AI/metrics/pull/950))
- Improved testing speed ([#820](https://github.com/Lightning-AI/metrics/pull/820))
- Fixed compatibility of `ClasswiseWrapper` with the `prefix` argument of `MetricCollection` ([#843](https://github.com/Lightning-AI/metrics/pull/843))
- Fixed `BestScore` on GPU ([#912](https://github.com/Lightning-AI/metrics/pull/912))
- Fixed Lsum computation for `ROUGEScore` ([#944](https://github.com/Lightning-AI/metrics/pull/944))

---

## [0.7.3] - 2022-03-23

### Fixed

- Fixed unsafe log operation in `TweedieDeviace` for power=1 ([#847](https://github.com/Lightning-AI/metrics/pull/847))
- Fixed bug in MAP metric related to either no ground truth or no predictions ([#884](https://github.com/Lightning-AI/metrics/pull/884))
- Fixed `ConfusionMatrix`, `AUROC` and `AveragePrecision` on GPU when running in deterministic mode ([#900](https://github.com/Lightning-AI/metrics/pull/900))
- Fixed NaN or Inf results returned by `signal_distortion_ratio` ([#899](https://github.com/Lightning-AI/metrics/pull/899))
- Fixed memory leak when using `update` method with tensor where `requires_grad=True` ([#902](https://github.com/Lightning-AI/metrics/pull/902))


## [0.7.2] - 2022-02-10

### Fixed

- Minor patches in JOSS paper.


## [0.7.1] - 2022-02-03

### Changed

- Used `torch.bucketize` in calibration error when `torch>1.8` for faster computations ([#769](https://github.com/Lightning-AI/metrics/pull/769))
- Improve mAP performance ([#742](https://github.com/Lightning-AI/metrics/pull/742))

### Fixed

- Fixed check for available modules ([#772](https://github.com/Lightning-AI/metrics/pull/772))
- Fixed Matthews correlation coefficient when the denominator is 0 ([#781](https://github.com/Lightning-AI/metrics/pull/781))


## [0.7.0] - 2022-01-17

### Added

- Added NLP metrics:
  - `MatchErrorRate` ([#619](https://github.com/Lightning-AI/metrics/pull/619))
  - `WordInfoLost` and `WordInfoPreserved` ([#630](https://github.com/Lightning-AI/metrics/pull/630))
  - `SQuAD` ([#623](https://github.com/Lightning-AI/metrics/pull/623))
  - `CHRFScore` ([#641](https://github.com/Lightning-AI/metrics/pull/641))
  - `TranslationEditRate` ([#646](https://github.com/Lightning-AI/metrics/pull/646))
  - `ExtendedEditDistance` ([#668](https://github.com/Lightning-AI/metrics/pull/668))
- Added `MultiScaleSSIM` into image metrics ([#679](https://github.com/Lightning-AI/metrics/pull/679))
- Added Signal to Distortion Ratio (`SDR`) to audio package ([#565](https://github.com/Lightning-AI/metrics/pull/565))
- Added `MinMaxMetric` to wrappers ([#556](https://github.com/Lightning-AI/metrics/pull/556))
- Added `ignore_index` to retrieval metrics ([#676](https://github.com/Lightning-AI/metrics/pull/676))
- Added support for multi references in `ROUGEScore` ([#680](https://github.com/Lightning-AI/metrics/pull/680))
- Added a default VSCode devcontainer configuration ([#621](https://github.com/Lightning-AI/metrics/pull/621))

### Changed

- Scalar metrics will now consistently have additional dimensions squeezed ([#622](https://github.com/Lightning-AI/metrics/pull/622))
- Metrics having third party dependencies removed from global import ([#463](https://github.com/Lightning-AI/metrics/pull/463))
- Untokenized for `BLEUScore` input stay consistent with all the other text metrics ([#640](https://github.com/Lightning-AI/metrics/pull/640))
- Arguments reordered for `TER`, `BLEUScore`, `SacreBLEUScore`, `CHRFScore` now expect input order as predictions first and target second ([#696](https://github.com/Lightning-AI/metrics/pull/696))
- Changed dtype of metric state from `torch.float` to `torch.long` in `ConfusionMatrix` to accommodate larger values ([#715](https://github.com/Lightning-AI/metrics/pull/715))
- Unify `preds`, `target` input argument's naming across all text metrics ([#723](https://github.com/Lightning-AI/metrics/pull/723), [#727](https://github.com/Lightning-AI/metrics/pull/727))
  * `bert`, `bleu`, `chrf`, `sacre_bleu`, `wip`, `wil`, `cer`, `ter`, `wer`, `mer`, `rouge`, `squad`

### Deprecated

- Renamed IoU -> Jaccard Index ([#662](https://github.com/Lightning-AI/metrics/pull/662))
- Renamed text WER metric ([#714](https://github.com/Lightning-AI/metrics/pull/714))
  * `functional.wer` -> `functional.word_error_rate`
  * `WER` -> `WordErrorRate`
- Renamed correlation coefficient classes: ([#710](https://github.com/Lightning-AI/metrics/pull/710))
  * `MatthewsCorrcoef` -> `MatthewsCorrCoef`
  * `PearsonCorrcoef` -> `PearsonCorrCoef`
  * `SpearmanCorrcoef` -> `SpearmanCorrCoef`
- Renamed audio STOI metric: ([#753](https://github.com/Lightning-AI/metrics/pull/753), [#758](https://github.com/Lightning-AI/metrics/pull/758))
  * `audio.STOI` to `audio.ShortTimeObjectiveIntelligibility`
  * `functional.audio.stoi` to `functional.audio.short_time_objective_intelligibility`
- Renamed audio PESQ metrics: ([#751](https://github.com/Lightning-AI/metrics/pull/751))
  * `functional.audio.pesq` -> `functional.audio.perceptual_evaluation_speech_quality`
  * `audio.PESQ` -> `audio.PerceptualEvaluationSpeechQuality`
- Renamed audio SDR metrics: ([#711](https://github.com/Lightning-AI/metrics/pull/711))
  * `functional.sdr` -> `functional.signal_distortion_ratio`
  * `functional.si_sdr` -> `functional.scale_invariant_signal_distortion_ratio`
  * `SDR` -> `SignalDistortionRatio`
  * `SI_SDR` -> `ScaleInvariantSignalDistortionRatio`
- Renamed audio SNR metrics: ([#712](https://github.com/Lightning-AI/metrics/pull/712))
  * `functional.snr` -> `functional.signal_distortion_ratio`
  * `functional.si_snr` -> `functional.scale_invariant_signal_noise_ratio`
  * `SNR` -> `SignalNoiseRatio`
  * `SI_SNR` -> `ScaleInvariantSignalNoiseRatio`
- Renamed F-score metrics: ([#731](https://github.com/Lightning-AI/metrics/pull/731), [#740](https://github.com/Lightning-AI/metrics/pull/740))
  * `functional.f1` ->  `functional.f1_score`
  * `F1` ->  `F1Score`
  * `functional.fbeta` ->  `functional.fbeta_score`
  * `FBeta` ->  `FBetaScore`
- Renamed Hinge metric: ([#734](https://github.com/Lightning-AI/metrics/pull/734))
  * `functional.hinge` ->  `functional.hinge_loss`
  * `Hinge` ->  `HingeLoss`
- Renamed image PSNR metrics ([#732](https://github.com/Lightning-AI/metrics/pull/732))
  * `functional.psnr` -> `functional.peak_signal_noise_ratio`
  * `PSNR` -> `PeakSignalNoiseRatio`
- Renamed image PIT metric: ([#737](https://github.com/Lightning-AI/metrics/pull/737))
  * `functional.pit` ->  `functional.permutation_invariant_training`
  * `PIT` ->  `PermutationInvariantTraining`
- Renamed image SSIM metric: ([#747](https://github.com/Lightning-AI/metrics/pull/747))
  * `functional.ssim` ->  `functional.scale_invariant_signal_noise_ratio`
  * `SSIM` ->  `StructuralSimilarityIndexMeasure`
- Renamed detection `MAP` to `MeanAveragePrecision` metric ([#754](https://github.com/Lightning-AI/metrics/pull/754))
- Renamed Fidelity & LPIPS image metric: ([#752](https://github.com/Lightning-AI/metrics/pull/752))
  * `image.FID` ->  `image.FrechetInceptionDistance`
  * `image.KID` ->  `image.KernelInceptionDistance`
  * `image.LPIPS` ->  `image.LearnedPerceptualImagePatchSimilarity`

### Removed

- Removed `embedding_similarity` metric ([#638](https://github.com/Lightning-AI/metrics/pull/638))
- Removed argument `concatenate_texts` from `wer` metric ([#638](https://github.com/Lightning-AI/metrics/pull/638))
- Removed arguments `newline_sep` and `decimal_places` from `rouge` metric ([#638](https://github.com/Lightning-AI/metrics/pull/638))

### Fixed

- Fixed MetricCollection kwargs filtering when no `kwargs` are present in update signature ([#707](https://github.com/Lightning-AI/metrics/pull/707))

---

## [0.6.2] - 2021-12-15

### Fixed

- Fixed `torch.sort` currently does not support bool `dtype` on CUDA ([#665](https://github.com/Lightning-AI/metrics/pull/665))
- Fixed mAP properly checks if ground truths are empty ([#684](https://github.com/Lightning-AI/metrics/pull/684))
- Fixed initialization of tensors to be on correct device for `MAP` metric ([#673](https://github.com/Lightning-AI/metrics/pull/673))


## [0.6.1] - 2021-12-06

### Changed

- Migrate MAP metrics from pycocotools to PyTorch ([#632](https://github.com/Lightning-AI/metrics/pull/632))
- Use `torch.topk` instead of `torch.argsort` in retrieval precision for speedup ([#627](https://github.com/Lightning-AI/metrics/pull/627))

### Fixed

- Fix empty predictions in MAP metric ([#594](https://github.com/Lightning-AI/metrics/pull/594), [#610](https://github.com/Lightning-AI/metrics/pull/610), [#624](https://github.com/Lightning-AI/metrics/pull/624))
- Fix edge case of AUROC with `average=weighted` on GPU ([#606](https://github.com/Lightning-AI/metrics/pull/606))
- Fixed `forward` in compositional metrics ([#645](https://github.com/Lightning-AI/metrics/pull/645))


## [0.6.0] - 2021-10-28

### Added

- Added audio metrics:
  - Perceptual Evaluation of Speech Quality (PESQ) ([#353](https://github.com/Lightning-AI/metrics/pull/353))
  - Short-Time Objective Intelligibility (STOI) ([#353](https://github.com/Lightning-AI/metrics/pull/353))
- Added Information retrieval metrics:
  - `RetrievalRPrecision` ([#577](https://github.com/Lightning-AI/metrics/pull/577))
  - `RetrievalHitRate` ([#576](https://github.com/Lightning-AI/metrics/pull/576))
- Added NLP metrics:
  - `SacreBLEUScore` ([#546](https://github.com/Lightning-AI/metrics/pull/546))
  - `CharErrorRate` ([#575](https://github.com/Lightning-AI/metrics/pull/575))
- Added other metrics:
  - Tweedie Deviance Score ([#499](https://github.com/Lightning-AI/metrics/pull/499))
  - Learned Perceptual Image Patch Similarity (LPIPS) ([#431](https://github.com/Lightning-AI/metrics/pull/431))
- Added `MAP` (mean average precision) metric to new detection package ([#467](https://github.com/Lightning-AI/metrics/pull/467))
- Added support for float targets in `nDCG` metric ([#437](https://github.com/Lightning-AI/metrics/pull/437))
- Added `average` argument to `AveragePrecision` metric for reducing multi-label and multi-class problems ([#477](https://github.com/Lightning-AI/metrics/pull/477))
- Added `MultioutputWrapper` ([#510](https://github.com/Lightning-AI/metrics/pull/510))
- Added metric sweeping:
  - `higher_is_better` as constant attribute ([#544](https://github.com/Lightning-AI/metrics/pull/544))
  - `higher_is_better` to rest of codebase ([#584](https://github.com/Lightning-AI/metrics/pull/584))
- Added simple aggregation metrics: `SumMetric`, `MeanMetric`, `CatMetric`, `MinMetric`, `MaxMetric` ([#506](https://github.com/Lightning-AI/metrics/pull/506))
- Added pairwise submodule with metrics ([#553](https://github.com/Lightning-AI/metrics/pull/553))
  - `pairwise_cosine_similarity`
  - `pairwise_euclidean_distance`
  - `pairwise_linear_similarity`
  - `pairwise_manhatten_distance`

### Changed

- `AveragePrecision` will now as default output the `macro` average for multilabel and multiclass problems ([#477](https://github.com/Lightning-AI/metrics/pull/477))
- `half`, `double`, `float` will no longer change the dtype of the metric states. Use `metric.set_dtype` instead ([#493](https://github.com/Lightning-AI/metrics/pull/493))
- Renamed `AverageMeter` to `MeanMetric` ([#506](https://github.com/Lightning-AI/metrics/pull/506))
- Changed `is_differentiable` from property to a constant attribute ([#551](https://github.com/Lightning-AI/metrics/pull/551))
- `ROC` and `AUROC` will no longer throw an error when either the positive or negative class is missing. Instead return 0 score and give a warning

### Deprecated

- Deprecated  `functional.self_supervised.embedding_similarity` in favour of new pairwise submodule

### Removed

- Removed `dtype` property ([#493](https://github.com/Lightning-AI/metrics/pull/493))

### Fixed

- Fixed bug in `F1` with `average='macro'` and `ignore_index!=None` ([#495](https://github.com/Lightning-AI/metrics/pull/495))
- Fixed bug in `pit` by using the returned first result to initialize device and type ([#533](https://github.com/Lightning-AI/metrics/pull/533))
- Fixed `SSIM` metric using too much memory ([#539](https://github.com/Lightning-AI/metrics/pull/539))
- Fixed bug where `device` property was not properly update when metric was a child of a module (#542)

---

## [0.5.1] - 2021-08-30

### Added

- Added `device` and `dtype` properties ([#462](https://github.com/Lightning-AI/metrics/pull/462))
- Added `TextTester` class for robustly testing text metrics ([#450](https://github.com/Lightning-AI/metrics/pull/450))

### Changed

- Added support for float targets in `nDCG` metric ([#437](https://github.com/Lightning-AI/metrics/pull/437))

### Removed

- Removed `rouge-score` as dependency for text package ([#443](https://github.com/Lightning-AI/metrics/pull/443))
- Removed `jiwer` as dependency for text package ([#446](https://github.com/Lightning-AI/metrics/pull/446))
- Removed `bert-score` as dependency for text package ([#473](https://github.com/Lightning-AI/metrics/pull/473))

### Fixed

- Fixed ranking of samples in `SpearmanCorrCoef` metric ([#448](https://github.com/Lightning-AI/metrics/pull/448))
- Fixed bug where compositional metrics where unable to sync because of type mismatch ([#454](https://github.com/Lightning-AI/metrics/pull/454))
- Fixed metric hashing ([#478](https://github.com/Lightning-AI/metrics/pull/478))
- Fixed `BootStrapper` metrics not working on GPU ([#462](https://github.com/Lightning-AI/metrics/pull/462))
- Fixed the semantic ordering of kernel height and width in `SSIM` metric ([#474](https://github.com/Lightning-AI/metrics/pull/474))


## [0.5.0] - 2021-08-09

### Added

- Added **Text-related (NLP) metrics**:
  - Word Error Rate (WER) ([#383](https://github.com/Lightning-AI/metrics/pull/383))
  - ROUGE ([#399](https://github.com/Lightning-AI/metrics/pull/399))
  - BERT score ([#424](https://github.com/Lightning-AI/metrics/pull/424))
  - BLUE score ([#360](https://github.com/Lightning-AI/metrics/pull/360))
- Added `MetricTracker` wrapper metric for keeping track of the same metric over multiple epochs ([#238](https://github.com/Lightning-AI/metrics/pull/238))
- Added other metrics:
  - Symmetric Mean Absolute Percentage error (SMAPE) ([#375](https://github.com/Lightning-AI/metrics/pull/375))
  - Calibration error ([#394](https://github.com/Lightning-AI/metrics/pull/394))
  - Permutation Invariant Training (PIT) ([#384](https://github.com/Lightning-AI/metrics/pull/384))
- Added support in `nDCG` metric for target with values larger than 1 ([#349](https://github.com/Lightning-AI/metrics/pull/349))
- Added support for negative targets in `nDCG` metric ([#378](https://github.com/Lightning-AI/metrics/pull/378))
- Added `None` as reduction option in `CosineSimilarity` metric ([#400](https://github.com/Lightning-AI/metrics/pull/400))
- Allowed passing labels in (n_samples, n_classes) to `AveragePrecision` ([#386](https://github.com/Lightning-AI/metrics/pull/386))

### Changed

- Moved `psnr` and `ssim` from `functional.regression.*` to `functional.image.*` ([#382](https://github.com/Lightning-AI/metrics/pull/382))
- Moved `image_gradient` from `functional.image_gradients` to `functional.image.gradients` ([#381](https://github.com/Lightning-AI/metrics/pull/381))
- Moved `R2Score` from `regression.r2score` to `regression.r2` ([#371](https://github.com/Lightning-AI/metrics/pull/371))
- Pearson metric now only store 6 statistics instead of all predictions and targets ([#380](https://github.com/Lightning-AI/metrics/pull/380))
- Use `torch.argmax` instead of `torch.topk` when `k=1` for better performance ([#419](https://github.com/Lightning-AI/metrics/pull/419))
- Moved check for number of samples in R2 score to support single sample updating ([#426](https://github.com/Lightning-AI/metrics/pull/426))

### Deprecated

- Rename `r2score` >> `r2_score` and `kldivergence` >> `kl_divergence` in `functional` ([#371](https://github.com/Lightning-AI/metrics/pull/371))
- Moved `bleu_score` from `functional.nlp` to `functional.text.bleu` ([#360](https://github.com/Lightning-AI/metrics/pull/360))

### Removed

- Removed restriction that `threshold` has to be in (0,1) range to support logit input (
    [#351](https://github.com/Lightning-AI/metrics/pull/351)
    [#401](https://github.com/Lightning-AI/metrics/pull/401))
- Removed restriction that `preds` could not be bigger than `num_classes` to support logit input ([#357](https://github.com/Lightning-AI/metrics/pull/357))
- Removed module `regression.psnr` and `regression.ssim` ([#382](https://github.com/Lightning-AI/metrics/pull/382)):
- Removed ([#379](https://github.com/Lightning-AI/metrics/pull/379)):
    * function `functional.mean_relative_error`
    * `num_thresholds` argument in `BinnedPrecisionRecallCurve`

### Fixed

- Fixed bug where classification metrics with `average='macro'` would lead to wrong result if a class was missing ([#303](https://github.com/Lightning-AI/metrics/pull/303))
- Fixed `weighted`, `multi-class` AUROC computation to allow for 0 observations of some class, as contribution to final AUROC is 0 ([#376](https://github.com/Lightning-AI/metrics/pull/376))
- Fixed that `_forward_cache` and `_computed` attributes are also moved to the correct device if metric is moved ([#413](https://github.com/Lightning-AI/metrics/pull/413))
- Fixed calculation in `IoU` metric when using `ignore_index` argument ([#328](https://github.com/Lightning-AI/metrics/pull/328))

---

## [0.4.1] - 2021-07-05

### Changed

- Extend typing ([#330](https://github.com/Lightning-AI/metrics/pull/330),
    [#332](https://github.com/Lightning-AI/metrics/pull/332),
    [#333](https://github.com/Lightning-AI/metrics/pull/333),
    [#335](https://github.com/Lightning-AI/metrics/pull/335),
    [#314](https://github.com/Lightning-AI/metrics/pull/314))

### Fixed

- Fixed DDP by `is_sync` logic to `Metric` ([#339](https://github.com/Lightning-AI/metrics/pull/339))


## [0.4.0] - 2021-06-29

### Added

- Added **Image-related metrics**:
  - Fréchet inception distance (FID) ([#213](https://github.com/Lightning-AI/metrics/pull/213))
  - Kernel Inception Distance (KID) ([#301](https://github.com/Lightning-AI/metrics/pull/301))
  - Inception Score ([#299](https://github.com/Lightning-AI/metrics/pull/299))
  - KL divergence ([#247](https://github.com/Lightning-AI/metrics/pull/247))
- Added **Audio metrics**: SNR, SI_SDR, SI_SNR ([#292](https://github.com/Lightning-AI/metrics/pull/292))
- Added other metrics:
  - Cosine Similarity ([#305](https://github.com/Lightning-AI/metrics/pull/305))
  - Specificity ([#210](https://github.com/Lightning-AI/metrics/pull/210))
  - Mean Absolute Percentage error (MAPE) ([#248](https://github.com/Lightning-AI/metrics/pull/248))
- Added `add_metrics` method to `MetricCollection` for adding additional metrics after initialization ([#221](https://github.com/Lightning-AI/metrics/pull/221))
- Added pre-gather reduction in the case of `dist_reduce_fx="cat"` to reduce communication cost ([#217](https://github.com/Lightning-AI/metrics/pull/217))
- Added better error message for `AUROC` when `num_classes` is not provided for multiclass input ([#244](https://github.com/Lightning-AI/metrics/pull/244))
- Added support for unnormalized scores (e.g. logits) in `Accuracy`, `Precision`, `Recall`, `FBeta`, `F1`, `StatScore`, `Hamming`, `ConfusionMatrix` metrics ([#200](https://github.com/Lightning-AI/metrics/pull/200))
- Added `squared` argument to `MeanSquaredError` for computing `RMSE` ([#249](https://github.com/Lightning-AI/metrics/pull/249))
- Added `is_differentiable` property to `ConfusionMatrix`, `F1`, `FBeta`, `Hamming`, `Hinge`, `IOU`, `MatthewsCorrcoef`, `Precision`, `Recall`, `PrecisionRecallCurve`, `ROC`, `StatScores` ([#253](https://github.com/Lightning-AI/metrics/pull/253))
- Added `sync` and `sync_context` methods for manually controlling when metric states are synced ([#302](https://github.com/Lightning-AI/metrics/pull/302))

### Changed

- Forward cache is reset when `reset` method is called ([#260](https://github.com/Lightning-AI/metrics/pull/260))
- Improved per-class metric handling for imbalanced datasets for `precision`, `recall`, `precision_recall`, `fbeta`, `f1`, `accuracy`, and `specificity` ([#204](https://github.com/Lightning-AI/metrics/pull/204))
- Decorated `torch.jit.unused` to `MetricCollection` forward ([#307](https://github.com/Lightning-AI/metrics/pull/307))
- Renamed `thresholds` argument to binned metrics for manually controlling the thresholds ([#322](https://github.com/Lightning-AI/metrics/pull/322))
- Extend typing ([#324](https://github.com/Lightning-AI/metrics/pull/324),
    [#326](https://github.com/Lightning-AI/metrics/pull/326),
    [#327](https://github.com/Lightning-AI/metrics/pull/327))

### Deprecated

- Deprecated `functional.mean_relative_error`, use `functional.mean_absolute_percentage_error` ([#248](https://github.com/Lightning-AI/metrics/pull/248))
- Deprecated `num_thresholds` argument in `BinnedPrecisionRecallCurve` ([#322](https://github.com/Lightning-AI/metrics/pull/322))

### Removed

- Removed argument `is_multiclass` ([#319](https://github.com/Lightning-AI/metrics/pull/319))

### Fixed

- AUC can also support more dimensional inputs when all but one dimension are of size 1 ([#242](https://github.com/Lightning-AI/metrics/pull/242))
- Fixed `dtype` of modular metrics after reset has been called ([#243](https://github.com/Lightning-AI/metrics/pull/243))
- Fixed calculation in `matthews_corrcoef` to correctly match formula ([#321](https://github.com/Lightning-AI/metrics/pull/321))

---

## [0.3.2] - 2021-05-10

### Added

- Added `is_differentiable` property:
    * To `AUC`, `AUROC`, `CohenKappa` and `AveragePrecision` ([#178](https://github.com/Lightning-AI/metrics/pull/178))
    * To `PearsonCorrCoef`, `SpearmanCorrcoef`, `R2Score` and `ExplainedVariance` ([#225](https://github.com/Lightning-AI/metrics/pull/225))

### Changed

- `MetricCollection` should return metrics with prefix on `items()`, `keys()` ([#209](https://github.com/Lightning-AI/metrics/pull/209))
- Calling `compute` before `update` will now give warning ([#164](https://github.com/Lightning-AI/metrics/pull/164))

### Removed

- Removed `numpy` as direct dependency ([#212](https://github.com/Lightning-AI/metrics/pull/212))

### Fixed

- Fixed auc calculation and add tests ([#197](https://github.com/Lightning-AI/metrics/pull/197))
- Fixed loading persisted metric states using `load_state_dict()` ([#202](https://github.com/Lightning-AI/metrics/pull/202))
- Fixed `PSNR` not working with `DDP` ([#214](https://github.com/Lightning-AI/metrics/pull/214))
- Fixed metric calculation with unequal batch sizes ([#220](https://github.com/Lightning-AI/metrics/pull/220))
- Fixed metric concatenation for list states for zero-dim input ([#229](https://github.com/Lightning-AI/metrics/pull/229))
- Fixed numerical instability in `AUROC` metric for large input ([#230](https://github.com/Lightning-AI/metrics/pull/230))

## [0.3.1] - 2021-04-21

- Cleaning remaining inconsistency and fix PL develop integration (
    [#191](https://github.com/Lightning-AI/metrics/pull/191),
    [#192](https://github.com/Lightning-AI/metrics/pull/192),
    [#193](https://github.com/Lightning-AI/metrics/pull/193),
    [#194](https://github.com/Lightning-AI/metrics/pull/194)
)


## [0.3.0] - 2021-04-20

### Added

- Added `BootStrapper` to easily calculate confidence intervals for metrics ([#101](https://github.com/Lightning-AI/metrics/pull/101))
- Added Binned metrics  ([#128](https://github.com/Lightning-AI/metrics/pull/128))
- Added metrics for Information Retrieval ([(PL^5032)](https://github.com/Lightning-AI/lightning/pull/5032)):
    * `RetrievalMAP` ([PL^5032](https://github.com/Lightning-AI/lightning/pull/5032))
    * `RetrievalMRR` ([#119](https://github.com/Lightning-AI/metrics/pull/119))
    * `RetrievalPrecision` ([#139](https://github.com/Lightning-AI/metrics/pull/139))
    * `RetrievalRecall` ([#146](https://github.com/Lightning-AI/metrics/pull/146))
    * `RetrievalNormalizedDCG` ([#160](https://github.com/Lightning-AI/metrics/pull/160))
    * `RetrievalFallOut` ([#161](https://github.com/Lightning-AI/metrics/pull/161))
- Added other metrics:
    * `CohenKappa` ([#69](https://github.com/Lightning-AI/metrics/pull/69))
    * `MatthewsCorrcoef` ([#98](https://github.com/Lightning-AI/metrics/pull/98))
    * `PearsonCorrcoef` ([#157](https://github.com/Lightning-AI/metrics/pull/157))
    * `SpearmanCorrcoef` ([#158](https://github.com/Lightning-AI/metrics/pull/158))
    * `Hinge` ([#120](https://github.com/Lightning-AI/metrics/pull/120))
- Added `average='micro'` as an option in AUROC for multilabel problems ([#110](https://github.com/Lightning-AI/metrics/pull/110))
- Added multilabel support to `ROC` metric ([#114](https://github.com/Lightning-AI/metrics/pull/114))
- Added testing for `half` precision ([#77](https://github.com/Lightning-AI/metrics/pull/77),
    [#135](https://github.com/Lightning-AI/metrics/pull/135)
)
- Added `AverageMeter` for ad-hoc averages of values ([#138](https://github.com/Lightning-AI/metrics/pull/138))
- Added `prefix` argument to `MetricCollection` ([#70](https://github.com/Lightning-AI/metrics/pull/70))
- Added `__getitem__` as metric arithmetic operation ([#142](https://github.com/Lightning-AI/metrics/pull/142))
- Added property `is_differentiable` to metrics and test for differentiability ([#154](https://github.com/Lightning-AI/metrics/pull/154))
- Added support for `average`, `ignore_index` and `mdmc_average` in `Accuracy` metric ([#166](https://github.com/Lightning-AI/metrics/pull/166))
- Added `postfix` arg to `MetricCollection` ([#188](https://github.com/Lightning-AI/metrics/pull/188))

### Changed

- Changed `ExplainedVariance` from storing all preds/targets to tracking 5 statistics ([#68](https://github.com/Lightning-AI/metrics/pull/68))
- Changed behaviour of `confusionmatrix` for multilabel data to better match `multilabel_confusion_matrix` from sklearn ([#134](https://github.com/Lightning-AI/metrics/pull/134))
- Updated FBeta arguments ([#111](https://github.com/Lightning-AI/metrics/pull/111))
- Changed `reset` method to use `detach.clone()` instead of `deepcopy` when resetting to default ([#163](https://github.com/Lightning-AI/metrics/pull/163))
- Metrics passed as dict to `MetricCollection` will now always be in deterministic order ([#173](https://github.com/Lightning-AI/metrics/pull/173))
- Allowed `MetricCollection` pass metrics as arguments ([#176](https://github.com/Lightning-AI/metrics/pull/176))

### Deprecated

- Rename argument `is_multiclass` -> `multiclass` ([#162](https://github.com/Lightning-AI/metrics/pull/162))

### Removed

- Prune remaining deprecated ([#92](https://github.com/Lightning-AI/metrics/pull/92))

### Fixed

- Fixed when `_stable_1d_sort` to work when `n>=N` ([PL^6177](https://github.com/Lightning-AI/lightning/pull/6177))
- Fixed `_computed` attribute not being correctly reset ([#147](https://github.com/Lightning-AI/metrics/pull/147))
- Fixed to Blau score ([#165](https://github.com/Lightning-AI/metrics/pull/165))
- Fixed backwards compatibility for logging with older version of pytorch-lightning ([#182](https://github.com/Lightning-AI/metrics/pull/182))

---

## [0.2.0] - 2021-03-12

### Changed

- Decoupled PL dependency ([#13](https://github.com/Lightning-AI/metrics/pull/13))
- Refactored functional - mimic the module-like structure: classification, regression, etc. ([#16](https://github.com/Lightning-AI/metrics/pull/16))
- Refactored utilities -  split to topics/submodules ([#14](https://github.com/Lightning-AI/metrics/pull/14))
- Refactored `MetricCollection` ([#19](https://github.com/Lightning-AI/metrics/pull/19))

### Removed

- Removed deprecated metrics from PL base ([#12](https://github.com/Lightning-AI/metrics/pull/12),
    [#15](https://github.com/Lightning-AI/metrics/pull/15))

---

## [0.1.0] - 2021-02-22

- Added `Accuracy` metric now generalizes to Top-k accuracy for (multi-dimensional) multi-class inputs using the `top_k` parameter ([PL^4838](https://github.com/Lightning-AI/lightning/pull/4838))
- Added `Accuracy` metric now enables the computation of subset accuracy for multi-label or multi-dimensional multi-class inputs with the `subset_accuracy` parameter ([PL^4838](https://github.com/Lightning-AI/lightning/pull/4838))
- Added `HammingDistance` metric to compute the hamming distance (loss) ([PL^4838](https://github.com/Lightning-AI/lightning/pull/4838))
- Added `StatScores` metric to compute the number of true positives, false positives, true negatives and false negatives ([PL^4839](https://github.com/Lightning-AI/lightning/pull/4839))
- Added `R2Score` metric ([PL^5241](https://github.com/Lightning-AI/lightning/pull/5241))
- Added `MetricCollection` ([PL^4318](https://github.com/Lightning-AI/lightning/pull/4318))
- Added `.clone()` method to metrics ([PL^4318](https://github.com/Lightning-AI/lightning/pull/4318))
- Added `IoU` class interface ([PL^4704](https://github.com/Lightning-AI/lightning/pull/4704))
- The `Recall` and `Precision` metrics (and their functional counterparts `recall` and `precision`) can now be generalized to Recall@K and Precision@K with the use of `top_k` parameter ([PL^4842](https://github.com/Lightning-AI/lightning/pull/4842))
- Added compositional metrics ([PL^5464](https://github.com/Lightning-AI/lightning/pull/5464))
- Added AUC/AUROC class interface ([PL^5479](https://github.com/Lightning-AI/lightning/pull/5479))
- Added `QuantizationAwareTraining` callback ([PL^5706](https://github.com/Lightning-AI/lightning/pull/5706))
- Added `ConfusionMatrix` class interface ([PL^4348](https://github.com/Lightning-AI/lightning/pull/4348))
- Added multiclass AUROC metric ([PL^4236](https://github.com/Lightning-AI/lightning/pull/4236))
- Added `PrecisionRecallCurve, ROC, AveragePrecision` class metric ([PL^4549](https://github.com/Lightning-AI/lightning/pull/4549))
- Classification metrics overhaul ([PL^4837](https://github.com/Lightning-AI/lightning/pull/4837))
- Added `F1` class metric ([PL^4656](https://github.com/Lightning-AI/lightning/pull/4656))
- Added metrics aggregation in Horovod and fixed early stopping ([PL^3775](https://github.com/Lightning-AI/lightning/pull/3775))
- Added `persistent(mode)` method to metrics, to enable and disable metric states being added to `state_dict` ([PL^4482](https://github.com/Lightning-AI/lightning/pull/4482))
- Added unification of regression metrics ([PL^4166](https://github.com/Lightning-AI/lightning/pull/4166))
- Added persistent flag to `Metric.add_state` ([PL^4195](https://github.com/Lightning-AI/lightning/pull/4195))
- Added classification metrics ([PL^4043](https://github.com/Lightning-AI/lightning/pull/4043))
- Added new Metrics API. ([PL^3868](https://github.com/Lightning-AI/lightning/pull/3868), [PL^3921](https://github.com/Lightning-AI/lightning/pull/3921))
- Added EMB similarity ([PL^3349](https://github.com/Lightning-AI/lightning/pull/3349))
- Added SSIM metrics ([PL^2671](https://github.com/Lightning-AI/lightning/pull/2671))
- Added BLEU metrics ([PL^2535](https://github.com/Lightning-AI/lightning/pull/2535))<|MERGE_RESOLUTION|>--- conflicted
+++ resolved
@@ -36,12 +36,10 @@
 - Fixed cached network in `FeatureShare` not being moved to the correct device ([#2348](https://github.com/Lightning-AI/torchmetrics/pull/2348))
 
 
-<<<<<<< HEAD
 - Fix naming of statistics in `MeanAveragePrecision` with custom max det thresholds ([#2367](https://github.com/Lightning-AI/torchmetrics/pull/2367))
 
-=======
+
 - Fixed initialize aggregation metrics with default floating type ([#2366](https://github.com/Lightning-AI/torchmetrics/pull/2366))
->>>>>>> b6f6e077
 
 ---
 
