--- conflicted
+++ resolved
@@ -13,11 +13,10 @@
 
 ### Changed
 
-<<<<<<< HEAD
 - `MetricCollection` should return metrics with prefix on `items()`, `keys()` ([#209](https://github.com/PyTorchLightning/metrics/pull/209))
-=======
+
+
 - Calling `compute` before `update` will now give an warning ([#164](https://github.com/PyTorchLightning/metrics/pull/164))
->>>>>>> e46a7d2b
 
 
 ### Deprecated
