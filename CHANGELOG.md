# Changelog
All notable changes to this project will be documented in this file.

The format is based on [Keep a Changelog](https://keepachangelog.com/en/1.0.0/),
and this project adheres to [Semantic Versioning](https://semver.org/spec/v2.0.0.html).

**Note: we move fast, but still we preserve 0.1 version (one feature release) back compatibility.**


## [UnReleased] - 2022-MM-DD

### Added

-


### Changed

-


### Removed

-


### Fixed

<<<<<<< HEAD
- Fixed the use of `max_fpr` in `AUROC` metric when only one class is present ([#1895](https://github.com/Lightning-AI/torchmetrics/pull/1895))
=======
- Fixed bug related to empty predictions for `IntersectionOverUnion` metric ([#1892](https://github.com/Lightning-AI/torchmetrics/pull/1892))
>>>>>>> bf642fee


## [1.0.0] - 2022-07-04

### Added

- Added `prefix` and `postfix` arguments to `ClasswiseWrapper` ([#1866](https://github.com/Lightning-AI/torchmetrics/pull/1866))
- Added speech-to-reverberation modulation energy ratio (SRMR) metric ([#1792](https://github.com/Lightning-AI/torchmetrics/pull/1792), [#1872](https://github.com/Lightning-AI/torchmetrics/pull/1872))
- Added new global arg `compute_with_cache` to control caching behaviour after `compute` method ([#1754](https://github.com/Lightning-AI/torchmetrics/pull/1754))
- Added `ComplexScaleInvariantSignalNoiseRatio` for audio package ([#1785](https://github.com/Lightning-AI/torchmetrics/pull/1785))
- Added `Running` wrapper for calculate running statistics ([#1752](https://github.com/Lightning-AI/torchmetrics/pull/1752))
- Added`RelativeAverageSpectralError` and `RootMeanSquaredErrorUsingSlidingWindow` to image package ([#816](https://github.com/PyTorchLightning/metrics/pull/816))
- Added support for `SpecificityAtSensitivity` Metric ([#1432](https://github.com/Lightning-AI/metrics/pull/1432))
- Added support for plotting of metrics through `.plot()` method (
    [#1328](https://github.com/Lightning-AI/metrics/pull/1328),
    [#1481](https://github.com/Lightning-AI/metrics/pull/1481),
    [#1480](https://github.com/Lightning-AI/metrics/pull/1480),
    [#1490](https://github.com/Lightning-AI/metrics/pull/1490),
    [#1581](https://github.com/Lightning-AI/metrics/pull/1581),
    [#1585](https://github.com/Lightning-AI/metrics/pull/1585),
    [#1593](https://github.com/Lightning-AI/metrics/pull/1593),
    [#1600](https://github.com/Lightning-AI/metrics/pull/1600),
    [#1605](https://github.com/Lightning-AI/metrics/pull/1605),
    [#1610](https://github.com/Lightning-AI/metrics/pull/1610),
    [#1609](https://github.com/Lightning-AI/metrics/pull/1609),
    [#1621](https://github.com/Lightning-AI/metrics/pull/1621),
    [#1624](https://github.com/Lightning-AI/metrics/pull/1624),
    [#1623](https://github.com/Lightning-AI/metrics/pull/1623),
    [#1638](https://github.com/Lightning-AI/metrics/pull/1638),
    [#1631](https://github.com/Lightning-AI/metrics/pull/1631),
    [#1650](https://github.com/Lightning-AI/metrics/pull/1650),
    [#1639](https://github.com/Lightning-AI/metrics/pull/1639),
    [#1660](https://github.com/Lightning-AI/metrics/pull/1660),
    [#1682](https://github.com/Lightning-AI/torchmetrics/pull/1682),
    [#1786](https://github.com/Lightning-AI/torchmetrics/pull/1786),
)
- Added support for plotting of audio metrics through `.plot()` method ([#1434](https://github.com/Lightning-AI/metrics/pull/1434))
- Added `classes` to output from `MAP` metric ([#1419](https://github.com/Lightning-AI/metrics/pull/1419))
- Added Binary group fairness metrics to classification package ([#1404](https://github.com/Lightning-AI/metrics/pull/1404))
- Added `MinkowskiDistance` to regression package ([#1362](https://github.com/Lightning-AI/metrics/pull/1362))
- Added `pairwise_minkowski_distance` to pairwise package ([#1362](https://github.com/Lightning-AI/metrics/pull/1362))
- Added new detection metric `PanopticQuality` (
    [#929](https://github.com/PyTorchLightning/metrics/pull/929),
    [#1527](https://github.com/PyTorchLightning/metrics/pull/1527),
)
- Added `PSNRB` metric ([#1421](https://github.com/Lightning-AI/metrics/pull/1421))
- Added `ClassificationTask` Enum and use in metrics ([#1479](https://github.com/Lightning-AI/metrics/pull/1479))
- Added `ignore_index` option to `exact_match` metric ([#1540](https://github.com/Lightning-AI/metrics/pull/1540))
- Add parameter `top_k` to `RetrievalMAP` ([#1501](https://github.com/Lightning-AI/metrics/pull/1501))
- Added support for deterministic evaluation on GPU for metrics that uses `torch.cumsum` operator ([#1499](https://github.com/Lightning-AI/metrics/pull/1499))
- Added support for plotting of aggregation metrics through `.plot()` method ([#1485](https://github.com/Lightning-AI/metrics/pull/1485))
- Added support for python 3.11 ([#1612](https://github.com/Lightning-AI/metrics/pull/1612))
- Added support for auto clamping of input for metrics that uses the `data_range` ([#1606](argument https://github.com/Lightning-AI/metrics/pull/1606))
- Added `ModifiedPanopticQuality` metric to detection package ([#1627](https://github.com/Lightning-AI/metrics/pull/1627))
- Added `PrecisionAtFixedRecall` metric to classification package ([#1683](https://github.com/Lightning-AI/torchmetrics/pull/1683))
- Added multiple metrics to detection package ([#1284](https://github.com/Lightning-AI/metrics/pull/1284))
  * `IntersectionOverUnion`
  * `GeneralizedIntersectionOverUnion`
  * `CompleteIntersectionOverUnion`
  * `DistanceIntersectionOverUnion`
- Added `MultitaskWrapper` to wrapper package ([#1762](https://github.com/Lightning-AI/torchmetrics/pull/1762))
- Added `RelativeSquaredError` metric to regression package ([#1765](https://github.com/Lightning-AI/torchmetrics/pull/1765))
- Added `MemorizationInformedFrechetInceptionDistance` metric to image package ([#1580](https://github.com/Lightning-AI/torchmetrics/pull/1580))


### Changed

- Changed `permutation_invariant_training` to allow using a `'permutation-wise'` metric function ([#1794](https://github.com/Lightning-AI/metrics/pull/1794))
- Changed `update_count` and `update_called` from private to public methods ([#1370](https://github.com/Lightning-AI/metrics/pull/1370))
- Raise exception for invalid kwargs in Metric base class ([#1427](https://github.com/Lightning-AI/metrics/pull/1427))
- Extend `EnumStr` raising `ValueError` for invalid value ([#1479](https://github.com/Lightning-AI/metrics/pull/1479))
- Improve speed and memory consumption of binned `PrecisionRecallCurve` with large number of samples ([#1493](https://github.com/Lightning-AI/metrics/pull/1493))
- Changed `__iter__` method from raising `NotImplementedError` to `TypeError` by setting to `None` ([#1538](https://github.com/Lightning-AI/metrics/pull/1538))
- `FID` metric will now raise an error if too few samples are provided ([#1655](https://github.com/Lightning-AI/metrics/pull/1655))
- Allowed FID with `torch.float64` ([#1628](https://github.com/Lightning-AI/metrics/pull/1628))
- Changed `LPIPS` implementation to no more rely on third-party package ([#1575](https://github.com/Lightning-AI/metrics/pull/1575))
- Changed FID matrix square root calculation from `scipy` to `torch` ([#1708](https://github.com/Lightning-AI/torchmetrics/pull/1708))
- Changed calculation in `PearsonCorrCoeff` to be more robust in certain cases  ([#1729](https://github.com/Lightning-AI/torchmetrics/pull/1729))
- Changed `MeanAveragePrecision` to `pycocotools` backend ([#1832](https://github.com/Lightning-AI/torchmetrics/pull/1832))


### Deprecated

- Deprecated domain metrics import from package root (
    [#1685](https://github.com/Lightning-AI/metrics/pull/1685),
    [#1694](https://github.com/Lightning-AI/metrics/pull/1694),
    [#1696](https://github.com/Lightning-AI/metrics/pull/1696),
    [#1699](https://github.com/Lightning-AI/metrics/pull/1699),
    [#1703](https://github.com/Lightning-AI/metrics/pull/1703),
)


### Removed

- Support for python 3.7 ([#1640](https://github.com/Lightning-AI/metrics/pull/1640))


### Fixed

- Fixed support in `MetricTracker` for `MultioutputWrapper` and nested structures ([#1608](https://github.com/Lightning-AI/metrics/pull/1608))
- Fixed restrictive check in `PearsonCorrCoef` ([#1649](https://github.com/Lightning-AI/metrics/pull/1649))
- Fixed integration with `jsonargparse` and `LightningCLI` ([#1651](https://github.com/Lightning-AI/metrics/pull/1651))
- Fixed corner case in calibration error for zero confidence input ([#1648](https://github.com/Lightning-AI/metrics/pull/1648))
- Fix precision-recall curve based computations for float target ([#1642](https://github.com/Lightning-AI/metrics/pull/1642))
- Fixed missing kwarg squeeze in `MultiOutputWrapper` ([#1675](https://github.com/Lightning-AI/torchmetrics/pull/1675))
- Fixed padding removal for 3d input in `MSSSIM` ([#1674](https://github.com/Lightning-AI/torchmetrics/pull/1674))
- Fixed `max_det_threshold` in MAP detection ([#1712](https://github.com/Lightning-AI/torchmetrics/pull/1712))
- Fixed states being saved in metrics that use `register_buffer` ([#1728](https://github.com/Lightning-AI/torchmetrics/pull/1728))
- Fixed states not being correctly synced and device transfered in `MeanAveragePrecision` for `iou_type="segm"` ([#1763](https://github.com/Lightning-AI/torchmetrics/pull/1763))
- Fixed use of `prefix` and `postfix` in nested `MetricCollection` ([#1773](https://github.com/Lightning-AI/torchmetrics/pull/1773))
- Fixed `ax` plotting logging in `MetricCollection ([#1783](https://github.com/Lightning-AI/torchmetrics/pull/1783))
- Fixed lookup for punkt sources being downloaded in `RougeScore` ([#1789](https://github.com/Lightning-AI/torchmetrics/pull/1789))
- Fixed integration with lightning for `CompositionalMetric` ([#1761](https://github.com/Lightning-AI/torchmetrics/pull/1761))
- Fixed several bugs in `SpectralDistortionIndex` metric ([#1808](https://github.com/Lightning-AI/torchmetrics/pull/1808))
- Fixed bug for corner cases in `MatthewsCorrCoef` (
    [#1812](https://github.com/Lightning-AI/torchmetrics/pull/1812),
    [#1863](https://github.com/Lightning-AI/torchmetrics/pull/1863)
)
- Fixed support for half precision in `PearsonCorrCoef` ([#1819](https://github.com/Lightning-AI/torchmetrics/pull/1819))
- Fixed number of bugs related to `average="macro"` in classification metrics ([#1821](https://github.com/Lightning-AI/torchmetrics/pull/1821))
- Fixed off-by-one issue when `ignore_index = num_classes + 1` in Multiclass-jaccard ([#1860](https://github.com/Lightning-AI/torchmetrics/pull/1860))


## [0.11.4] - 2023-03-10

### Fixed

- Fixed evaluation of `R2Score` with near constant target ([#1576](https://github.com/Lightning-AI/metrics/pull/1576))
- Fixed dtype conversion when metric is submodule ([#1583](https://github.com/Lightning-AI/metrics/pull/1583))
- Fixed bug related to `top_k>1` and `ignore_index!=None` in `StatScores` based metrics ([#1589](https://github.com/Lightning-AI/metrics/pull/1589))
- Fixed corner case for `PearsonCorrCoef` when running in ddp mode but only on single device ([#1587](https://github.com/Lightning-AI/metrics/pull/1587))
- Fixed overflow error for specific cases in `MAP` when big areas are calculated ([#1607](https://github.com/Lightning-AI/metrics/pull/1607))


## [0.11.3] - 2023-02-28

### Fixed

- Fixed classification metrics for `byte` input ([#1521](https://github.com/Lightning-AI/metrics/pull/1474))
- Fixed the use of `ignore_index` in `MulticlassJaccardIndex` ([#1386](https://github.com/Lightning-AI/metrics/pull/1386))


## [0.11.2] - 2023-02-21

### Fixed

- Fixed compatibility between XLA in `_bincount` function ([#1471](https://github.com/Lightning-AI/metrics/pull/1471))
- Fixed type hints in methods belonging to `MetricTracker` wrapper ([#1472](https://github.com/Lightning-AI/metrics/pull/1472))
- Fixed `multilabel` in `ExactMatch` ([#1474](https://github.com/Lightning-AI/metrics/pull/1474))


## [0.11.1] - 2023-01-30

### Fixed

- Fixed type checking on the `maximize` parameter at the initialization of `MetricTracker` ([#1428](https://github.com/Lightning-AI/metrics/issues/1428))
- Fixed mixed precision autocast for `SSIM` metric ([#1454](https://github.com/Lightning-AI/metrics/pull/1454))
- Fixed checking for `nltk.punkt` in `RougeScore` if a machine is not online ([#1456](https://github.com/Lightning-AI/metrics/pull/1456))
- Fixed wrongly reset method in `MultioutputWrapper` ([#1460](https://github.com/Lightning-AI/metrics/issues/1460))
- Fixed dtype checking in `PrecisionRecallCurve` for `target` tensor ([#1457](https://github.com/Lightning-AI/metrics/pull/1457))


## [0.11.0] - 2022-11-30

### Added

- Added `MulticlassExactMatch` to classification metrics ([#1343](https://github.com/Lightning-AI/metrics/pull/1343))
- Added `TotalVariation` to image package ([#978](https://github.com/Lightning-AI/metrics/pull/978))
- Added `CLIPScore` to new multimodal package ([#1314](https://github.com/Lightning-AI/metrics/pull/1314))
- Added regression metrics:
   * `KendallRankCorrCoef` ([#1271](https://github.com/Lightning-AI/metrics/pull/1271))
   * `LogCoshError` ([#1316](https://github.com/Lightning-AI/metrics/pull/1316))
- Added new nominal metrics:
  * `CramersV` ([#1298](https://github.com/Lightning-AI/metrics/pull/1298))
  * `PearsonsContingencyCoefficient` ([#1334](https://github.com/Lightning-AI/metrics/pull/1334))
  * `TschuprowsT` ([#1334](https://github.com/Lightning-AI/metrics/pull/1334))
  * `TheilsU` ([#1337](https://github.com/Lightning-AI/metrics/pull/1334))
- Added option to pass `distributed_available_fn` to metrics to allow checks for custom communication backend for making `dist_sync_fn` actually useful ([#1301](https://github.com/Lightning-AI/metrics/pull/1301))
- Added `normalize` argument to `Inception`, `FID`, `KID` metrics ([#1246](https://github.com/Lightning-AI/metrics/pull/1246))

### Changed

- Changed minimum Pytorch version to be 1.8 ([#1263](https://github.com/Lightning-AI/metrics/pull/1263))
- Changed interface for all functional and modular classification metrics after refactor ([#1252](https://github.com/Lightning-AI/metrics/pull/1252))

### Removed

- Removed deprecated `BinnedAveragePrecision`, `BinnedPrecisionRecallCurve`, `RecallAtFixedPrecision` ([#1251](https://github.com/Lightning-AI/metrics/pull/1251))
- Removed deprecated `LabelRankingAveragePrecision`, `LabelRankingLoss` and `CoverageError` ([#1251](https://github.com/Lightning-AI/metrics/pull/1251))
- Removed deprecated `KLDivergence` and `AUC` ([#1251](https://github.com/Lightning-AI/metrics/pull/1251))

### Fixed

- Fixed precision bug in `pairwise_euclidean_distance` ([#1352](https://github.com/Lightning-AI/metrics/pull/1352))

## [0.10.3] - 2022-11-16

### Fixed

- Fixed bug in `Metrictracker.best_metric` when `return_step=False` ([#1306](https://github.com/Lightning-AI/metrics/pull/1306))
- Fixed bug to prevent users from going into an infinite loop if trying to iterate of a single metric ([#1320](https://github.com/Lightning-AI/metrics/pull/1320))

## [0.10.2] - 2022-10-31

### Changed

- Changed in-place operation to out-of-place operation in `pairwise_cosine_similarity` ([#1288](https://github.com/Lightning-AI/metrics/pull/1288))

### Fixed

- Fixed high memory usage for certain classification metrics when `average='micro'` ([#1286](https://github.com/Lightning-AI/metrics/pull/1286))
- Fixed precision problems when `structural_similarity_index_measure` was used with autocast ([#1291](https://github.com/Lightning-AI/metrics/pull/1291))
- Fixed slow performance for confusion matrix based metrics ([#1302](https://github.com/Lightning-AI/metrics/pull/1302))
- Fixed restrictive dtype checking in `spearman_corrcoef` when used with autocast ([#1303](https://github.com/Lightning-AI/metrics/pull/1303))


## [0.10.1] - 2022-10-21

### Fixed

- Fixed broken clone method for classification metrics ([#1250](https://github.com/Lightning-AI/metrics/pull/1250))
- Fixed unintentional downloading of `nltk.punkt` when `lsum` not in `rouge_keys` ([#1258](https://github.com/Lightning-AI/metrics/pull/1258))
- Fixed type casting in `MAP` metric between `bool` and `float32` ([#1150](https://github.com/Lightning-AI/metrics/pull/1150))


## [0.10.0] - 2022-10-04

### Added

- Added a new NLP metric `InfoLM` ([#915](https://github.com/Lightning-AI/metrics/pull/915))
- Added `Perplexity` metric ([#922](https://github.com/Lightning-AI/metrics/pull/922))
- Added `ConcordanceCorrCoef` metric to regression package ([#1201](https://github.com/Lightning-AI/metrics/pull/1201))
- Added argument `normalize` to `LPIPS` metric ([#1216](https://github.com/Lightning-AI/metrics/pull/1216))
- Added support for multiprocessing of batches in `PESQ` metric ([#1227](https://github.com/Lightning-AI/metrics/pull/1227))
- Added support for multioutput in `PearsonCorrCoef` and `SpearmanCorrCoef` ([#1200](https://github.com/Lightning-AI/metrics/pull/1200))

### Changed

- Classification refactor (
    [#1054](https://github.com/Lightning-AI/metrics/pull/1054),
    [#1143](https://github.com/Lightning-AI/metrics/pull/1143),
    [#1145](https://github.com/Lightning-AI/metrics/pull/1145),
    [#1151](https://github.com/Lightning-AI/metrics/pull/1151),
    [#1159](https://github.com/Lightning-AI/metrics/pull/1159),
    [#1163](https://github.com/Lightning-AI/metrics/pull/1163),
    [#1167](https://github.com/Lightning-AI/metrics/pull/1167),
    [#1175](https://github.com/Lightning-AI/metrics/pull/1175),
    [#1189](https://github.com/Lightning-AI/metrics/pull/1189),
    [#1197](https://github.com/Lightning-AI/metrics/pull/1197),
    [#1215](https://github.com/Lightning-AI/metrics/pull/1215),
    [#1195](https://github.com/Lightning-AI/metrics/pull/1195)
)
- Changed update in `FID` metric to be done in online fashion to save memory ([#1199](https://github.com/Lightning-AI/metrics/pull/1199))
- Improved performance of retrieval metrics ([#1242](https://github.com/Lightning-AI/metrics/pull/1242))
- Changed `SSIM` and `MSSSIM` update to be online to reduce memory usage ([#1231](https://github.com/Lightning-AI/metrics/pull/1231))

### Deprecated

- Deprecated `BinnedAveragePrecision`, `BinnedPrecisionRecallCurve`, `BinnedRecallAtFixedPrecision` ([#1163](https://github.com/Lightning-AI/metrics/pull/1163))
  * `BinnedAveragePrecision` -> use `AveragePrecision` with `thresholds` arg
  * `BinnedPrecisionRecallCurve` -> use `AveragePrecisionRecallCurve` with `thresholds` arg
  * `BinnedRecallAtFixedPrecision` -> use `RecallAtFixedPrecision` with `thresholds` arg
- Renamed and refactored `LabelRankingAveragePrecision`, `LabelRankingLoss` and `CoverageError` ([#1167](https://github.com/Lightning-AI/metrics/pull/1167))
  * `LabelRankingAveragePrecision` -> `MultilabelRankingAveragePrecision`
  * `LabelRankingLoss` -> `MultilabelRankingLoss`
  * `CoverageError` -> `MultilabelCoverageError`
- Deprecated `KLDivergence` and `AUC` from classification package ([#1189](https://github.com/Lightning-AI/metrics/pull/1189))
  * `KLDivergence` moved to `regression` package
  * Instead of `AUC` use `torchmetrics.utils.compute.auc`

### Fixed

- Fixed a bug in `ssim` when `return_full_image=True` where the score was still reduced ([#1204](https://github.com/Lightning-AI/metrics/pull/1204))
- Fixed MPS support for:
  * MAE metric ([#1210](https://github.com/Lightning-AI/metrics/pull/1210))
  * Jaccard index ([#1205](https://github.com/Lightning-AI/metrics/pull/1205))
- Fixed bug in `ClasswiseWrapper` such that `compute` gave wrong result ([#1225](https://github.com/Lightning-AI/metrics/pull/1225))
- Fixed synchronization of empty list states ([#1219](https://github.com/Lightning-AI/metrics/pull/1219))


## [0.9.3] - 2022-08-22

### Added

- Added global option `sync_on_compute` to disable automatic synchronization when `compute` is called ([#1107](https://github.dev/Lightning-AI/metrics/pull/1107))

### Fixed

- Fixed missing reset in `ClasswiseWrapper` ([#1129](https://github.com/Lightning-AI/metrics/pull/1129))
- Fixed `JaccardIndex` multi-label compute ([#1125](https://github.com/Lightning-AI/metrics/pull/1125))
- Fix SSIM propagate device if `gaussian_kernel` is False, add test ([#1149](https://github.com/Lightning-AI/metrics/pull/1149))


## [0.9.2] - 2022-06-29

### Fixed

- Fixed mAP calculation for areas with 0 predictions ([#1080](https://github.com/Lightning-AI/metrics/pull/1080))
- Fixed bug where avg precision state and auroc state was not merge when using MetricCollections ([#1086](https://github.com/Lightning-AI/metrics/pull/1086))
- Skip box conversion if no boxes are present in `MeanAveragePrecision` ([#1097](https://github.com/Lightning-AI/metrics/pull/1097))
- Fixed inconsistency in docs and code when setting `average="none"` in `AvaragePrecision` metric ([#1116](https://github.com/Lightning-AI/metrics/pull/1116))


## [0.9.1] - 2022-06-08

### Added

- Added specific `RuntimeError` when metric object is on the wrong device ([#1056](https://github.com/Lightning-AI/metrics/pull/1056))
- Added an option to specify own n-gram weights for `BLEUScore` and `SacreBLEUScore` instead of using uniform weights only. ([#1075](https://github.com/Lightning-AI/metrics/pull/1075))

### Fixed

- Fixed aggregation metrics when input only contains zero ([#1070](https://github.com/Lightning-AI/metrics/pull/1070))
- Fixed `TypeError` when providing superclass arguments as `kwargs` ([#1069](https://github.com/Lightning-AI/metrics/pull/1069))
- Fixed bug related to state reference in metric collection when using compute groups ([#1076](https://github.com/Lightning-AI/metrics/pull/1076))


## [0.9.0] - 2022-05-30

### Added

- Added `RetrievalPrecisionRecallCurve` and `RetrievalRecallAtFixedPrecision` to retrieval package ([#951](https://github.com/Lightning-AI/metrics/pull/951))
- Added class property `full_state_update` that determines `forward` should call `update` once or twice (
    [#984](https://github.com/Lightning-AI/metrics/pull/984),
    [#1033](https://github.com/Lightning-AI/metrics/pull/1033))
- Added support for nested metric collections ([#1003](https://github.com/Lightning-AI/metrics/pull/1003))
- Added `Dice` to classification package ([#1021](https://github.com/Lightning-AI/metrics/pull/1021))
- Added support to segmentation type `segm` as IOU for mean average precision ([#822](https://github.com/Lightning-AI/metrics/pull/822))

### Changed

- Renamed `reduction` argument to `average` in Jaccard score and added additional options ([#874](https://github.com/Lightning-AI/metrics/pull/874))

### Removed

- Removed deprecated `compute_on_step` argument (
    [#962](https://github.com/Lightning-AI/metrics/pull/962),
    [#967](https://github.com/Lightning-AI/metrics/pull/967),
    [#979](https://github.com/Lightning-AI/metrics/pull/979),
    [#990](https://github.com/Lightning-AI/metrics/pull/990),
    [#991](https://github.com/Lightning-AI/metrics/pull/991),
    [#993](https://github.com/Lightning-AI/metrics/pull/993),
    [#1005](https://github.com/Lightning-AI/metrics/pull/1005),
    [#1004](https://github.com/Lightning-AI/metrics/pull/1004),
    [#1007](https://github.com/Lightning-AI/metrics/pull/1007)
)

### Fixed

- Fixed non-empty state dict for a few metrics ([#1012](https://github.com/Lightning-AI/metrics/pull/1012))
- Fixed bug when comparing states while finding compute groups ([#1022](https://github.com/Lightning-AI/metrics/pull/1022))
- Fixed `torch.double` support in stat score metrics ([#1023](https://github.com/Lightning-AI/metrics/pull/1023))
- Fixed `FID` calculation for non-equal size real and fake input ([#1028](https://github.com/Lightning-AI/metrics/pull/1028))
- Fixed case where `KLDivergence` could output `Nan` ([#1030](https://github.com/Lightning-AI/metrics/pull/1030))
- Fixed deterministic for PyTorch<1.8 ([#1035](https://github.com/Lightning-AI/metrics/pull/1035))
- Fixed default value for `mdmc_average` in `Accuracy` ([#1036](https://github.com/Lightning-AI/metrics/pull/1036))
- Fixed missing copy of property when using compute groups in `MetricCollection` ([#1052](https://github.com/Lightning-AI/metrics/pull/1052))


## [0.8.2] - 2022-05-06


### Fixed

- Fixed multi device aggregation in `PearsonCorrCoef` ([#998](https://github.com/Lightning-AI/metrics/pull/998))
- Fixed MAP metric when using custom list of thresholds ([#995](https://github.com/Lightning-AI/metrics/pull/995))
- Fixed compatibility between compute groups in `MetricCollection` and prefix/postfix arg ([#1007](https://github.com/Lightning-AI/metrics/pull/1008))
- Fixed compatibility with future Pytorch 1.12 in `safe_matmul` ([#1011](https://github.com/Lightning-AI/metrics/pull/1011), [#1014](https://github.com/Lightning-AI/metrics/pull/1014))


## [0.8.1] - 2022-04-27

### Changed

- Reimplemented the `signal_distortion_ratio` metric, which removed the absolute requirement of `fast-bss-eval` ([#964](https://github.com/Lightning-AI/metrics/pull/964))

### Fixed

- Fixed "Sort currently does not support bool dtype on CUDA" error in MAP for empty preds ([#983](https://github.com/Lightning-AI/metrics/pull/983))
- Fixed `BinnedPrecisionRecallCurve` when `thresholds` argument is not provided ([#968](https://github.com/Lightning-AI/metrics/pull/968))
- Fixed `CalibrationError` to work on logit input ([#985](https://github.com/Lightning-AI/metrics/pull/985))


## [0.8.0] - 2022-04-14

### Added

- Added `WeightedMeanAbsolutePercentageError` to regression package ([#948](https://github.com/Lightning-AI/metrics/pull/948))
- Added new classification metrics:
  * `CoverageError` ([#787](https://github.com/Lightning-AI/metrics/pull/787))
  * `LabelRankingAveragePrecision` and `LabelRankingLoss` ([#787](https://github.com/Lightning-AI/metrics/pull/787))
- Added new image metric:
  * `SpectralAngleMapper` ([#885](https://github.com/Lightning-AI/metrics/pull/885))
  * `ErrorRelativeGlobalDimensionlessSynthesis` ([#894](https://github.com/Lightning-AI/metrics/pull/894))
  * `UniversalImageQualityIndex` ([#824](https://github.com/Lightning-AI/metrics/pull/824))
  * `SpectralDistortionIndex` ([#873](https://github.com/Lightning-AI/metrics/pull/873))
- Added support for `MetricCollection` in `MetricTracker` ([#718](https://github.com/Lightning-AI/metrics/pull/718))
- Added support for 3D image and uniform kernel in `StructuralSimilarityIndexMeasure` ([#818](https://github.com/Lightning-AI/metrics/pull/818))
- Added smart update of `MetricCollection` ([#709](https://github.com/Lightning-AI/metrics/pull/709))
- Added `ClasswiseWrapper` for better logging of classification metrics with multiple output values ([#832](https://github.com/Lightning-AI/metrics/pull/832))
- Added `**kwargs` argument for passing additional arguments to base class ([#833](https://github.com/Lightning-AI/metrics/pull/833))
- Added negative `ignore_index` for the Accuracy metric ([#362](https://github.com/Lightning-AI/metrics/pull/362))
- Added `adaptive_k` for the `RetrievalPrecision` metric ([#910](https://github.com/Lightning-AI/metrics/pull/910))
- Added `reset_real_features` argument image quality assessment metrics ([#722](https://github.com/Lightning-AI/metrics/pull/722))
- Added new keyword argument `compute_on_cpu` to all metrics ([#867](https://github.com/Lightning-AI/metrics/pull/867))


### Changed

- Made `num_classes` in `jaccard_index` a required argument ([#853](https://github.com/Lightning-AI/metrics/pull/853), [#914](https://github.com/Lightning-AI/metrics/pull/914))
- Added normalizer, tokenizer to ROUGE metric ([#838](https://github.com/Lightning-AI/metrics/pull/838))
- Improved shape checking of `permutation_invariant_training` ([#864](https://github.com/Lightning-AI/metrics/pull/864))
- Allowed reduction `None` ([#891](https://github.com/Lightning-AI/metrics/pull/891))
- `MetricTracker.best_metric` will now give a warning when computing on metric that do not have a best ([#913](https://github.com/Lightning-AI/metrics/pull/913))

### Deprecated

- Deprecated argument `compute_on_step` ([#792](https://github.com/Lightning-AI/metrics/pull/792))
- Deprecated passing in `dist_sync_on_step`, `process_group`, `dist_sync_fn` direct argument ([#833](https://github.com/Lightning-AI/metrics/pull/833))

### Removed

- Removed support for versions of [Pytorch-Lightning](https://github.com/Lightning-AI/lightning) lower than v1.5 ([#788](https://github.com/Lightning-AI/metrics/pull/788))
- Removed deprecated functions, and warnings in Text ([#773](https://github.com/Lightning-AI/metrics/pull/773))
  * `WER` and `functional.wer`
- Removed deprecated functions and warnings in Image ([#796](https://github.com/Lightning-AI/metrics/pull/796))
  * `SSIM` and `functional.ssim`
  * `PSNR` and `functional.psnr`
- Removed deprecated functions, and warnings in classification and regression ([#806](https://github.com/Lightning-AI/metrics/pull/806))
  * `FBeta` and `functional.fbeta`
  * `F1` and `functional.f1`
  * `Hinge` and `functional.hinge`
  * `IoU` and `functional.iou`
  * `MatthewsCorrcoef`
  * `PearsonCorrcoef`
  * `SpearmanCorrcoef`
- Removed deprecated functions, and warnings in detection and pairwise ([#804](https://github.com/Lightning-AI/metrics/pull/804))
  * `MAP` and `functional.pairwise.manhatten`
- Removed deprecated functions, and warnings in Audio ([#805](https://github.com/Lightning-AI/metrics/pull/805))
  * `PESQ` and `functional.audio.pesq`
  * `PIT` and `functional.audio.pit`
  * `SDR` and `functional.audio.sdr` and `functional.audio.si_sdr`
  * `SNR` and `functional.audio.snr` and `functional.audio.si_snr`
  * `STOI` and `functional.audio.stoi`
- Removed unused `get_num_classes` from `torchmetrics.utilities.data` ([#914](https://github.com/Lightning-AI/metrics/pull/914))

### Fixed

- Fixed device mismatch for `MAP` metric in specific cases ([#950](https://github.com/Lightning-AI/metrics/pull/950))
- Improved testing speed ([#820](https://github.com/Lightning-AI/metrics/pull/820))
- Fixed compatibility of `ClasswiseWrapper` with the `prefix` argument of `MetricCollection` ([#843](https://github.com/Lightning-AI/metrics/pull/843))
- Fixed `BestScore` on GPU ([#912](https://github.com/Lightning-AI/metrics/pull/912))
- Fixed Lsum computation for `ROUGEScore` ([#944](https://github.com/Lightning-AI/metrics/pull/944))


## [0.7.3] - 2022-03-23

### Fixed

- Fixed unsafe log operation in `TweedieDeviace` for power=1 ([#847](https://github.com/Lightning-AI/metrics/pull/847))
- Fixed bug in MAP metric related to either no ground truth or no predictions ([#884](https://github.com/Lightning-AI/metrics/pull/884))
- Fixed `ConfusionMatrix`, `AUROC` and `AveragePrecision` on GPU when running in deterministic mode ([#900](https://github.com/Lightning-AI/metrics/pull/900))
- Fixed NaN or Inf results returned by `signal_distortion_ratio` ([#899](https://github.com/Lightning-AI/metrics/pull/899))
- Fixed memory leak when using `update` method with tensor where `requires_grad=True` ([#902](https://github.com/Lightning-AI/metrics/pull/902))


## [0.7.2] - 2022-02-10

### Fixed

- Minor patches in JOSS paper.


## [0.7.1] - 2022-02-03

### Changed

- Used `torch.bucketize` in calibration error when `torch>1.8` for faster computations ([#769](https://github.com/Lightning-AI/metrics/pull/769))
- Improve mAP performance ([#742](https://github.com/Lightning-AI/metrics/pull/742))

### Fixed

- Fixed check for available modules ([#772](https://github.com/Lightning-AI/metrics/pull/772))
- Fixed Matthews correlation coefficient when the denominator is 0 ([#781](https://github.com/Lightning-AI/metrics/pull/781))


## [0.7.0] - 2022-01-17

### Added

- Added NLP metrics:
  - `MatchErrorRate` ([#619](https://github.com/Lightning-AI/metrics/pull/619))
  - `WordInfoLost` and `WordInfoPreserved` ([#630](https://github.com/Lightning-AI/metrics/pull/630))
  - `SQuAD` ([#623](https://github.com/Lightning-AI/metrics/pull/623))
  - `CHRFScore` ([#641](https://github.com/Lightning-AI/metrics/pull/641))
  - `TranslationEditRate` ([#646](https://github.com/Lightning-AI/metrics/pull/646))
  - `ExtendedEditDistance` ([#668](https://github.com/Lightning-AI/metrics/pull/668))
- Added `MultiScaleSSIM` into image metrics ([#679](https://github.com/Lightning-AI/metrics/pull/679))
- Added Signal to Distortion Ratio (`SDR`) to audio package ([#565](https://github.com/Lightning-AI/metrics/pull/565))
- Added `MinMaxMetric` to wrappers ([#556](https://github.com/Lightning-AI/metrics/pull/556))
- Added `ignore_index` to retrieval metrics ([#676](https://github.com/Lightning-AI/metrics/pull/676))
- Added support for multi references in `ROUGEScore` ([#680](https://github.com/Lightning-AI/metrics/pull/680))
- Added a default VSCode devcontainer configuration ([#621](https://github.com/Lightning-AI/metrics/pull/621))

### Changed

- Scalar metrics will now consistently have additional dimensions squeezed ([#622](https://github.com/Lightning-AI/metrics/pull/622))
- Metrics having third party dependencies removed from global import ([#463](https://github.com/Lightning-AI/metrics/pull/463))
- Untokenized for `BLEUScore` input stay consistent with all the other text metrics ([#640](https://github.com/Lightning-AI/metrics/pull/640))
- Arguments reordered for `TER`, `BLEUScore`, `SacreBLEUScore`, `CHRFScore` now expect input order as predictions first and target second ([#696](https://github.com/Lightning-AI/metrics/pull/696))
- Changed dtype of metric state from `torch.float` to `torch.long` in `ConfusionMatrix` to accommodate larger values ([#715](https://github.com/Lightning-AI/metrics/pull/715))
- Unify `preds`, `target` input argument's naming across all text metrics ([#723](https://github.com/Lightning-AI/metrics/pull/723), [#727](https://github.com/Lightning-AI/metrics/pull/727))
  * `bert`, `bleu`, `chrf`, `sacre_bleu`, `wip`, `wil`, `cer`, `ter`, `wer`, `mer`, `rouge`, `squad`

### Deprecated

- Renamed IoU -> Jaccard Index ([#662](https://github.com/Lightning-AI/metrics/pull/662))
- Renamed text WER metric ([#714](https://github.com/Lightning-AI/metrics/pull/714))
  * `functional.wer` -> `functional.word_error_rate`
  * `WER` -> `WordErrorRate`
- Renamed correlation coefficient classes: ([#710](https://github.com/Lightning-AI/metrics/pull/710))
  * `MatthewsCorrcoef` -> `MatthewsCorrCoef`
  * `PearsonCorrcoef` -> `PearsonCorrCoef`
  * `SpearmanCorrcoef` -> `SpearmanCorrCoef`
- Renamed audio STOI metric: ([#753](https://github.com/Lightning-AI/metrics/pull/753), [#758](https://github.com/Lightning-AI/metrics/pull/758))
  * `audio.STOI` to `audio.ShortTimeObjectiveIntelligibility`
  * `functional.audio.stoi` to `functional.audio.short_time_objective_intelligibility`
- Renamed audio PESQ metrics: ([#751](https://github.com/Lightning-AI/metrics/pull/751))
  * `functional.audio.pesq` -> `functional.audio.perceptual_evaluation_speech_quality`
  * `audio.PESQ` -> `audio.PerceptualEvaluationSpeechQuality`
- Renamed audio SDR metrics: ([#711](https://github.com/Lightning-AI/metrics/pull/711))
  * `functional.sdr` -> `functional.signal_distortion_ratio`
  * `functional.si_sdr` -> `functional.scale_invariant_signal_distortion_ratio`
  * `SDR` -> `SignalDistortionRatio`
  * `SI_SDR` -> `ScaleInvariantSignalDistortionRatio`
- Renamed audio SNR metrics: ([#712](https://github.com/Lightning-AI/metrics/pull/712))
  * `functional.snr` -> `functional.signal_distortion_ratio`
  * `functional.si_snr` -> `functional.scale_invariant_signal_noise_ratio`
  * `SNR` -> `SignalNoiseRatio`
  * `SI_SNR` -> `ScaleInvariantSignalNoiseRatio`
- Renamed F-score metrics: ([#731](https://github.com/Lightning-AI/metrics/pull/731), [#740](https://github.com/Lightning-AI/metrics/pull/740))
  * `functional.f1` ->  `functional.f1_score`
  * `F1` ->  `F1Score`
  * `functional.fbeta` ->  `functional.fbeta_score`
  * `FBeta` ->  `FBetaScore`
- Renamed Hinge metric: ([#734](https://github.com/Lightning-AI/metrics/pull/734))
  * `functional.hinge` ->  `functional.hinge_loss`
  * `Hinge` ->  `HingeLoss`
- Renamed image PSNR metrics ([#732](https://github.com/Lightning-AI/metrics/pull/732))
  * `functional.psnr` -> `functional.peak_signal_noise_ratio`
  * `PSNR` -> `PeakSignalNoiseRatio`
- Renamed image PIT metric: ([#737](https://github.com/Lightning-AI/metrics/pull/737))
  * `functional.pit` ->  `functional.permutation_invariant_training`
  * `PIT` ->  `PermutationInvariantTraining`
- Renamed image SSIM metric: ([#747](https://github.com/Lightning-AI/metrics/pull/747))
  * `functional.ssim` ->  `functional.scale_invariant_signal_noise_ratio`
  * `SSIM` ->  `StructuralSimilarityIndexMeasure`
- Renamed detection `MAP` to `MeanAveragePrecision` metric ([#754](https://github.com/Lightning-AI/metrics/pull/754))
- Renamed Fidelity & LPIPS image metric: ([#752](https://github.com/Lightning-AI/metrics/pull/752))
  * `image.FID` ->  `image.FrechetInceptionDistance`
  * `image.KID` ->  `image.KernelInceptionDistance`
  * `image.LPIPS` ->  `image.LearnedPerceptualImagePatchSimilarity`

### Removed

- Removed `embedding_similarity` metric ([#638](https://github.com/Lightning-AI/metrics/pull/638))
- Removed argument `concatenate_texts` from `wer` metric ([#638](https://github.com/Lightning-AI/metrics/pull/638))
- Removed arguments `newline_sep` and `decimal_places` from `rouge` metric ([#638](https://github.com/Lightning-AI/metrics/pull/638))

### Fixed

- Fixed MetricCollection kwargs filtering when no `kwargs` are present in update signature ([#707](https://github.com/Lightning-AI/metrics/pull/707))


## [0.6.2] - 2021-12-15

### Fixed

- Fixed `torch.sort` currently does not support bool `dtype` on CUDA ([#665](https://github.com/Lightning-AI/metrics/pull/665))
- Fixed mAP properly checks if ground truths are empty ([#684](https://github.com/Lightning-AI/metrics/pull/684))
- Fixed initialization of tensors to be on correct device for `MAP` metric ([#673](https://github.com/Lightning-AI/metrics/pull/673))


## [0.6.1] - 2021-12-06

### Changed

- Migrate MAP metrics from pycocotools to PyTorch ([#632](https://github.com/Lightning-AI/metrics/pull/632))
- Use `torch.topk` instead of `torch.argsort` in retrieval precision for speedup ([#627](https://github.com/Lightning-AI/metrics/pull/627))

### Fixed

- Fix empty predictions in MAP metric ([#594](https://github.com/Lightning-AI/metrics/pull/594), [#610](https://github.com/Lightning-AI/metrics/pull/610), [#624](https://github.com/Lightning-AI/metrics/pull/624))
- Fix edge case of AUROC with `average=weighted` on GPU ([#606](https://github.com/Lightning-AI/metrics/pull/606))
- Fixed `forward` in compositional metrics ([#645](https://github.com/Lightning-AI/metrics/pull/645))


## [0.6.0] - 2021-10-28

### Added

- Added audio metrics:
  - Perceptual Evaluation of Speech Quality (PESQ) ([#353](https://github.com/Lightning-AI/metrics/pull/353))
  - Short-Time Objective Intelligibility (STOI) ([#353](https://github.com/Lightning-AI/metrics/pull/353))
- Added Information retrieval metrics:
  - `RetrievalRPrecision` ([#577](https://github.com/Lightning-AI/metrics/pull/577))
  - `RetrievalHitRate` ([#576](https://github.com/Lightning-AI/metrics/pull/576))
- Added NLP metrics:
  - `SacreBLEUScore` ([#546](https://github.com/Lightning-AI/metrics/pull/546))
  - `CharErrorRate` ([#575](https://github.com/Lightning-AI/metrics/pull/575))
- Added other metrics:
  - Tweedie Deviance Score ([#499](https://github.com/Lightning-AI/metrics/pull/499))
  - Learned Perceptual Image Patch Similarity (LPIPS) ([#431](https://github.com/Lightning-AI/metrics/pull/431))
- Added `MAP` (mean average precision) metric to new detection package ([#467](https://github.com/Lightning-AI/metrics/pull/467))
- Added support for float targets in `nDCG` metric ([#437](https://github.com/Lightning-AI/metrics/pull/437))
- Added `average` argument to `AveragePrecision` metric for reducing multi-label and multi-class problems ([#477](https://github.com/Lightning-AI/metrics/pull/477))
- Added `MultioutputWrapper` ([#510](https://github.com/Lightning-AI/metrics/pull/510))
- Added metric sweeping:
  - `higher_is_better` as constant attribute ([#544](https://github.com/Lightning-AI/metrics/pull/544))
  - `higher_is_better` to rest of codebase ([#584](https://github.com/Lightning-AI/metrics/pull/584))
- Added simple aggregation metrics: `SumMetric`, `MeanMetric`, `CatMetric`, `MinMetric`, `MaxMetric` ([#506](https://github.com/Lightning-AI/metrics/pull/506))
- Added pairwise submodule with metrics ([#553](https://github.com/Lightning-AI/metrics/pull/553))
  - `pairwise_cosine_similarity`
  - `pairwise_euclidean_distance`
  - `pairwise_linear_similarity`
  - `pairwise_manhatten_distance`

### Changed

- `AveragePrecision` will now as default output the `macro` average for multilabel and multiclass problems ([#477](https://github.com/Lightning-AI/metrics/pull/477))
- `half`, `double`, `float` will no longer change the dtype of the metric states. Use `metric.set_dtype` instead ([#493](https://github.com/Lightning-AI/metrics/pull/493))
- Renamed `AverageMeter` to `MeanMetric` ([#506](https://github.com/Lightning-AI/metrics/pull/506))
- Changed `is_differentiable` from property to a constant attribute ([#551](https://github.com/Lightning-AI/metrics/pull/551))
- `ROC` and `AUROC` will no longer throw an error when either the positive or negative class is missing. Instead return 0 score and give a warning

### Deprecated

- Deprecated  `functional.self_supervised.embedding_similarity` in favour of new pairwise submodule

### Removed

- Removed `dtype` property ([#493](https://github.com/Lightning-AI/metrics/pull/493))

### Fixed

- Fixed bug in `F1` with `average='macro'` and `ignore_index!=None` ([#495](https://github.com/Lightning-AI/metrics/pull/495))
- Fixed bug in `pit` by using the returned first result to initialize device and type ([#533](https://github.com/Lightning-AI/metrics/pull/533))
- Fixed `SSIM` metric using too much memory ([#539](https://github.com/Lightning-AI/metrics/pull/539))
- Fixed bug where `device` property was not properly update when metric was a child of a module (#542)

## [0.5.1] - 2021-08-30

### Added

- Added `device` and `dtype` properties ([#462](https://github.com/Lightning-AI/metrics/pull/462))
- Added `TextTester` class for robustly testing text metrics ([#450](https://github.com/Lightning-AI/metrics/pull/450))

### Changed

- Added support for float targets in `nDCG` metric ([#437](https://github.com/Lightning-AI/metrics/pull/437))

### Removed

- Removed `rouge-score` as dependency for text package ([#443](https://github.com/Lightning-AI/metrics/pull/443))
- Removed `jiwer` as dependency for text package ([#446](https://github.com/Lightning-AI/metrics/pull/446))
- Removed `bert-score` as dependency for text package ([#473](https://github.com/Lightning-AI/metrics/pull/473))

### Fixed

- Fixed ranking of samples in `SpearmanCorrCoef` metric ([#448](https://github.com/Lightning-AI/metrics/pull/448))
- Fixed bug where compositional metrics where unable to sync because of type mismatch ([#454](https://github.com/Lightning-AI/metrics/pull/454))
- Fixed metric hashing ([#478](https://github.com/Lightning-AI/metrics/pull/478))
- Fixed `BootStrapper` metrics not working on GPU ([#462](https://github.com/Lightning-AI/metrics/pull/462))
- Fixed the semantic ordering of kernel height and width in `SSIM` metric ([#474](https://github.com/Lightning-AI/metrics/pull/474))


## [0.5.0] - 2021-08-09

### Added

- Added **Text-related (NLP) metrics**:
  - Word Error Rate (WER) ([#383](https://github.com/Lightning-AI/metrics/pull/383))
  - ROUGE ([#399](https://github.com/Lightning-AI/metrics/pull/399))
  - BERT score ([#424](https://github.com/Lightning-AI/metrics/pull/424))
  - BLUE score ([#360](https://github.com/Lightning-AI/metrics/pull/360))
- Added `MetricTracker` wrapper metric for keeping track of the same metric over multiple epochs ([#238](https://github.com/Lightning-AI/metrics/pull/238))
- Added other metrics:
  - Symmetric Mean Absolute Percentage error (SMAPE) ([#375](https://github.com/Lightning-AI/metrics/pull/375))
  - Calibration error ([#394](https://github.com/Lightning-AI/metrics/pull/394))
  - Permutation Invariant Training (PIT) ([#384](https://github.com/Lightning-AI/metrics/pull/384))
- Added support in `nDCG` metric for target with values larger than 1 ([#349](https://github.com/Lightning-AI/metrics/pull/349))
- Added support for negative targets in `nDCG` metric ([#378](https://github.com/Lightning-AI/metrics/pull/378))
- Added `None` as reduction option in `CosineSimilarity` metric ([#400](https://github.com/Lightning-AI/metrics/pull/400))
- Allowed passing labels in (n_samples, n_classes) to `AveragePrecision` ([#386](https://github.com/Lightning-AI/metrics/pull/386))

### Changed

- Moved `psnr` and `ssim` from `functional.regression.*` to `functional.image.*` ([#382](https://github.com/Lightning-AI/metrics/pull/382))
- Moved `image_gradient` from `functional.image_gradients` to `functional.image.gradients` ([#381](https://github.com/Lightning-AI/metrics/pull/381))
- Moved `R2Score` from `regression.r2score` to `regression.r2` ([#371](https://github.com/Lightning-AI/metrics/pull/371))
- Pearson metric now only store 6 statistics instead of all predictions and targets ([#380](https://github.com/Lightning-AI/metrics/pull/380))
- Use `torch.argmax` instead of `torch.topk` when `k=1` for better performance ([#419](https://github.com/Lightning-AI/metrics/pull/419))
- Moved check for number of samples in R2 score to support single sample updating ([#426](https://github.com/Lightning-AI/metrics/pull/426))

### Deprecated

- Rename `r2score` >> `r2_score` and `kldivergence` >> `kl_divergence` in `functional` ([#371](https://github.com/Lightning-AI/metrics/pull/371))
- Moved `bleu_score` from `functional.nlp` to `functional.text.bleu` ([#360](https://github.com/Lightning-AI/metrics/pull/360))

### Removed

- Removed restriction that `threshold` has to be in (0,1) range to support logit input (
    [#351](https://github.com/Lightning-AI/metrics/pull/351)
    [#401](https://github.com/Lightning-AI/metrics/pull/401))
- Removed restriction that `preds` could not be bigger than `num_classes` to support logit input ([#357](https://github.com/Lightning-AI/metrics/pull/357))
- Removed module `regression.psnr` and `regression.ssim` ([#382](https://github.com/Lightning-AI/metrics/pull/382)):
- Removed ([#379](https://github.com/Lightning-AI/metrics/pull/379)):
    * function `functional.mean_relative_error`
    * `num_thresholds` argument in `BinnedPrecisionRecallCurve`

### Fixed

- Fixed bug where classification metrics with `average='macro'` would lead to wrong result if a class was missing ([#303](https://github.com/Lightning-AI/metrics/pull/303))
- Fixed `weighted`, `multi-class` AUROC computation to allow for 0 observations of some class, as contribution to final AUROC is 0 ([#376](https://github.com/Lightning-AI/metrics/pull/376))
- Fixed that `_forward_cache` and `_computed` attributes are also moved to the correct device if metric is moved ([#413](https://github.com/Lightning-AI/metrics/pull/413))
- Fixed calculation in `IoU` metric when using `ignore_index` argument ([#328](https://github.com/Lightning-AI/metrics/pull/328))


## [0.4.1] - 2021-07-05

### Changed

- Extend typing ([#330](https://github.com/Lightning-AI/metrics/pull/330),
    [#332](https://github.com/Lightning-AI/metrics/pull/332),
    [#333](https://github.com/Lightning-AI/metrics/pull/333),
    [#335](https://github.com/Lightning-AI/metrics/pull/335),
    [#314](https://github.com/Lightning-AI/metrics/pull/314))

### Fixed

- Fixed DDP by `is_sync` logic to `Metric` ([#339](https://github.com/Lightning-AI/metrics/pull/339))


## [0.4.0] - 2021-06-29

### Added

- Added **Image-related metrics**:
  - Fréchet inception distance (FID) ([#213](https://github.com/Lightning-AI/metrics/pull/213))
  - Kernel Inception Distance (KID) ([#301](https://github.com/Lightning-AI/metrics/pull/301))
  - Inception Score ([#299](https://github.com/Lightning-AI/metrics/pull/299))
  - KL divergence ([#247](https://github.com/Lightning-AI/metrics/pull/247))
- Added **Audio metrics**: SNR, SI_SDR, SI_SNR ([#292](https://github.com/Lightning-AI/metrics/pull/292))
- Added other metrics:
  - Cosine Similarity ([#305](https://github.com/Lightning-AI/metrics/pull/305))
  - Specificity ([#210](https://github.com/Lightning-AI/metrics/pull/210))
  - Mean Absolute Percentage error (MAPE) ([#248](https://github.com/Lightning-AI/metrics/pull/248))
- Added `add_metrics` method to `MetricCollection` for adding additional metrics after initialization ([#221](https://github.com/Lightning-AI/metrics/pull/221))
- Added pre-gather reduction in the case of `dist_reduce_fx="cat"` to reduce communication cost ([#217](https://github.com/Lightning-AI/metrics/pull/217))
- Added better error message for `AUROC` when `num_classes` is not provided for multiclass input ([#244](https://github.com/Lightning-AI/metrics/pull/244))
- Added support for unnormalized scores (e.g. logits) in `Accuracy`, `Precision`, `Recall`, `FBeta`, `F1`, `StatScore`, `Hamming`, `ConfusionMatrix` metrics ([#200](https://github.com/Lightning-AI/metrics/pull/200))
- Added `squared` argument to `MeanSquaredError` for computing `RMSE` ([#249](https://github.com/Lightning-AI/metrics/pull/249))
- Added `is_differentiable` property to `ConfusionMatrix`, `F1`, `FBeta`, `Hamming`, `Hinge`, `IOU`, `MatthewsCorrcoef`, `Precision`, `Recall`, `PrecisionRecallCurve`, `ROC`, `StatScores` ([#253](https://github.com/Lightning-AI/metrics/pull/253))
- Added `sync` and `sync_context` methods for manually controlling when metric states are synced ([#302](https://github.com/Lightning-AI/metrics/pull/302))

### Changed

- Forward cache is reset when `reset` method is called ([#260](https://github.com/Lightning-AI/metrics/pull/260))
- Improved per-class metric handling for imbalanced datasets for `precision`, `recall`, `precision_recall`, `fbeta`, `f1`, `accuracy`, and `specificity` ([#204](https://github.com/Lightning-AI/metrics/pull/204))
- Decorated `torch.jit.unused` to `MetricCollection` forward ([#307](https://github.com/Lightning-AI/metrics/pull/307))
- Renamed `thresholds` argument to binned metrics for manually controlling the thresholds ([#322](https://github.com/Lightning-AI/metrics/pull/322))
- Extend typing ([#324](https://github.com/Lightning-AI/metrics/pull/324),
    [#326](https://github.com/Lightning-AI/metrics/pull/326),
    [#327](https://github.com/Lightning-AI/metrics/pull/327))

### Deprecated

- Deprecated `functional.mean_relative_error`, use `functional.mean_absolute_percentage_error` ([#248](https://github.com/Lightning-AI/metrics/pull/248))
- Deprecated `num_thresholds` argument in `BinnedPrecisionRecallCurve` ([#322](https://github.com/Lightning-AI/metrics/pull/322))

### Removed

- Removed argument `is_multiclass` ([#319](https://github.com/Lightning-AI/metrics/pull/319))

### Fixed

- AUC can also support more dimensional inputs when all but one dimension are of size 1 ([#242](https://github.com/Lightning-AI/metrics/pull/242))
- Fixed `dtype` of modular metrics after reset has been called ([#243](https://github.com/Lightning-AI/metrics/pull/243))
- Fixed calculation in `matthews_corrcoef` to correctly match formula ([#321](https://github.com/Lightning-AI/metrics/pull/321))

## [0.3.2] - 2021-05-10

### Added

- Added `is_differentiable` property:
    * To `AUC`, `AUROC`, `CohenKappa` and `AveragePrecision` ([#178](https://github.com/Lightning-AI/metrics/pull/178))
    * To `PearsonCorrCoef`, `SpearmanCorrcoef`, `R2Score` and `ExplainedVariance` ([#225](https://github.com/Lightning-AI/metrics/pull/225))

### Changed

- `MetricCollection` should return metrics with prefix on `items()`, `keys()` ([#209](https://github.com/Lightning-AI/metrics/pull/209))
- Calling `compute` before `update` will now give warning ([#164](https://github.com/Lightning-AI/metrics/pull/164))

### Removed

- Removed `numpy` as direct dependency ([#212](https://github.com/Lightning-AI/metrics/pull/212))

### Fixed

- Fixed auc calculation and add tests ([#197](https://github.com/Lightning-AI/metrics/pull/197))
- Fixed loading persisted metric states using `load_state_dict()` ([#202](https://github.com/Lightning-AI/metrics/pull/202))
- Fixed `PSNR` not working with `DDP` ([#214](https://github.com/Lightning-AI/metrics/pull/214))
- Fixed metric calculation with unequal batch sizes ([#220](https://github.com/Lightning-AI/metrics/pull/220))
- Fixed metric concatenation for list states for zero-dim input ([#229](https://github.com/Lightning-AI/metrics/pull/229))
- Fixed numerical instability in `AUROC` metric for large input ([#230](https://github.com/Lightning-AI/metrics/pull/230))

## [0.3.1] - 2021-04-21

- Cleaning remaining inconsistency and fix PL develop integration (
    [#191](https://github.com/Lightning-AI/metrics/pull/191),
    [#192](https://github.com/Lightning-AI/metrics/pull/192),
    [#193](https://github.com/Lightning-AI/metrics/pull/193),
    [#194](https://github.com/Lightning-AI/metrics/pull/194)
)


## [0.3.0] - 2021-04-20

### Added

- Added `BootStrapper` to easily calculate confidence intervals for metrics ([#101](https://github.com/Lightning-AI/metrics/pull/101))
- Added Binned metrics  ([#128](https://github.com/Lightning-AI/metrics/pull/128))
- Added metrics for Information Retrieval ([(PL^5032)](https://github.com/Lightning-AI/lightning/pull/5032)):
    * `RetrievalMAP` ([PL^5032](https://github.com/Lightning-AI/lightning/pull/5032))
    * `RetrievalMRR` ([#119](https://github.com/Lightning-AI/metrics/pull/119))
    * `RetrievalPrecision` ([#139](https://github.com/Lightning-AI/metrics/pull/139))
    * `RetrievalRecall` ([#146](https://github.com/Lightning-AI/metrics/pull/146))
    * `RetrievalNormalizedDCG` ([#160](https://github.com/Lightning-AI/metrics/pull/160))
    * `RetrievalFallOut` ([#161](https://github.com/Lightning-AI/metrics/pull/161))
- Added other metrics:
    * `CohenKappa` ([#69](https://github.com/Lightning-AI/metrics/pull/69))
    * `MatthewsCorrcoef` ([#98](https://github.com/Lightning-AI/metrics/pull/98))
    * `PearsonCorrcoef` ([#157](https://github.com/Lightning-AI/metrics/pull/157))
    * `SpearmanCorrcoef` ([#158](https://github.com/Lightning-AI/metrics/pull/158))
    * `Hinge` ([#120](https://github.com/Lightning-AI/metrics/pull/120))
- Added `average='micro'` as an option in AUROC for multilabel problems ([#110](https://github.com/Lightning-AI/metrics/pull/110))
- Added multilabel support to `ROC` metric ([#114](https://github.com/Lightning-AI/metrics/pull/114))
- Added testing for `half` precision ([#77](https://github.com/Lightning-AI/metrics/pull/77),
    [#135](https://github.com/Lightning-AI/metrics/pull/135)
)
- Added `AverageMeter` for ad-hoc averages of values ([#138](https://github.com/Lightning-AI/metrics/pull/138))
- Added `prefix` argument to `MetricCollection` ([#70](https://github.com/Lightning-AI/metrics/pull/70))
- Added `__getitem__` as metric arithmetic operation ([#142](https://github.com/Lightning-AI/metrics/pull/142))
- Added property `is_differentiable` to metrics and test for differentiability ([#154](https://github.com/Lightning-AI/metrics/pull/154))
- Added support for `average`, `ignore_index` and `mdmc_average` in `Accuracy` metric ([#166](https://github.com/Lightning-AI/metrics/pull/166))
- Added `postfix` arg to `MetricCollection` ([#188](https://github.com/Lightning-AI/metrics/pull/188))

### Changed

- Changed `ExplainedVariance` from storing all preds/targets to tracking 5 statistics ([#68](https://github.com/Lightning-AI/metrics/pull/68))
- Changed behaviour of `confusionmatrix` for multilabel data to better match `multilabel_confusion_matrix` from sklearn ([#134](https://github.com/Lightning-AI/metrics/pull/134))
- Updated FBeta arguments ([#111](https://github.com/Lightning-AI/metrics/pull/111))
- Changed `reset` method to use `detach.clone()` instead of `deepcopy` when resetting to default ([#163](https://github.com/Lightning-AI/metrics/pull/163))
- Metrics passed as dict to `MetricCollection` will now always be in deterministic order ([#173](https://github.com/Lightning-AI/metrics/pull/173))
- Allowed `MetricCollection` pass metrics as arguments ([#176](https://github.com/Lightning-AI/metrics/pull/176))

### Deprecated

- Rename argument `is_multiclass` -> `multiclass` ([#162](https://github.com/Lightning-AI/metrics/pull/162))

### Removed

- Prune remaining deprecated ([#92](https://github.com/Lightning-AI/metrics/pull/92))

### Fixed

- Fixed when `_stable_1d_sort` to work when `n>=N` ([PL^6177](https://github.com/Lightning-AI/lightning/pull/6177))
- Fixed `_computed` attribute not being correctly reset ([#147](https://github.com/Lightning-AI/metrics/pull/147))
- Fixed to Blau score ([#165](https://github.com/Lightning-AI/metrics/pull/165))
- Fixed backwards compatibility for logging with older version of pytorch-lightning ([#182](https://github.com/Lightning-AI/metrics/pull/182))


## [0.2.0] - 2021-03-12

### Changed

- Decoupled PL dependency ([#13](https://github.com/Lightning-AI/metrics/pull/13))
- Refactored functional - mimic the module-like structure: classification, regression, etc. ([#16](https://github.com/Lightning-AI/metrics/pull/16))
- Refactored utilities -  split to topics/submodules ([#14](https://github.com/Lightning-AI/metrics/pull/14))
- Refactored `MetricCollection` ([#19](https://github.com/Lightning-AI/metrics/pull/19))

### Removed

- Removed deprecated metrics from PL base ([#12](https://github.com/Lightning-AI/metrics/pull/12),
    [#15](https://github.com/Lightning-AI/metrics/pull/15))



## [0.1.0] - 2021-02-22

- Added `Accuracy` metric now generalizes to Top-k accuracy for (multi-dimensional) multi-class inputs using the `top_k` parameter ([PL^4838](https://github.com/Lightning-AI/lightning/pull/4838))
- Added `Accuracy` metric now enables the computation of subset accuracy for multi-label or multi-dimensional multi-class inputs with the `subset_accuracy` parameter ([PL^4838](https://github.com/Lightning-AI/lightning/pull/4838))
- Added `HammingDistance` metric to compute the hamming distance (loss) ([PL^4838](https://github.com/Lightning-AI/lightning/pull/4838))
- Added `StatScores` metric to compute the number of true positives, false positives, true negatives and false negatives ([PL^4839](https://github.com/Lightning-AI/lightning/pull/4839))
- Added `R2Score` metric ([PL^5241](https://github.com/Lightning-AI/lightning/pull/5241))
- Added `MetricCollection` ([PL^4318](https://github.com/Lightning-AI/lightning/pull/4318))
- Added `.clone()` method to metrics ([PL^4318](https://github.com/Lightning-AI/lightning/pull/4318))
- Added `IoU` class interface ([PL^4704](https://github.com/Lightning-AI/lightning/pull/4704))
- The `Recall` and `Precision` metrics (and their functional counterparts `recall` and `precision`) can now be generalized to Recall@K and Precision@K with the use of `top_k` parameter ([PL^4842](https://github.com/Lightning-AI/lightning/pull/4842))
- Added compositional metrics ([PL^5464](https://github.com/Lightning-AI/lightning/pull/5464))
- Added AUC/AUROC class interface ([PL^5479](https://github.com/Lightning-AI/lightning/pull/5479))
- Added `QuantizationAwareTraining` callback ([PL^5706](https://github.com/Lightning-AI/lightning/pull/5706))
- Added `ConfusionMatrix` class interface ([PL^4348](https://github.com/Lightning-AI/lightning/pull/4348))
- Added multiclass AUROC metric ([PL^4236](https://github.com/Lightning-AI/lightning/pull/4236))
- Added `PrecisionRecallCurve, ROC, AveragePrecision` class metric ([PL^4549](https://github.com/Lightning-AI/lightning/pull/4549))
- Classification metrics overhaul ([PL^4837](https://github.com/Lightning-AI/lightning/pull/4837))
- Added `F1` class metric ([PL^4656](https://github.com/Lightning-AI/lightning/pull/4656))
- Added metrics aggregation in Horovod and fixed early stopping ([PL^3775](https://github.com/Lightning-AI/lightning/pull/3775))
- Added `persistent(mode)` method to metrics, to enable and disable metric states being added to `state_dict` ([PL^4482](https://github.com/Lightning-AI/lightning/pull/4482))
- Added unification of regression metrics ([PL^4166](https://github.com/Lightning-AI/lightning/pull/4166))
- Added persistent flag to `Metric.add_state` ([PL^4195](https://github.com/Lightning-AI/lightning/pull/4195))
- Added classification metrics ([PL^4043](https://github.com/Lightning-AI/lightning/pull/4043))
- Added new Metrics API. ([PL^3868](https://github.com/Lightning-AI/lightning/pull/3868), [PL^3921](https://github.com/Lightning-AI/lightning/pull/3921))
- Added EMB similarity ([PL^3349](https://github.com/Lightning-AI/lightning/pull/3349))
- Added SSIM metrics ([PL^2671](https://github.com/Lightning-AI/lightning/pull/2671))
- Added BLEU metrics ([PL^2535](https://github.com/Lightning-AI/lightning/pull/2535))<|MERGE_RESOLUTION|>--- conflicted
+++ resolved
@@ -26,11 +26,10 @@
 
 ### Fixed
 
-<<<<<<< HEAD
 - Fixed the use of `max_fpr` in `AUROC` metric when only one class is present ([#1895](https://github.com/Lightning-AI/torchmetrics/pull/1895))
-=======
+
+
 - Fixed bug related to empty predictions for `IntersectionOverUnion` metric ([#1892](https://github.com/Lightning-AI/torchmetrics/pull/1892))
->>>>>>> bf642fee
 
 
 ## [1.0.0] - 2022-07-04
