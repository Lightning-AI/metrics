--- conflicted
+++ resolved
@@ -43,12 +43,11 @@
 - Extend `EnumStr` raising `ValueError` for invalid value ([#1479](https://github.com/Lightning-AI/metrics/pull/1479))
 
 
-<<<<<<< HEAD
 - Improve speed and memory consumption of binned `PrecisionRecallCurve` with large number of samples ([#1493](https://github.com/Lightning-AI/metrics/pull/1493))
 
-=======
+
 - Changed `__iter__` method from raising `NotImplementedError` to `TypeError` by setting to `None` ([#1538](https://github.com/Lightning-AI/metrics/pull/1538))
->>>>>>> 92d15f38
+
 
 ### Deprecated
 
