# Changelog
All notable changes to this project will be documented in this file.

The format is based on [Keep a Changelog](https://keepachangelog.com/en/1.0.0/),
and this project adheres to [Semantic Versioning](https://semver.org/spec/v2.0.0.html).

**Note: we move fast, but still we preserve 0.1 version (one feature release) back compatibility.**

---

## [UnReleased] - 2024-MM-DD

### Added

-


### Changed

- Enabled specifying weights path for FID ([#2867](https://github.com/PyTorchLightning/metrics/pull/2867))


### Removed

-


### Fixed

- Fixed plotting of multilabel confusion matrix ([#2858](https://github.com/PyTorchLightning/metrics/pull/2858))


- Delete `Device2Host` caused by comm with device and host ([#2840](https://github.com/PyTorchLightning/metrics/pull/2840))


- Fixed issue with shared state in metric collection when using dice score ([#2848](https://github.com/PyTorchLightning/metrics/pull/2848))


- Fixed `top_k` for `multiclassf1score` with one-hot encoding ([#2839](https://github.com/Lightning-AI/torchmetrics/issues/2839))


---

## [1.6.0] - 2024-11-12

### Added

- Added audio metric `NISQA` ([#2792](https://github.com/PyTorchLightning/metrics/pull/2792))
- Added classification metric `LogAUC` ([#2377](https://github.com/Lightning-AI/torchmetrics/pull/2377))
- Added classification metric `NegativePredictiveValue` ([#2433](https://github.com/Lightning-AI/torchmetrics/pull/2433))
- Added regression metric `NormalizedRootMeanSquaredError` ([#2442](https://github.com/Lightning-AI/torchmetrics/pull/2442))
- Added segmentation metric `Dice` ([#2725](https://github.com/Lightning-AI/torchmetrics/pull/2725))
- Added method `merge_state` to `Metric` ([#2786](https://github.com/Lightning-AI/torchmetrics/pull/2786))
- Added support for propagation of the autograd graph in ddp setting ([#2754](https://github.com/Lightning-AI/torchmetrics/pull/2754))

### Changed

- Changed naming and input order arguments in `KLDivergence` ([#2800](https://github.com/Lightning-AI/torchmetrics/pull/2800))

### Deprecated

- Deprecated Dice from classification metrics ([#2725](https://github.com/Lightning-AI/torchmetrics/pull/2725))

### Removed

- Changed minimum supported Pytorch version to 2.0 ([#2671](https://github.com/Lightning-AI/torchmetrics/pull/2671))
- Dropped support for Python 3.8 ([#2827](https://github.com/Lightning-AI/torchmetrics/pull/2827))
- Removed `num_outputs` in `R2Score` ([#2800](https://github.com/Lightning-AI/torchmetrics/pull/2800))

### Fixed

- Fixed segmentation `Dice` + `GeneralizedDice` for 2d index tensors ([#2832](https://github.com/Lightning-AI/torchmetrics/pull/2832))
- Fixed mixed results of `rouge_score` with `accumulate='best'` ([#2830](https://github.com/Lightning-AI/torchmetrics/pull/2830))

---

## [1.5.2] - 2024-11-07

### Changed

- Re-adding `numpy` 2+ support ([#2804](https://github.com/Lightning-AI/torchmetrics/pull/2804))

### Fixed

- Fixed iou scores in detection for either empty predictions/targets leading to wrong scores ([#2805](https://github.com/Lightning-AI/torchmetrics/pull/2805))
- Fixed `MetricCollection` compatibility with `torch.jit.script` ([#2813](https://github.com/Lightning-AI/torchmetrics/pull/2813))
- Fixed assert in PIT ([#2811](https://github.com/Lightning-AI/torchmetrics/pull/2811))
- Patched `np.Inf` for `numpy` 2.0+ ([#2826](https://github.com/Lightning-AI/torchmetrics/pull/2826))


## [1.5.1] - 2024-10-22

### Fixed

- Changing `_modules` dict type in Pytorch 2.5 preventing to fail collections metrics ([#2793](https://github.com/Lightning-AI/torchmetrics/pull/2793))


## [1.5.0] - 2024-10-18

### Added

- Added segmentation metric `HausdorffDistance` ([#2122](https://github.com/Lightning-AI/torchmetrics/pull/2122))
- Added audio metric `DNSMOS` ([#2525](https://github.com/PyTorchLightning/metrics/pull/2525))
- Added shape metric `ProcrustesDistance` ([#2723](https://github.com/Lightning-AI/torchmetrics/pull/2723)
- Added `MetricInputTransformer` wrapper ([#2392](https://github.com/Lightning-AI/torchmetrics/pull/2392))
- Added `input_format` argument to segmentation metrics ([#2572](https://github.com/Lightning-AI/torchmetrics/pull/2572))
- Added `multi-output` support for MAE metric ([#2605](https://github.com/Lightning-AI/torchmetrics/pull/2605))
- Added `truncation` argument to `BERTScore` ([#2776](https://github.com/Lightning-AI/torchmetrics/pull/2776))

### Changed

- Tracker higher is better integration ([#2649](https://github.com/Lightning-AI/torchmetrics/pull/2649))
- Updated `InfoLM` class to dynamically set `higher_is_better` ([#2674](https://github.com/Lightning-AI/torchmetrics/pull/2674))

### Deprecated

- Deprecated `num_outputs` in `R2Score` ([#2705](https://github.com/Lightning-AI/torchmetrics/pull/2705))

### Fixed

- Fixed corner case in `IoU` metric for single empty prediction tensors ([#2780](https://github.com/Lightning-AI/torchmetrics/pull/2780))
- Fixed `PSNR` calculation for integer type input images ([#2788](https://github.com/Lightning-AI/torchmetrics/pull/2788))

---

## [1.4.3] - 2024-10-10

### Fixed

<<<<<<< HEAD
- Fixed handling zero division error in binary IoU (Jaccard index) calculation ([#2726](https://github.com/Lightning-AI/torchmetrics/pull/2726))


- Correct the padding related calculation errors in SSIM ([#2721](https://github.com/Lightning-AI/torchmetrics/pull/2721))
=======
- Fixed for Pearson changes inputs ([#2765](https://github.com/Lightning-AI/torchmetrics/pull/2765))
- Fixed bug in `PESQ` metric where `NoUtterancesError` prevented calculating on a batch of data ([#2753](https://github.com/Lightning-AI/torchmetrics/pull/2753))
- Fixed corner case in `MatthewsCorrCoef` ([#2743](https://github.com/Lightning-AI/torchmetrics/pull/2743))


## [1.4.2] - 2022-09-12
>>>>>>> 4d9c8434

### Added

- Re-adding `Chrf` implementation ([#2701](https://github.com/Lightning-AI/torchmetrics/pull/2701))

### Fixed

- Fixed wrong aggregation in `segmentation.MeanIoU` ([#2698](https://github.com/Lightning-AI/torchmetrics/pull/2698))
- Fixed handling zero division error in binary IoU (Jaccard index) calculation ([#2726](https://github.com/Lightning-AI/torchmetrics/pull/2726))
- Corrected the padding related calculation errors in SSIM ([#2721](https://github.com/Lightning-AI/torchmetrics/pull/2721))
- Fixed compatibility of audio domain with new `scipy` ([#2733](https://github.com/Lightning-AI/torchmetrics/pull/2733))
- Fixed how `prefix`/`postfix` works in `MultitaskWrapper` ([#2722](https://github.com/Lightning-AI/torchmetrics/pull/2722))
- Fixed flakiness in tests related to `torch.unique` with `dim=None` ([#2650](https://github.com/Lightning-AI/torchmetrics/pull/2650))


## [1.4.1] - 2024-08-02

### Changed

- Calculate text color of `ConfusionMatrix` plot based on luminance ([#2590](https://github.com/Lightning-AI/torchmetrics/pull/2590))
- Updated `_safe_divide` to allow `Accuracy` to run on the GPU ([#2640](https://github.com/Lightning-AI/torchmetrics/pull/2640))
- Improved error messages for intersection detection metrics for wrong user input ([#2577](https://github.com/Lightning-AI/torchmetrics/pull/2577))

### Removed

- Dropped `Chrf` implementation due to licensing issues with the upstream package ([#2668](https://github.com/Lightning-AI/torchmetrics/pull/2668))

### Fixed

- Fixed bug in `MetricCollection` when using compute groups and `compute` is called more than once ([#2571](https://github.com/Lightning-AI/torchmetrics/pull/2571))
- Fixed class order of `panoptic_quality(..., return_per_class=True)` output ([#2548](https://github.com/Lightning-AI/torchmetrics/pull/2548))
- Fixed `BootstrapWrapper` not being reset correctly ([#2574](https://github.com/Lightning-AI/torchmetrics/pull/2574))
- Fixed integration between `ClasswiseWrapper` and `MetricCollection` with custom `_filter_kwargs` method ([#2575](https://github.com/Lightning-AI/torchmetrics/pull/2575))
- Fixed BertScore calculation: pred target misalignment ([#2347](https://github.com/Lightning-AI/torchmetrics/pull/2347))
- Fixed `_cumsum` helper function in multi-gpu ([#2636](https://github.com/Lightning-AI/torchmetrics/pull/2636))
- Fixed bug in `MeanAveragePrecision.coco_to_tm` ([#2588](https://github.com/Lightning-AI/torchmetrics/pull/2588))
- Fixed missed f-strings in exceptions/warnings ([#2667](https://github.com/Lightning-AI/torchmetrics/pull/2667))


## [1.4.0] - 2024-05-03

### Added

- Added `SensitivityAtSpecificity` metric to classification subpackage ([#2217](https://github.com/Lightning-AI/torchmetrics/pull/2217))
- Added `QualityWithNoReference` metric to image subpackage ([#2288](https://github.com/Lightning-AI/torchmetrics/pull/2288))
- Added a new segmentation metric:
    - `MeanIoU` ([#1236](https://github.com/PyTorchLightning/metrics/pull/1236))
    - `GeneralizedDiceScore` ([#1090](https://github.com/Lightning-AI/metrics/pull/1090))
- Added support for calculating segmentation quality and recognition quality in `PanopticQuality` metric ([#2381](https://github.com/Lightning-AI/torchmetrics/pull/2381))
- Added `pretty-errors` for improving error prints ([#2431](https://github.com/Lightning-AI/torchmetrics/pull/2431))
- Added support for `torch.float` weighted networks for FID and KID calculations ([#2483](https://github.com/Lightning-AI/torchmetrics/pull/2483))
- Added `zero_division` argument to selected classification metrics ([#2198](https://github.com/Lightning-AI/torchmetrics/pull/2198))

### Changed

- Made `__getattr__` and `__setattr__` of `ClasswiseWrapper` more general ([#2424](https://github.com/Lightning-AI/torchmetrics/pull/2424))

### Fixed

- Fix getitem for metric collection when prefix/postfix is set ([#2430](https://github.com/Lightning-AI/torchmetrics/pull/2430))
- Fixed axis names with Precision-Recall curve ([#2462](https://github.com/Lightning-AI/torchmetrics/pull/2462))
- Fixed list synchronization with partly empty lists ([#2468](https://github.com/Lightning-AI/torchmetrics/pull/2468))
- Fixed memory leak in metrics using list states ([#2492](https://github.com/Lightning-AI/torchmetrics/pull/2492))
- Fixed bug in computation of `ERGAS` metric ([#2498](https://github.com/Lightning-AI/torchmetrics/pull/2498))
- Fixed `BootStrapper` wrapper not working with `kwargs` provided argument ([#2503](https://github.com/Lightning-AI/torchmetrics/pull/2503))
- Fixed warnings being suppressed in `MeanAveragePrecision` when requested ([#2501](https://github.com/Lightning-AI/torchmetrics/pull/2501))
- Fixed corner-case in `binary_average_precision` when only negative samples are provided ([#2507](https://github.com/Lightning-AI/torchmetrics/pull/2507))

---

## [1.3.2] - 2024-03-18

### Fixed

- Fixed negative variance estimates in certain image metrics ([#2378](https://github.com/Lightning-AI/torchmetrics/pull/2378))
- Fixed dtype being changed by deepspeed for certain regression metrics ([#2379](https://github.com/Lightning-AI/torchmetrics/pull/2379))
- Fixed plotting of metric collection when prefix/postfix is set ([#2429](https://github.com/Lightning-AI/torchmetrics/pull/2429))
- Fixed bug when `top_k>1` and `average="macro"` for classification metrics ([#2423](https://github.com/Lightning-AI/torchmetrics/pull/2423))
- Fixed case where label prediction tensors in classification metrics were not validated correctly ([#2427](https://github.com/Lightning-AI/torchmetrics/pull/2427))
- Fixed how auc scores are calculated in `PrecisionRecallCurve.plot` methods ([#2437](https://github.com/Lightning-AI/torchmetrics/pull/2437))


## [1.3.1] - 2024-02-12

### Fixed

- Fixed how backprop is handled in `LPIPS` metric ([#2326](https://github.com/Lightning-AI/torchmetrics/pull/2326))
- Fixed `MultitaskWrapper` not being able to be logged in lightning when using metric collections ([#2349](https://github.com/Lightning-AI/torchmetrics/pull/2349))
- Fixed high memory consumption in `Perplexity` metric ([#2346](https://github.com/Lightning-AI/torchmetrics/pull/2346))
- Fixed cached network in `FeatureShare` not being moved to the correct device ([#2348](https://github.com/Lightning-AI/torchmetrics/pull/2348))
- Fix naming of statistics in `MeanAveragePrecision` with custom max det thresholds ([#2367](https://github.com/Lightning-AI/torchmetrics/pull/2367))
- Fixed custom aggregation in retrieval metrics ([#2364](https://github.com/Lightning-AI/torchmetrics/pull/2364))
- Fixed initialize aggregation metrics with default floating type ([#2366](https://github.com/Lightning-AI/torchmetrics/pull/2366))
- Fixed plotting of confusion matrices ([#2358](https://github.com/Lightning-AI/torchmetrics/pull/2358))


## [1.3.0] - 2024-01-10

### Added

- Added more tokenizers for `SacreBLEU` metric ([#2068](https://github.com/Lightning-AI/torchmetrics/pull/2068))
- Added support for logging `MultiTaskWrapper` directly with lightnings `log_dict` method ([#2213](https://github.com/Lightning-AI/torchmetrics/pull/2213))
- Added `FeatureShare` wrapper to share submodules containing feature extractors between metrics ([#2120](https://github.com/Lightning-AI/torchmetrics/pull/2120))
- Added new metrics to image domain:
  * `SpatialDistortionIndex` ([#2260](https://github.com/Lightning-AI/torchmetrics/pull/2260))
  * Added `CriticalSuccessIndex` ([#2257](https://github.com/Lightning-AI/torchmetrics/pull/2257))
  * `Spatial Correlation Coefficient` ([#2248](https://github.com/Lightning-AI/torchmetrics/pull/2248))
- Added `average` argument to multiclass versions of `PrecisionRecallCurve` and `ROC` ([#2084](https://github.com/Lightning-AI/torchmetrics/pull/2084))
- Added confidence scores when `extended_summary=True` in `MeanAveragePrecision` ([#2212](https://github.com/Lightning-AI/torchmetrics/pull/2212))
- Added `RetrievalAUROC` metric ([#2251](https://github.com/Lightning-AI/torchmetrics/pull/2251))
- Added `aggregate` argument to retrieval metrics ([#2220](https://github.com/Lightning-AI/torchmetrics/pull/2220))
- Added utility functions in `segmentation.utils` for future segmentation metrics ([#2105](https://github.com/Lightning-AI/torchmetrics/pull/2105))


### Changed

- Changed minimum supported Pytorch version from 1.8 to 1.10 ([#2145](https://github.com/Lightning-AI/torchmetrics/pull/2145))
- Changed x-/y-axis order for `PrecisionRecallCurve` to be consistent with scikit-learn ([#2183](https://github.com/Lightning-AI/torchmetrics/pull/2183))

### Deprecated

- Deprecated `metric._update_called` ([#2141](https://github.com/Lightning-AI/torchmetrics/pull/2141))
- Deprecated `specicity_at_sensitivity` in favour of `specificity_at_sensitivity` ([#2199](https://github.com/Lightning-AI/torchmetrics/pull/2199))

### Fixed

- Fixed support for half precision + CPU in metrics requiring topk operator ([#2252](https://github.com/Lightning-AI/torchmetrics/pull/2252))
- Fixed warning incorrectly being raised in `Running` metrics ([#2256](https://github.com/Lightning-AI/torchmetrics/pull/2265))
- Fixed integration with custom feature extractor in `FID` metric ([#2277](https://github.com/Lightning-AI/torchmetrics/pull/2277))

---

## [1.2.1] - 2023-11-30

### Added

- Added error if `NoTrainInceptionV3` is being initialized without `torch-fidelity` not being installed ([#2143](https://github.com/Lightning-AI/torchmetrics/pull/2143))
- Added support for Pytorch v2.1 ([#2142](https://github.com/Lightning-AI/torchmetrics/pull/2142))

### Changed

- Change default state of `SpectralAngleMapper` and `UniversalImageQualityIndex` to be tensors ([#2089](https://github.com/Lightning-AI/torchmetrics/pull/2089))
- Use `torch` range func and repeat for deterministic bincount ([#2184](https://github.com/Lightning-AI/torchmetrics/pull/2184))

### Removed

- Removed unused `lpips` third-party package as dependency of `LearnedPerceptualImagePatchSimilarity` metric ([#2230](https://github.com/Lightning-AI/torchmetrics/pull/2230))

### Fixed

- Fixed numerical stability bug in `LearnedPerceptualImagePatchSimilarity` metric ([#2144](https://github.com/Lightning-AI/torchmetrics/pull/2144))
- Fixed numerical stability issue in `UniversalImageQualityIndex` metric ([#2222](https://github.com/Lightning-AI/torchmetrics/pull/2222))
- Fixed incompatibility for `MeanAveragePrecision` with `pycocotools` backend when too little `max_detection_thresholds` are provided ([#2219](https://github.com/Lightning-AI/torchmetrics/pull/2219))
- Fixed support for half precision in Perplexity metric ([#2235](https://github.com/Lightning-AI/torchmetrics/pull/2235))
- Fixed device and dtype for `LearnedPerceptualImagePatchSimilarity` functional metric ([#2234](https://github.com/Lightning-AI/torchmetrics/pull/2234))
- Fixed bug in `Metric._reduce_states(...)` when using `dist_sync_fn="cat"` ([#2226](https://github.com/Lightning-AI/torchmetrics/pull/2226))
- Fixed bug in `CosineSimilarity` where 2d is expected but 1d input was given ([#2241](https://github.com/Lightning-AI/torchmetrics/pull/2241))
- Fixed bug in `MetricCollection` when using compute groups and `compute` is called more than once ([#2211](https://github.com/Lightning-AI/torchmetrics/pull/2211))


## [1.2.0] - 2023-09-22

### Added

- Added metric to cluster package:
    - `MutualInformationScore` ([#2008](https://github.com/Lightning-AI/torchmetrics/pull/2008))
    - `RandScore` ([#2025](https://github.com/Lightning-AI/torchmetrics/pull/2025))
    - `NormalizedMutualInfoScore` ([#2029](https://github.com/Lightning-AI/torchmetrics/pull/2029))
    - `AdjustedRandScore` ([#2032](https://github.com/Lightning-AI/torchmetrics/pull/2032))
    - `CalinskiHarabaszScore` ([#2036](https://github.com/Lightning-AI/torchmetrics/pull/2036))
    - `DunnIndex` ([#2049](https://github.com/Lightning-AI/torchmetrics/pull/2049))
    - `HomogeneityScore` ([#2053](https://github.com/Lightning-AI/torchmetrics/pull/2053))
    - `CompletenessScore` ([#2053](https://github.com/Lightning-AI/torchmetrics/pull/2053))
    - `VMeasureScore` ([#2053](https://github.com/Lightning-AI/torchmetrics/pull/2053))
    - `FowlkesMallowsIndex` ([#2066](https://github.com/Lightning-AI/torchmetrics/pull/2066))
    - `AdjustedMutualInfoScore` ([#2058](https://github.com/Lightning-AI/torchmetrics/pull/2058))
    - `DaviesBouldinScore` ([#2071](https://github.com/Lightning-AI/torchmetrics/pull/2071))
- Added `backend` argument to `MeanAveragePrecision` ([#2034](https://github.com/Lightning-AI/torchmetrics/pull/2034))

---

## [1.1.2] - 2023-09-11

### Fixed

- Fixed tie breaking in ndcg metric ([#2031](https://github.com/Lightning-AI/torchmetrics/pull/2031))
- Fixed bug in `BootStrapper` when very few samples were evaluated that could lead to crash ([#2052](https://github.com/Lightning-AI/torchmetrics/pull/2052))
- Fixed bug when creating multiple plots that lead to not all plots being shown ([#2060](https://github.com/Lightning-AI/torchmetrics/pull/2060))
- Fixed performance issues in `RecallAtFixedPrecision` for large batch sizes ([#2042](https://github.com/Lightning-AI/torchmetrics/pull/2042))
- Fixed bug related to `MetricCollection` used with custom metrics have `prefix`/`postfix` attributes ([#2070](https://github.com/Lightning-AI/torchmetrics/pull/2070))


## [1.1.1] - 2023-08-29

### Added

- Added `average` argument to `MeanAveragePrecision` ([#2018](https://github.com/Lightning-AI/torchmetrics/pull/2018))

### Fixed

- Fixed bug in `PearsonCorrCoef` is updated on single samples at a time ([#2019](https://github.com/Lightning-AI/torchmetrics/pull/2019))
- Fixed support for pixel-wise MSE ([#2017](https://github.com/Lightning-AI/torchmetrics/pull/2017))
- Fixed bug in `MetricCollection` when used with multiple metrics that return dicts with same keys ([#2027](https://github.com/Lightning-AI/torchmetrics/pull/2027))
- Fixed bug in detection intersection metrics when `class_metrics=True` resulting in wrong values ([#1924](https://github.com/Lightning-AI/torchmetrics/pull/1924))
- Fixed missing attributes `higher_is_better`, `is_differentiable` for some metrics ([#2028](https://github.com/Lightning-AI/torchmetrics/pull/2028))


## [1.1.0] - 2023-08-22

### Added

- Added source aggregated signal-to-distortion ratio (SA-SDR) metric ([#1882](https://github.com/Lightning-AI/torchmetrics/pull/1882)
- Added `VisualInformationFidelity` to image package ([#1830](https://github.com/Lightning-AI/torchmetrics/pull/1830))
- Added `EditDistance` to text package ([#1906](https://github.com/Lightning-AI/torchmetrics/pull/1906))
- Added `top_k` argument to `RetrievalMRR` in retrieval package ([#1961](https://github.com/Lightning-AI/torchmetrics/pull/1961))
- Added support for evaluating `"segm"` and `"bbox"` detection in `MeanAveragePrecision` at the same time ([#1928](https://github.com/Lightning-AI/torchmetrics/pull/1928))
- Added `PerceptualPathLength` to image package ([#1939](https://github.com/Lightning-AI/torchmetrics/pull/1939))
- Added support for multioutput evaluation in `MeanSquaredError` ([#1937](https://github.com/Lightning-AI/torchmetrics/pull/1937))
- Added argument `extended_summary` to `MeanAveragePrecision` such that precision, recall, iou can be easily returned ([#1983](https://github.com/Lightning-AI/torchmetrics/pull/1983))
- Added warning to `ClipScore` if long captions are detected and truncate ([#2001](https://github.com/Lightning-AI/torchmetrics/pull/2001))
- Added `CLIPImageQualityAssessment` to multimodal package ([#1931](https://github.com/Lightning-AI/torchmetrics/pull/1931))
- Added new property `metric_state` to all metrics for users to investigate currently stored tensors in memory ([#2006](https://github.com/Lightning-AI/torchmetrics/pull/2006))

---

## [1.0.3] - 2023-08-08

### Added

- Added warning to `MeanAveragePrecision` if too many detections are observed ([#1978](https://github.com/Lightning-AI/torchmetrics/pull/1978))

### Fixed

- Fix support for int input for when `multidim_average="samplewise"` in classification metrics  ([#1977](https://github.com/Lightning-AI/torchmetrics/pull/1977))
- Fixed x/y labels when plotting confusion matrices ([#1976](https://github.com/Lightning-AI/torchmetrics/pull/1976))
- Fixed IOU compute in cuda ([#1982](https://github.com/Lightning-AI/torchmetrics/pull/1982))


## [1.0.2] - 2023-08-02

### Added

- Added warning to `PearsonCorrCoeff` if input has a very small variance for its given dtype ([#1926](https://github.com/Lightning-AI/torchmetrics/pull/1926))

### Changed

- Changed all non-task specific classification metrics to be true subtypes of `Metric` ([#1963](https://github.com/Lightning-AI/torchmetrics/pull/1963))

### Fixed

- Fixed bug in `CalibrationError` where calculations for double precision input was performed in float precision ([#1919](https://github.com/Lightning-AI/torchmetrics/pull/1919))
- Fixed bug related to the `prefix/postfix` arguments in `MetricCollection` and `ClasswiseWrapper` being duplicated ([#1918](https://github.com/Lightning-AI/torchmetrics/pull/1918))
- Fixed missing AUC score when plotting classification metrics that support the `score` argument ([#1948](https://github.com/Lightning-AI/torchmetrics/pull/1948))


## [1.0.1] - 2023-07-13

### Fixed
- Fixes corner case when using `MetricCollection` together with aggregation metrics ([#1896](https://github.com/Lightning-AI/torchmetrics/pull/1896))
- Fixed the use of `max_fpr` in `AUROC` metric when only one class is present ([#1895](https://github.com/Lightning-AI/torchmetrics/pull/1895))
- Fixed bug related to empty predictions for `IntersectionOverUnion` metric ([#1892](https://github.com/Lightning-AI/torchmetrics/pull/1892))
- Fixed bug related to `MeanMetric` and broadcasting of weights when Nans are present ([#1898](https://github.com/Lightning-AI/torchmetrics/pull/1898))
- Fixed bug related to expected input format of pycoco in `MeanAveragePrecision` ([#1913](https://github.com/Lightning-AI/torchmetrics/pull/1913))


## [1.0.0] - 2023-07-04

### Added

- Added `prefix` and `postfix` arguments to `ClasswiseWrapper` ([#1866](https://github.com/Lightning-AI/torchmetrics/pull/1866))
- Added speech-to-reverberation modulation energy ratio (SRMR) metric ([#1792](https://github.com/Lightning-AI/torchmetrics/pull/1792), [#1872](https://github.com/Lightning-AI/torchmetrics/pull/1872))
- Added new global arg `compute_with_cache` to control caching behaviour after `compute` method ([#1754](https://github.com/Lightning-AI/torchmetrics/pull/1754))
- Added `ComplexScaleInvariantSignalNoiseRatio` for audio package ([#1785](https://github.com/Lightning-AI/torchmetrics/pull/1785))
- Added `Running` wrapper for calculate running statistics ([#1752](https://github.com/Lightning-AI/torchmetrics/pull/1752))
- Added`RelativeAverageSpectralError` and `RootMeanSquaredErrorUsingSlidingWindow` to image package ([#816](https://github.com/PyTorchLightning/metrics/pull/816))
- Added support for `SpecificityAtSensitivity` Metric ([#1432](https://github.com/Lightning-AI/metrics/pull/1432))
- Added support for plotting of metrics through `.plot()` method (
    [#1328](https://github.com/Lightning-AI/metrics/pull/1328),
    [#1481](https://github.com/Lightning-AI/metrics/pull/1481),
    [#1480](https://github.com/Lightning-AI/metrics/pull/1480),
    [#1490](https://github.com/Lightning-AI/metrics/pull/1490),
    [#1581](https://github.com/Lightning-AI/metrics/pull/1581),
    [#1585](https://github.com/Lightning-AI/metrics/pull/1585),
    [#1593](https://github.com/Lightning-AI/metrics/pull/1593),
    [#1600](https://github.com/Lightning-AI/metrics/pull/1600),
    [#1605](https://github.com/Lightning-AI/metrics/pull/1605),
    [#1610](https://github.com/Lightning-AI/metrics/pull/1610),
    [#1609](https://github.com/Lightning-AI/metrics/pull/1609),
    [#1621](https://github.com/Lightning-AI/metrics/pull/1621),
    [#1624](https://github.com/Lightning-AI/metrics/pull/1624),
    [#1623](https://github.com/Lightning-AI/metrics/pull/1623),
    [#1638](https://github.com/Lightning-AI/metrics/pull/1638),
    [#1631](https://github.com/Lightning-AI/metrics/pull/1631),
    [#1650](https://github.com/Lightning-AI/metrics/pull/1650),
    [#1639](https://github.com/Lightning-AI/metrics/pull/1639),
    [#1660](https://github.com/Lightning-AI/metrics/pull/1660),
    [#1682](https://github.com/Lightning-AI/torchmetrics/pull/1682),
    [#1786](https://github.com/Lightning-AI/torchmetrics/pull/1786),
)
- Added support for plotting of audio metrics through `.plot()` method ([#1434](https://github.com/Lightning-AI/metrics/pull/1434))
- Added `classes` to output from `MAP` metric ([#1419](https://github.com/Lightning-AI/metrics/pull/1419))
- Added Binary group fairness metrics to classification package ([#1404](https://github.com/Lightning-AI/metrics/pull/1404))
- Added `MinkowskiDistance` to regression package ([#1362](https://github.com/Lightning-AI/metrics/pull/1362))
- Added `pairwise_minkowski_distance` to pairwise package ([#1362](https://github.com/Lightning-AI/metrics/pull/1362))
- Added new detection metric `PanopticQuality` (
    [#929](https://github.com/PyTorchLightning/metrics/pull/929),
    [#1527](https://github.com/PyTorchLightning/metrics/pull/1527),
)
- Added `PSNRB` metric ([#1421](https://github.com/Lightning-AI/metrics/pull/1421))
- Added `ClassificationTask` Enum and use in metrics ([#1479](https://github.com/Lightning-AI/metrics/pull/1479))
- Added `ignore_index` option to `exact_match` metric ([#1540](https://github.com/Lightning-AI/metrics/pull/1540))
- Add parameter `top_k` to `RetrievalMAP` ([#1501](https://github.com/Lightning-AI/metrics/pull/1501))
- Added support for deterministic evaluation on GPU for metrics that uses `torch.cumsum` operator ([#1499](https://github.com/Lightning-AI/metrics/pull/1499))
- Added support for plotting of aggregation metrics through `.plot()` method ([#1485](https://github.com/Lightning-AI/metrics/pull/1485))
- Added support for python 3.11 ([#1612](https://github.com/Lightning-AI/metrics/pull/1612))
- Added support for auto clamping of input for metrics that uses the `data_range` ([#1606](argument https://github.com/Lightning-AI/metrics/pull/1606))
- Added `ModifiedPanopticQuality` metric to detection package ([#1627](https://github.com/Lightning-AI/metrics/pull/1627))
- Added `PrecisionAtFixedRecall` metric to classification package ([#1683](https://github.com/Lightning-AI/torchmetrics/pull/1683))
- Added multiple metrics to detection package ([#1284](https://github.com/Lightning-AI/metrics/pull/1284))
  * `IntersectionOverUnion`
  * `GeneralizedIntersectionOverUnion`
  * `CompleteIntersectionOverUnion`
  * `DistanceIntersectionOverUnion`
- Added `MultitaskWrapper` to wrapper package ([#1762](https://github.com/Lightning-AI/torchmetrics/pull/1762))
- Added `RelativeSquaredError` metric to regression package ([#1765](https://github.com/Lightning-AI/torchmetrics/pull/1765))
- Added `MemorizationInformedFrechetInceptionDistance` metric to image package ([#1580](https://github.com/Lightning-AI/torchmetrics/pull/1580))


### Changed

- Changed `permutation_invariant_training` to allow using a `'permutation-wise'` metric function ([#1794](https://github.com/Lightning-AI/metrics/pull/1794))
- Changed `update_count` and `update_called` from private to public methods ([#1370](https://github.com/Lightning-AI/metrics/pull/1370))
- Raise exception for invalid kwargs in Metric base class ([#1427](https://github.com/Lightning-AI/metrics/pull/1427))
- Extend `EnumStr` raising `ValueError` for invalid value ([#1479](https://github.com/Lightning-AI/metrics/pull/1479))
- Improve speed and memory consumption of binned `PrecisionRecallCurve` with large number of samples ([#1493](https://github.com/Lightning-AI/metrics/pull/1493))
- Changed `__iter__` method from raising `NotImplementedError` to `TypeError` by setting to `None` ([#1538](https://github.com/Lightning-AI/metrics/pull/1538))
- `FID` metric will now raise an error if too few samples are provided ([#1655](https://github.com/Lightning-AI/metrics/pull/1655))
- Allowed FID with `torch.float64` ([#1628](https://github.com/Lightning-AI/metrics/pull/1628))
- Changed `LPIPS` implementation to no more rely on third-party package ([#1575](https://github.com/Lightning-AI/metrics/pull/1575))
- Changed FID matrix square root calculation from `scipy` to `torch` ([#1708](https://github.com/Lightning-AI/torchmetrics/pull/1708))
- Changed calculation in `PearsonCorrCoeff` to be more robust in certain cases  ([#1729](https://github.com/Lightning-AI/torchmetrics/pull/1729))
- Changed `MeanAveragePrecision` to `pycocotools` backend ([#1832](https://github.com/Lightning-AI/torchmetrics/pull/1832))


### Deprecated

- Deprecated domain metrics import from package root (
    [#1685](https://github.com/Lightning-AI/metrics/pull/1685),
    [#1694](https://github.com/Lightning-AI/metrics/pull/1694),
    [#1696](https://github.com/Lightning-AI/metrics/pull/1696),
    [#1699](https://github.com/Lightning-AI/metrics/pull/1699),
    [#1703](https://github.com/Lightning-AI/metrics/pull/1703),
)


### Removed

- Support for python 3.7 ([#1640](https://github.com/Lightning-AI/metrics/pull/1640))


### Fixed

- Fixed support in `MetricTracker` for `MultioutputWrapper` and nested structures ([#1608](https://github.com/Lightning-AI/metrics/pull/1608))
- Fixed restrictive check in `PearsonCorrCoef` ([#1649](https://github.com/Lightning-AI/metrics/pull/1649))
- Fixed integration with `jsonargparse` and `LightningCLI` ([#1651](https://github.com/Lightning-AI/metrics/pull/1651))
- Fixed corner case in calibration error for zero confidence input ([#1648](https://github.com/Lightning-AI/metrics/pull/1648))
- Fix precision-recall curve based computations for float target ([#1642](https://github.com/Lightning-AI/metrics/pull/1642))
- Fixed missing kwarg squeeze in `MultiOutputWrapper` ([#1675](https://github.com/Lightning-AI/torchmetrics/pull/1675))
- Fixed padding removal for 3d input in `MSSSIM` ([#1674](https://github.com/Lightning-AI/torchmetrics/pull/1674))
- Fixed `max_det_threshold` in MAP detection ([#1712](https://github.com/Lightning-AI/torchmetrics/pull/1712))
- Fixed states being saved in metrics that use `register_buffer` ([#1728](https://github.com/Lightning-AI/torchmetrics/pull/1728))
- Fixed states not being correctly synced and device transferred in `MeanAveragePrecision` for `iou_type="segm"` ([#1763](https://github.com/Lightning-AI/torchmetrics/pull/1763))
- Fixed use of `prefix` and `postfix` in nested `MetricCollection` ([#1773](https://github.com/Lightning-AI/torchmetrics/pull/1773))
- Fixed `ax` plotting logging in `MetricCollection ([#1783](https://github.com/Lightning-AI/torchmetrics/pull/1783))
- Fixed lookup for punkt sources being downloaded in `RougeScore` ([#1789](https://github.com/Lightning-AI/torchmetrics/pull/1789))
- Fixed integration with lightning for `CompositionalMetric` ([#1761](https://github.com/Lightning-AI/torchmetrics/pull/1761))
- Fixed several bugs in `SpectralDistortionIndex` metric ([#1808](https://github.com/Lightning-AI/torchmetrics/pull/1808))
- Fixed bug for corner cases in `MatthewsCorrCoef` (
    [#1812](https://github.com/Lightning-AI/torchmetrics/pull/1812),
    [#1863](https://github.com/Lightning-AI/torchmetrics/pull/1863)
)
- Fixed support for half precision in `PearsonCorrCoef` ([#1819](https://github.com/Lightning-AI/torchmetrics/pull/1819))
- Fixed number of bugs related to `average="macro"` in classification metrics ([#1821](https://github.com/Lightning-AI/torchmetrics/pull/1821))
- Fixed off-by-one issue when `ignore_index = num_classes + 1` in Multiclass-jaccard ([#1860](https://github.com/Lightning-AI/torchmetrics/pull/1860))

---

## [0.11.4] - 2023-03-10

### Fixed

- Fixed evaluation of `R2Score` with near constant target ([#1576](https://github.com/Lightning-AI/metrics/pull/1576))
- Fixed dtype conversion when metric is submodule ([#1583](https://github.com/Lightning-AI/metrics/pull/1583))
- Fixed bug related to `top_k>1` and `ignore_index!=None` in `StatScores` based metrics ([#1589](https://github.com/Lightning-AI/metrics/pull/1589))
- Fixed corner case for `PearsonCorrCoef` when running in ddp mode but only on single device ([#1587](https://github.com/Lightning-AI/metrics/pull/1587))
- Fixed overflow error for specific cases in `MAP` when big areas are calculated ([#1607](https://github.com/Lightning-AI/metrics/pull/1607))


## [0.11.3] - 2023-02-28

### Fixed

- Fixed classification metrics for `byte` input ([#1521](https://github.com/Lightning-AI/metrics/pull/1474))
- Fixed the use of `ignore_index` in `MulticlassJaccardIndex` ([#1386](https://github.com/Lightning-AI/metrics/pull/1386))


## [0.11.2] - 2023-02-21

### Fixed

- Fixed compatibility between XLA in `_bincount` function ([#1471](https://github.com/Lightning-AI/metrics/pull/1471))
- Fixed type hints in methods belonging to `MetricTracker` wrapper ([#1472](https://github.com/Lightning-AI/metrics/pull/1472))
- Fixed `multilabel` in `ExactMatch` ([#1474](https://github.com/Lightning-AI/metrics/pull/1474))


## [0.11.1] - 2023-01-30

### Fixed

- Fixed type checking on the `maximize` parameter at the initialization of `MetricTracker` ([#1428](https://github.com/Lightning-AI/metrics/issues/1428))
- Fixed mixed precision autocast for `SSIM` metric ([#1454](https://github.com/Lightning-AI/metrics/pull/1454))
- Fixed checking for `nltk.punkt` in `RougeScore` if a machine is not online ([#1456](https://github.com/Lightning-AI/metrics/pull/1456))
- Fixed wrongly reset method in `MultioutputWrapper` ([#1460](https://github.com/Lightning-AI/metrics/issues/1460))
- Fixed dtype checking in `PrecisionRecallCurve` for `target` tensor ([#1457](https://github.com/Lightning-AI/metrics/pull/1457))


## [0.11.0] - 2022-11-30

### Added

- Added `MulticlassExactMatch` to classification metrics ([#1343](https://github.com/Lightning-AI/metrics/pull/1343))
- Added `TotalVariation` to image package ([#978](https://github.com/Lightning-AI/metrics/pull/978))
- Added `CLIPScore` to new multimodal package ([#1314](https://github.com/Lightning-AI/metrics/pull/1314))
- Added regression metrics:
   * `KendallRankCorrCoef` ([#1271](https://github.com/Lightning-AI/metrics/pull/1271))
   * `LogCoshError` ([#1316](https://github.com/Lightning-AI/metrics/pull/1316))
- Added new nominal metrics:
  * `CramersV` ([#1298](https://github.com/Lightning-AI/metrics/pull/1298))
  * `PearsonsContingencyCoefficient` ([#1334](https://github.com/Lightning-AI/metrics/pull/1334))
  * `TschuprowsT` ([#1334](https://github.com/Lightning-AI/metrics/pull/1334))
  * `TheilsU` ([#1337](https://github.com/Lightning-AI/metrics/pull/1334))
- Added option to pass `distributed_available_fn` to metrics to allow checks for custom communication backend for making `dist_sync_fn` actually useful ([#1301](https://github.com/Lightning-AI/metrics/pull/1301))
- Added `normalize` argument to `Inception`, `FID`, `KID` metrics ([#1246](https://github.com/Lightning-AI/metrics/pull/1246))

### Changed

- Changed minimum Pytorch version to be 1.8 ([#1263](https://github.com/Lightning-AI/metrics/pull/1263))
- Changed interface for all functional and modular classification metrics after refactor ([#1252](https://github.com/Lightning-AI/metrics/pull/1252))

### Removed

- Removed deprecated `BinnedAveragePrecision`, `BinnedPrecisionRecallCurve`, `RecallAtFixedPrecision` ([#1251](https://github.com/Lightning-AI/metrics/pull/1251))
- Removed deprecated `LabelRankingAveragePrecision`, `LabelRankingLoss` and `CoverageError` ([#1251](https://github.com/Lightning-AI/metrics/pull/1251))
- Removed deprecated `KLDivergence` and `AUC` ([#1251](https://github.com/Lightning-AI/metrics/pull/1251))

### Fixed

- Fixed precision bug in `pairwise_euclidean_distance` ([#1352](https://github.com/Lightning-AI/metrics/pull/1352))

---

## [0.10.3] - 2022-11-16

### Fixed

- Fixed bug in `Metrictracker.best_metric` when `return_step=False` ([#1306](https://github.com/Lightning-AI/metrics/pull/1306))
- Fixed bug to prevent users from going into an infinite loop if trying to iterate of a single metric ([#1320](https://github.com/Lightning-AI/metrics/pull/1320))

## [0.10.2] - 2022-10-31

### Changed

- Changed in-place operation to out-of-place operation in `pairwise_cosine_similarity` ([#1288](https://github.com/Lightning-AI/metrics/pull/1288))

### Fixed

- Fixed high memory usage for certain classification metrics when `average='micro'` ([#1286](https://github.com/Lightning-AI/metrics/pull/1286))
- Fixed precision problems when `structural_similarity_index_measure` was used with autocast ([#1291](https://github.com/Lightning-AI/metrics/pull/1291))
- Fixed slow performance for confusion matrix based metrics ([#1302](https://github.com/Lightning-AI/metrics/pull/1302))
- Fixed restrictive dtype checking in `spearman_corrcoef` when used with autocast ([#1303](https://github.com/Lightning-AI/metrics/pull/1303))


## [0.10.1] - 2022-10-21

### Fixed

- Fixed broken clone method for classification metrics ([#1250](https://github.com/Lightning-AI/metrics/pull/1250))
- Fixed unintentional downloading of `nltk.punkt` when `lsum` not in `rouge_keys` ([#1258](https://github.com/Lightning-AI/metrics/pull/1258))
- Fixed type casting in `MAP` metric between `bool` and `float32` ([#1150](https://github.com/Lightning-AI/metrics/pull/1150))


## [0.10.0] - 2022-10-04

### Added

- Added a new NLP metric `InfoLM` ([#915](https://github.com/Lightning-AI/metrics/pull/915))
- Added `Perplexity` metric ([#922](https://github.com/Lightning-AI/metrics/pull/922))
- Added `ConcordanceCorrCoef` metric to regression package ([#1201](https://github.com/Lightning-AI/metrics/pull/1201))
- Added argument `normalize` to `LPIPS` metric ([#1216](https://github.com/Lightning-AI/metrics/pull/1216))
- Added support for multiprocessing of batches in `PESQ` metric ([#1227](https://github.com/Lightning-AI/metrics/pull/1227))
- Added support for multioutput in `PearsonCorrCoef` and `SpearmanCorrCoef` ([#1200](https://github.com/Lightning-AI/metrics/pull/1200))

### Changed

- Classification refactor (
    [#1054](https://github.com/Lightning-AI/metrics/pull/1054),
    [#1143](https://github.com/Lightning-AI/metrics/pull/1143),
    [#1145](https://github.com/Lightning-AI/metrics/pull/1145),
    [#1151](https://github.com/Lightning-AI/metrics/pull/1151),
    [#1159](https://github.com/Lightning-AI/metrics/pull/1159),
    [#1163](https://github.com/Lightning-AI/metrics/pull/1163),
    [#1167](https://github.com/Lightning-AI/metrics/pull/1167),
    [#1175](https://github.com/Lightning-AI/metrics/pull/1175),
    [#1189](https://github.com/Lightning-AI/metrics/pull/1189),
    [#1197](https://github.com/Lightning-AI/metrics/pull/1197),
    [#1215](https://github.com/Lightning-AI/metrics/pull/1215),
    [#1195](https://github.com/Lightning-AI/metrics/pull/1195)
)
- Changed update in `FID` metric to be done in online fashion to save memory ([#1199](https://github.com/Lightning-AI/metrics/pull/1199))
- Improved performance of retrieval metrics ([#1242](https://github.com/Lightning-AI/metrics/pull/1242))
- Changed `SSIM` and `MSSSIM` update to be online to reduce memory usage ([#1231](https://github.com/Lightning-AI/metrics/pull/1231))

### Deprecated

- Deprecated `BinnedAveragePrecision`, `BinnedPrecisionRecallCurve`, `BinnedRecallAtFixedPrecision` ([#1163](https://github.com/Lightning-AI/metrics/pull/1163))
  * `BinnedAveragePrecision` -> use `AveragePrecision` with `thresholds` arg
  * `BinnedPrecisionRecallCurve` -> use `AveragePrecisionRecallCurve` with `thresholds` arg
  * `BinnedRecallAtFixedPrecision` -> use `RecallAtFixedPrecision` with `thresholds` arg
- Renamed and refactored `LabelRankingAveragePrecision`, `LabelRankingLoss` and `CoverageError` ([#1167](https://github.com/Lightning-AI/metrics/pull/1167))
  * `LabelRankingAveragePrecision` -> `MultilabelRankingAveragePrecision`
  * `LabelRankingLoss` -> `MultilabelRankingLoss`
  * `CoverageError` -> `MultilabelCoverageError`
- Deprecated `KLDivergence` and `AUC` from classification package ([#1189](https://github.com/Lightning-AI/metrics/pull/1189))
  * `KLDivergence` moved to `regression` package
  * Instead of `AUC` use `torchmetrics.utils.compute.auc`

### Fixed

- Fixed a bug in `ssim` when `return_full_image=True` where the score was still reduced ([#1204](https://github.com/Lightning-AI/metrics/pull/1204))
- Fixed MPS support for:
  * MAE metric ([#1210](https://github.com/Lightning-AI/metrics/pull/1210))
  * Jaccard index ([#1205](https://github.com/Lightning-AI/metrics/pull/1205))
- Fixed bug in `ClasswiseWrapper` such that `compute` gave wrong result ([#1225](https://github.com/Lightning-AI/metrics/pull/1225))
- Fixed synchronization of empty list states ([#1219](https://github.com/Lightning-AI/metrics/pull/1219))

---

## [0.9.3] - 2022-08-22

### Added

- Added global option `sync_on_compute` to disable automatic synchronization when `compute` is called ([#1107](https://github.dev/Lightning-AI/metrics/pull/1107))

### Fixed

- Fixed missing reset in `ClasswiseWrapper` ([#1129](https://github.com/Lightning-AI/metrics/pull/1129))
- Fixed `JaccardIndex` multi-label compute ([#1125](https://github.com/Lightning-AI/metrics/pull/1125))
- Fix SSIM propagate device if `gaussian_kernel` is False, add test ([#1149](https://github.com/Lightning-AI/metrics/pull/1149))


## [0.9.2] - 2022-06-29

### Fixed

- Fixed mAP calculation for areas with 0 predictions ([#1080](https://github.com/Lightning-AI/metrics/pull/1080))
- Fixed bug where avg precision state and auroc state was not merge when using MetricCollections ([#1086](https://github.com/Lightning-AI/metrics/pull/1086))
- Skip box conversion if no boxes are present in `MeanAveragePrecision` ([#1097](https://github.com/Lightning-AI/metrics/pull/1097))
- Fixed inconsistency in docs and code when setting `average="none"` in `AveragePrecision` metric ([#1116](https://github.com/Lightning-AI/metrics/pull/1116))


## [0.9.1] - 2022-06-08

### Added

- Added specific `RuntimeError` when metric object is on the wrong device ([#1056](https://github.com/Lightning-AI/metrics/pull/1056))
- Added an option to specify own n-gram weights for `BLEUScore` and `SacreBLEUScore` instead of using uniform weights only. ([#1075](https://github.com/Lightning-AI/metrics/pull/1075))

### Fixed

- Fixed aggregation metrics when input only contains zero ([#1070](https://github.com/Lightning-AI/metrics/pull/1070))
- Fixed `TypeError` when providing superclass arguments as `kwargs` ([#1069](https://github.com/Lightning-AI/metrics/pull/1069))
- Fixed bug related to state reference in metric collection when using compute groups ([#1076](https://github.com/Lightning-AI/metrics/pull/1076))


## [0.9.0] - 2022-05-30

### Added

- Added `RetrievalPrecisionRecallCurve` and `RetrievalRecallAtFixedPrecision` to retrieval package ([#951](https://github.com/Lightning-AI/metrics/pull/951))
- Added class property `full_state_update` that determines `forward` should call `update` once or twice (
    [#984](https://github.com/Lightning-AI/metrics/pull/984),
    [#1033](https://github.com/Lightning-AI/metrics/pull/1033))
- Added support for nested metric collections ([#1003](https://github.com/Lightning-AI/metrics/pull/1003))
- Added `Dice` to classification package ([#1021](https://github.com/Lightning-AI/metrics/pull/1021))
- Added support to segmentation type `segm` as IOU for mean average precision ([#822](https://github.com/Lightning-AI/metrics/pull/822))

### Changed

- Renamed `reduction` argument to `average` in Jaccard score and added additional options ([#874](https://github.com/Lightning-AI/metrics/pull/874))

### Removed

- Removed deprecated `compute_on_step` argument (
    [#962](https://github.com/Lightning-AI/metrics/pull/962),
    [#967](https://github.com/Lightning-AI/metrics/pull/967),
    [#979](https://github.com/Lightning-AI/metrics/pull/979),
    [#990](https://github.com/Lightning-AI/metrics/pull/990),
    [#991](https://github.com/Lightning-AI/metrics/pull/991),
    [#993](https://github.com/Lightning-AI/metrics/pull/993),
    [#1005](https://github.com/Lightning-AI/metrics/pull/1005),
    [#1004](https://github.com/Lightning-AI/metrics/pull/1004),
    [#1007](https://github.com/Lightning-AI/metrics/pull/1007)
)

### Fixed

- Fixed non-empty state dict for a few metrics ([#1012](https://github.com/Lightning-AI/metrics/pull/1012))
- Fixed bug when comparing states while finding compute groups ([#1022](https://github.com/Lightning-AI/metrics/pull/1022))
- Fixed `torch.double` support in stat score metrics ([#1023](https://github.com/Lightning-AI/metrics/pull/1023))
- Fixed `FID` calculation for non-equal size real and fake input ([#1028](https://github.com/Lightning-AI/metrics/pull/1028))
- Fixed case where `KLDivergence` could output `Nan` ([#1030](https://github.com/Lightning-AI/metrics/pull/1030))
- Fixed deterministic for PyTorch<1.8 ([#1035](https://github.com/Lightning-AI/metrics/pull/1035))
- Fixed default value for `mdmc_average` in `Accuracy` ([#1036](https://github.com/Lightning-AI/metrics/pull/1036))
- Fixed missing copy of property when using compute groups in `MetricCollection` ([#1052](https://github.com/Lightning-AI/metrics/pull/1052))

---

## [0.8.2] - 2022-05-06


### Fixed

- Fixed multi device aggregation in `PearsonCorrCoef` ([#998](https://github.com/Lightning-AI/metrics/pull/998))
- Fixed MAP metric when using custom list of thresholds ([#995](https://github.com/Lightning-AI/metrics/pull/995))
- Fixed compatibility between compute groups in `MetricCollection` and prefix/postfix arg ([#1007](https://github.com/Lightning-AI/metrics/pull/1008))
- Fixed compatibility with future Pytorch 1.12 in `safe_matmul` ([#1011](https://github.com/Lightning-AI/metrics/pull/1011), [#1014](https://github.com/Lightning-AI/metrics/pull/1014))


## [0.8.1] - 2022-04-27

### Changed

- Reimplemented the `signal_distortion_ratio` metric, which removed the absolute requirement of `fast-bss-eval` ([#964](https://github.com/Lightning-AI/metrics/pull/964))

### Fixed

- Fixed "Sort currently does not support bool dtype on CUDA" error in MAP for empty preds ([#983](https://github.com/Lightning-AI/metrics/pull/983))
- Fixed `BinnedPrecisionRecallCurve` when `thresholds` argument is not provided ([#968](https://github.com/Lightning-AI/metrics/pull/968))
- Fixed `CalibrationError` to work on logit input ([#985](https://github.com/Lightning-AI/metrics/pull/985))


## [0.8.0] - 2022-04-14

### Added

- Added `WeightedMeanAbsolutePercentageError` to regression package ([#948](https://github.com/Lightning-AI/metrics/pull/948))
- Added new classification metrics:
  * `CoverageError` ([#787](https://github.com/Lightning-AI/metrics/pull/787))
  * `LabelRankingAveragePrecision` and `LabelRankingLoss` ([#787](https://github.com/Lightning-AI/metrics/pull/787))
- Added new image metric:
  * `SpectralAngleMapper` ([#885](https://github.com/Lightning-AI/metrics/pull/885))
  * `ErrorRelativeGlobalDimensionlessSynthesis` ([#894](https://github.com/Lightning-AI/metrics/pull/894))
  * `UniversalImageQualityIndex` ([#824](https://github.com/Lightning-AI/metrics/pull/824))
  * `SpectralDistortionIndex` ([#873](https://github.com/Lightning-AI/metrics/pull/873))
- Added support for `MetricCollection` in `MetricTracker` ([#718](https://github.com/Lightning-AI/metrics/pull/718))
- Added support for 3D image and uniform kernel in `StructuralSimilarityIndexMeasure` ([#818](https://github.com/Lightning-AI/metrics/pull/818))
- Added smart update of `MetricCollection` ([#709](https://github.com/Lightning-AI/metrics/pull/709))
- Added `ClasswiseWrapper` for better logging of classification metrics with multiple output values ([#832](https://github.com/Lightning-AI/metrics/pull/832))
- Added `**kwargs` argument for passing additional arguments to base class ([#833](https://github.com/Lightning-AI/metrics/pull/833))
- Added negative `ignore_index` for the Accuracy metric ([#362](https://github.com/Lightning-AI/metrics/pull/362))
- Added `adaptive_k` for the `RetrievalPrecision` metric ([#910](https://github.com/Lightning-AI/metrics/pull/910))
- Added `reset_real_features` argument image quality assessment metrics ([#722](https://github.com/Lightning-AI/metrics/pull/722))
- Added new keyword argument `compute_on_cpu` to all metrics ([#867](https://github.com/Lightning-AI/metrics/pull/867))

### Changed

- Made `num_classes` in `jaccard_index` a required argument ([#853](https://github.com/Lightning-AI/metrics/pull/853), [#914](https://github.com/Lightning-AI/metrics/pull/914))
- Added normalizer, tokenizer to ROUGE metric ([#838](https://github.com/Lightning-AI/metrics/pull/838))
- Improved shape checking of `permutation_invariant_training` ([#864](https://github.com/Lightning-AI/metrics/pull/864))
- Allowed reduction `None` ([#891](https://github.com/Lightning-AI/metrics/pull/891))
- `MetricTracker.best_metric` will now give a warning when computing on metric that do not have a best ([#913](https://github.com/Lightning-AI/metrics/pull/913))

### Deprecated

- Deprecated argument `compute_on_step` ([#792](https://github.com/Lightning-AI/metrics/pull/792))
- Deprecated passing in `dist_sync_on_step`, `process_group`, `dist_sync_fn` direct argument ([#833](https://github.com/Lightning-AI/metrics/pull/833))

### Removed

- Removed support for versions of [Pytorch-Lightning](https://github.com/Lightning-AI/lightning) lower than v1.5 ([#788](https://github.com/Lightning-AI/metrics/pull/788))
- Removed deprecated functions, and warnings in Text ([#773](https://github.com/Lightning-AI/metrics/pull/773))
  * `WER` and `functional.wer`
- Removed deprecated functions and warnings in Image ([#796](https://github.com/Lightning-AI/metrics/pull/796))
  * `SSIM` and `functional.ssim`
  * `PSNR` and `functional.psnr`
- Removed deprecated functions, and warnings in classification and regression ([#806](https://github.com/Lightning-AI/metrics/pull/806))
  * `FBeta` and `functional.fbeta`
  * `F1` and `functional.f1`
  * `Hinge` and `functional.hinge`
  * `IoU` and `functional.iou`
  * `MatthewsCorrcoef`
  * `PearsonCorrcoef`
  * `SpearmanCorrcoef`
- Removed deprecated functions, and warnings in detection and pairwise ([#804](https://github.com/Lightning-AI/metrics/pull/804))
  * `MAP` and `functional.pairwise.manhatten`
- Removed deprecated functions, and warnings in Audio ([#805](https://github.com/Lightning-AI/metrics/pull/805))
  * `PESQ` and `functional.audio.pesq`
  * `PIT` and `functional.audio.pit`
  * `SDR` and `functional.audio.sdr` and `functional.audio.si_sdr`
  * `SNR` and `functional.audio.snr` and `functional.audio.si_snr`
  * `STOI` and `functional.audio.stoi`
- Removed unused `get_num_classes` from `torchmetrics.utilities.data` ([#914](https://github.com/Lightning-AI/metrics/pull/914))

### Fixed

- Fixed device mismatch for `MAP` metric in specific cases ([#950](https://github.com/Lightning-AI/metrics/pull/950))
- Improved testing speed ([#820](https://github.com/Lightning-AI/metrics/pull/820))
- Fixed compatibility of `ClasswiseWrapper` with the `prefix` argument of `MetricCollection` ([#843](https://github.com/Lightning-AI/metrics/pull/843))
- Fixed `BestScore` on GPU ([#912](https://github.com/Lightning-AI/metrics/pull/912))
- Fixed Lsum computation for `ROUGEScore` ([#944](https://github.com/Lightning-AI/metrics/pull/944))

---

## [0.7.3] - 2022-03-23

### Fixed

- Fixed unsafe log operation in `TweedieDeviace` for power=1 ([#847](https://github.com/Lightning-AI/metrics/pull/847))
- Fixed bug in MAP metric related to either no ground truth or no predictions ([#884](https://github.com/Lightning-AI/metrics/pull/884))
- Fixed `ConfusionMatrix`, `AUROC` and `AveragePrecision` on GPU when running in deterministic mode ([#900](https://github.com/Lightning-AI/metrics/pull/900))
- Fixed NaN or Inf results returned by `signal_distortion_ratio` ([#899](https://github.com/Lightning-AI/metrics/pull/899))
- Fixed memory leak when using `update` method with tensor where `requires_grad=True` ([#902](https://github.com/Lightning-AI/metrics/pull/902))


## [0.7.2] - 2022-02-10

### Fixed

- Minor patches in JOSS paper.


## [0.7.1] - 2022-02-03

### Changed

- Used `torch.bucketize` in calibration error when `torch>1.8` for faster computations ([#769](https://github.com/Lightning-AI/metrics/pull/769))
- Improve mAP performance ([#742](https://github.com/Lightning-AI/metrics/pull/742))

### Fixed

- Fixed check for available modules ([#772](https://github.com/Lightning-AI/metrics/pull/772))
- Fixed Matthews correlation coefficient when the denominator is 0 ([#781](https://github.com/Lightning-AI/metrics/pull/781))


## [0.7.0] - 2022-01-17

### Added

- Added NLP metrics:
  - `MatchErrorRate` ([#619](https://github.com/Lightning-AI/metrics/pull/619))
  - `WordInfoLost` and `WordInfoPreserved` ([#630](https://github.com/Lightning-AI/metrics/pull/630))
  - `SQuAD` ([#623](https://github.com/Lightning-AI/metrics/pull/623))
  - `CHRFScore` ([#641](https://github.com/Lightning-AI/metrics/pull/641))
  - `TranslationEditRate` ([#646](https://github.com/Lightning-AI/metrics/pull/646))
  - `ExtendedEditDistance` ([#668](https://github.com/Lightning-AI/metrics/pull/668))
- Added `MultiScaleSSIM` into image metrics ([#679](https://github.com/Lightning-AI/metrics/pull/679))
- Added Signal to Distortion Ratio (`SDR`) to audio package ([#565](https://github.com/Lightning-AI/metrics/pull/565))
- Added `MinMaxMetric` to wrappers ([#556](https://github.com/Lightning-AI/metrics/pull/556))
- Added `ignore_index` to retrieval metrics ([#676](https://github.com/Lightning-AI/metrics/pull/676))
- Added support for multi references in `ROUGEScore` ([#680](https://github.com/Lightning-AI/metrics/pull/680))
- Added a default VSCode devcontainer configuration ([#621](https://github.com/Lightning-AI/metrics/pull/621))

### Changed

- Scalar metrics will now consistently have additional dimensions squeezed ([#622](https://github.com/Lightning-AI/metrics/pull/622))
- Metrics having third party dependencies removed from global import ([#463](https://github.com/Lightning-AI/metrics/pull/463))
- Untokenized for `BLEUScore` input stay consistent with all the other text metrics ([#640](https://github.com/Lightning-AI/metrics/pull/640))
- Arguments reordered for `TER`, `BLEUScore`, `SacreBLEUScore`, `CHRFScore` now expect input order as predictions first and target second ([#696](https://github.com/Lightning-AI/metrics/pull/696))
- Changed dtype of metric state from `torch.float` to `torch.long` in `ConfusionMatrix` to accommodate larger values ([#715](https://github.com/Lightning-AI/metrics/pull/715))
- Unify `preds`, `target` input argument's naming across all text metrics ([#723](https://github.com/Lightning-AI/metrics/pull/723), [#727](https://github.com/Lightning-AI/metrics/pull/727))
  * `bert`, `bleu`, `chrf`, `sacre_bleu`, `wip`, `wil`, `cer`, `ter`, `wer`, `mer`, `rouge`, `squad`

### Deprecated

- Renamed IoU -> Jaccard Index ([#662](https://github.com/Lightning-AI/metrics/pull/662))
- Renamed text WER metric ([#714](https://github.com/Lightning-AI/metrics/pull/714))
  * `functional.wer` -> `functional.word_error_rate`
  * `WER` -> `WordErrorRate`
- Renamed correlation coefficient classes: ([#710](https://github.com/Lightning-AI/metrics/pull/710))
  * `MatthewsCorrcoef` -> `MatthewsCorrCoef`
  * `PearsonCorrcoef` -> `PearsonCorrCoef`
  * `SpearmanCorrcoef` -> `SpearmanCorrCoef`
- Renamed audio STOI metric: ([#753](https://github.com/Lightning-AI/metrics/pull/753), [#758](https://github.com/Lightning-AI/metrics/pull/758))
  * `audio.STOI` to `audio.ShortTimeObjectiveIntelligibility`
  * `functional.audio.stoi` to `functional.audio.short_time_objective_intelligibility`
- Renamed audio PESQ metrics: ([#751](https://github.com/Lightning-AI/metrics/pull/751))
  * `functional.audio.pesq` -> `functional.audio.perceptual_evaluation_speech_quality`
  * `audio.PESQ` -> `audio.PerceptualEvaluationSpeechQuality`
- Renamed audio SDR metrics: ([#711](https://github.com/Lightning-AI/metrics/pull/711))
  * `functional.sdr` -> `functional.signal_distortion_ratio`
  * `functional.si_sdr` -> `functional.scale_invariant_signal_distortion_ratio`
  * `SDR` -> `SignalDistortionRatio`
  * `SI_SDR` -> `ScaleInvariantSignalDistortionRatio`
- Renamed audio SNR metrics: ([#712](https://github.com/Lightning-AI/metrics/pull/712))
  * `functional.snr` -> `functional.signal_distortion_ratio`
  * `functional.si_snr` -> `functional.scale_invariant_signal_noise_ratio`
  * `SNR` -> `SignalNoiseRatio`
  * `SI_SNR` -> `ScaleInvariantSignalNoiseRatio`
- Renamed F-score metrics: ([#731](https://github.com/Lightning-AI/metrics/pull/731), [#740](https://github.com/Lightning-AI/metrics/pull/740))
  * `functional.f1` ->  `functional.f1_score`
  * `F1` ->  `F1Score`
  * `functional.fbeta` ->  `functional.fbeta_score`
  * `FBeta` ->  `FBetaScore`
- Renamed Hinge metric: ([#734](https://github.com/Lightning-AI/metrics/pull/734))
  * `functional.hinge` ->  `functional.hinge_loss`
  * `Hinge` ->  `HingeLoss`
- Renamed image PSNR metrics ([#732](https://github.com/Lightning-AI/metrics/pull/732))
  * `functional.psnr` -> `functional.peak_signal_noise_ratio`
  * `PSNR` -> `PeakSignalNoiseRatio`
- Renamed image PIT metric: ([#737](https://github.com/Lightning-AI/metrics/pull/737))
  * `functional.pit` ->  `functional.permutation_invariant_training`
  * `PIT` ->  `PermutationInvariantTraining`
- Renamed image SSIM metric: ([#747](https://github.com/Lightning-AI/metrics/pull/747))
  * `functional.ssim` ->  `functional.scale_invariant_signal_noise_ratio`
  * `SSIM` ->  `StructuralSimilarityIndexMeasure`
- Renamed detection `MAP` to `MeanAveragePrecision` metric ([#754](https://github.com/Lightning-AI/metrics/pull/754))
- Renamed Fidelity & LPIPS image metric: ([#752](https://github.com/Lightning-AI/metrics/pull/752))
  * `image.FID` ->  `image.FrechetInceptionDistance`
  * `image.KID` ->  `image.KernelInceptionDistance`
  * `image.LPIPS` ->  `image.LearnedPerceptualImagePatchSimilarity`

### Removed

- Removed `embedding_similarity` metric ([#638](https://github.com/Lightning-AI/metrics/pull/638))
- Removed argument `concatenate_texts` from `wer` metric ([#638](https://github.com/Lightning-AI/metrics/pull/638))
- Removed arguments `newline_sep` and `decimal_places` from `rouge` metric ([#638](https://github.com/Lightning-AI/metrics/pull/638))

### Fixed

- Fixed MetricCollection kwargs filtering when no `kwargs` are present in update signature ([#707](https://github.com/Lightning-AI/metrics/pull/707))

---

## [0.6.2] - 2021-12-15

### Fixed

- Fixed `torch.sort` currently does not support bool `dtype` on CUDA ([#665](https://github.com/Lightning-AI/metrics/pull/665))
- Fixed mAP properly checks if ground truths are empty ([#684](https://github.com/Lightning-AI/metrics/pull/684))
- Fixed initialization of tensors to be on correct device for `MAP` metric ([#673](https://github.com/Lightning-AI/metrics/pull/673))


## [0.6.1] - 2021-12-06

### Changed

- Migrate MAP metrics from pycocotools to PyTorch ([#632](https://github.com/Lightning-AI/metrics/pull/632))
- Use `torch.topk` instead of `torch.argsort` in retrieval precision for speedup ([#627](https://github.com/Lightning-AI/metrics/pull/627))

### Fixed

- Fix empty predictions in MAP metric ([#594](https://github.com/Lightning-AI/metrics/pull/594), [#610](https://github.com/Lightning-AI/metrics/pull/610), [#624](https://github.com/Lightning-AI/metrics/pull/624))
- Fix edge case of AUROC with `average=weighted` on GPU ([#606](https://github.com/Lightning-AI/metrics/pull/606))
- Fixed `forward` in compositional metrics ([#645](https://github.com/Lightning-AI/metrics/pull/645))


## [0.6.0] - 2021-10-28

### Added

- Added audio metrics:
  - Perceptual Evaluation of Speech Quality (PESQ) ([#353](https://github.com/Lightning-AI/metrics/pull/353))
  - Short-Time Objective Intelligibility (STOI) ([#353](https://github.com/Lightning-AI/metrics/pull/353))
- Added Information retrieval metrics:
  - `RetrievalRPrecision` ([#577](https://github.com/Lightning-AI/metrics/pull/577))
  - `RetrievalHitRate` ([#576](https://github.com/Lightning-AI/metrics/pull/576))
- Added NLP metrics:
  - `SacreBLEUScore` ([#546](https://github.com/Lightning-AI/metrics/pull/546))
  - `CharErrorRate` ([#575](https://github.com/Lightning-AI/metrics/pull/575))
- Added other metrics:
  - Tweedie Deviance Score ([#499](https://github.com/Lightning-AI/metrics/pull/499))
  - Learned Perceptual Image Patch Similarity (LPIPS) ([#431](https://github.com/Lightning-AI/metrics/pull/431))
- Added `MAP` (mean average precision) metric to new detection package ([#467](https://github.com/Lightning-AI/metrics/pull/467))
- Added support for float targets in `nDCG` metric ([#437](https://github.com/Lightning-AI/metrics/pull/437))
- Added `average` argument to `AveragePrecision` metric for reducing multi-label and multi-class problems ([#477](https://github.com/Lightning-AI/metrics/pull/477))
- Added `MultioutputWrapper` ([#510](https://github.com/Lightning-AI/metrics/pull/510))
- Added metric sweeping:
  - `higher_is_better` as constant attribute ([#544](https://github.com/Lightning-AI/metrics/pull/544))
  - `higher_is_better` to rest of codebase ([#584](https://github.com/Lightning-AI/metrics/pull/584))
- Added simple aggregation metrics: `SumMetric`, `MeanMetric`, `CatMetric`, `MinMetric`, `MaxMetric` ([#506](https://github.com/Lightning-AI/metrics/pull/506))
- Added pairwise submodule with metrics ([#553](https://github.com/Lightning-AI/metrics/pull/553))
  - `pairwise_cosine_similarity`
  - `pairwise_euclidean_distance`
  - `pairwise_linear_similarity`
  - `pairwise_manhatten_distance`

### Changed

- `AveragePrecision` will now as default output the `macro` average for multilabel and multiclass problems ([#477](https://github.com/Lightning-AI/metrics/pull/477))
- `half`, `double`, `float` will no longer change the dtype of the metric states. Use `metric.set_dtype` instead ([#493](https://github.com/Lightning-AI/metrics/pull/493))
- Renamed `AverageMeter` to `MeanMetric` ([#506](https://github.com/Lightning-AI/metrics/pull/506))
- Changed `is_differentiable` from property to a constant attribute ([#551](https://github.com/Lightning-AI/metrics/pull/551))
- `ROC` and `AUROC` will no longer throw an error when either the positive or negative class is missing. Instead return 0 score and give a warning

### Deprecated

- Deprecated  `functional.self_supervised.embedding_similarity` in favour of new pairwise submodule

### Removed

- Removed `dtype` property ([#493](https://github.com/Lightning-AI/metrics/pull/493))

### Fixed

- Fixed bug in `F1` with `average='macro'` and `ignore_index!=None` ([#495](https://github.com/Lightning-AI/metrics/pull/495))
- Fixed bug in `pit` by using the returned first result to initialize device and type ([#533](https://github.com/Lightning-AI/metrics/pull/533))
- Fixed `SSIM` metric using too much memory ([#539](https://github.com/Lightning-AI/metrics/pull/539))
- Fixed bug where `device` property was not properly update when metric was a child of a module (#542)

---

## [0.5.1] - 2021-08-30

### Added

- Added `device` and `dtype` properties ([#462](https://github.com/Lightning-AI/metrics/pull/462))
- Added `TextTester` class for robustly testing text metrics ([#450](https://github.com/Lightning-AI/metrics/pull/450))

### Changed

- Added support for float targets in `nDCG` metric ([#437](https://github.com/Lightning-AI/metrics/pull/437))

### Removed

- Removed `rouge-score` as dependency for text package ([#443](https://github.com/Lightning-AI/metrics/pull/443))
- Removed `jiwer` as dependency for text package ([#446](https://github.com/Lightning-AI/metrics/pull/446))
- Removed `bert-score` as dependency for text package ([#473](https://github.com/Lightning-AI/metrics/pull/473))

### Fixed

- Fixed ranking of samples in `SpearmanCorrCoef` metric ([#448](https://github.com/Lightning-AI/metrics/pull/448))
- Fixed bug where compositional metrics where unable to sync because of type mismatch ([#454](https://github.com/Lightning-AI/metrics/pull/454))
- Fixed metric hashing ([#478](https://github.com/Lightning-AI/metrics/pull/478))
- Fixed `BootStrapper` metrics not working on GPU ([#462](https://github.com/Lightning-AI/metrics/pull/462))
- Fixed the semantic ordering of kernel height and width in `SSIM` metric ([#474](https://github.com/Lightning-AI/metrics/pull/474))


## [0.5.0] - 2021-08-09

### Added

- Added **Text-related (NLP) metrics**:
  - Word Error Rate (WER) ([#383](https://github.com/Lightning-AI/metrics/pull/383))
  - ROUGE ([#399](https://github.com/Lightning-AI/metrics/pull/399))
  - BERT score ([#424](https://github.com/Lightning-AI/metrics/pull/424))
  - BLUE score ([#360](https://github.com/Lightning-AI/metrics/pull/360))
- Added `MetricTracker` wrapper metric for keeping track of the same metric over multiple epochs ([#238](https://github.com/Lightning-AI/metrics/pull/238))
- Added other metrics:
  - Symmetric Mean Absolute Percentage error (SMAPE) ([#375](https://github.com/Lightning-AI/metrics/pull/375))
  - Calibration error ([#394](https://github.com/Lightning-AI/metrics/pull/394))
  - Permutation Invariant Training (PIT) ([#384](https://github.com/Lightning-AI/metrics/pull/384))
- Added support in `nDCG` metric for target with values larger than 1 ([#349](https://github.com/Lightning-AI/metrics/pull/349))
- Added support for negative targets in `nDCG` metric ([#378](https://github.com/Lightning-AI/metrics/pull/378))
- Added `None` as reduction option in `CosineSimilarity` metric ([#400](https://github.com/Lightning-AI/metrics/pull/400))
- Allowed passing labels in (n_samples, n_classes) to `AveragePrecision` ([#386](https://github.com/Lightning-AI/metrics/pull/386))

### Changed

- Moved `psnr` and `ssim` from `functional.regression.*` to `functional.image.*` ([#382](https://github.com/Lightning-AI/metrics/pull/382))
- Moved `image_gradient` from `functional.image_gradients` to `functional.image.gradients` ([#381](https://github.com/Lightning-AI/metrics/pull/381))
- Moved `R2Score` from `regression.r2score` to `regression.r2` ([#371](https://github.com/Lightning-AI/metrics/pull/371))
- Pearson metric now only store 6 statistics instead of all predictions and targets ([#380](https://github.com/Lightning-AI/metrics/pull/380))
- Use `torch.argmax` instead of `torch.topk` when `k=1` for better performance ([#419](https://github.com/Lightning-AI/metrics/pull/419))
- Moved check for number of samples in R2 score to support single sample updating ([#426](https://github.com/Lightning-AI/metrics/pull/426))

### Deprecated

- Rename `r2score` >> `r2_score` and `kldivergence` >> `kl_divergence` in `functional` ([#371](https://github.com/Lightning-AI/metrics/pull/371))
- Moved `bleu_score` from `functional.nlp` to `functional.text.bleu` ([#360](https://github.com/Lightning-AI/metrics/pull/360))

### Removed

- Removed restriction that `threshold` has to be in (0,1) range to support logit input (
    [#351](https://github.com/Lightning-AI/metrics/pull/351)
    [#401](https://github.com/Lightning-AI/metrics/pull/401))
- Removed restriction that `preds` could not be bigger than `num_classes` to support logit input ([#357](https://github.com/Lightning-AI/metrics/pull/357))
- Removed module `regression.psnr` and `regression.ssim` ([#382](https://github.com/Lightning-AI/metrics/pull/382)):
- Removed ([#379](https://github.com/Lightning-AI/metrics/pull/379)):
    * function `functional.mean_relative_error`
    * `num_thresholds` argument in `BinnedPrecisionRecallCurve`

### Fixed

- Fixed bug where classification metrics with `average='macro'` would lead to wrong result if a class was missing ([#303](https://github.com/Lightning-AI/metrics/pull/303))
- Fixed `weighted`, `multi-class` AUROC computation to allow for 0 observations of some class, as contribution to final AUROC is 0 ([#376](https://github.com/Lightning-AI/metrics/pull/376))
- Fixed that `_forward_cache` and `_computed` attributes are also moved to the correct device if metric is moved ([#413](https://github.com/Lightning-AI/metrics/pull/413))
- Fixed calculation in `IoU` metric when using `ignore_index` argument ([#328](https://github.com/Lightning-AI/metrics/pull/328))

---

## [0.4.1] - 2021-07-05

### Changed

- Extend typing ([#330](https://github.com/Lightning-AI/metrics/pull/330),
    [#332](https://github.com/Lightning-AI/metrics/pull/332),
    [#333](https://github.com/Lightning-AI/metrics/pull/333),
    [#335](https://github.com/Lightning-AI/metrics/pull/335),
    [#314](https://github.com/Lightning-AI/metrics/pull/314))

### Fixed

- Fixed DDP by `is_sync` logic to `Metric` ([#339](https://github.com/Lightning-AI/metrics/pull/339))


## [0.4.0] - 2021-06-29

### Added

- Added **Image-related metrics**:
  - Fréchet inception distance (FID) ([#213](https://github.com/Lightning-AI/metrics/pull/213))
  - Kernel Inception Distance (KID) ([#301](https://github.com/Lightning-AI/metrics/pull/301))
  - Inception Score ([#299](https://github.com/Lightning-AI/metrics/pull/299))
  - KL divergence ([#247](https://github.com/Lightning-AI/metrics/pull/247))
- Added **Audio metrics**: SNR, SI_SDR, SI_SNR ([#292](https://github.com/Lightning-AI/metrics/pull/292))
- Added other metrics:
  - Cosine Similarity ([#305](https://github.com/Lightning-AI/metrics/pull/305))
  - Specificity ([#210](https://github.com/Lightning-AI/metrics/pull/210))
  - Mean Absolute Percentage error (MAPE) ([#248](https://github.com/Lightning-AI/metrics/pull/248))
- Added `add_metrics` method to `MetricCollection` for adding additional metrics after initialization ([#221](https://github.com/Lightning-AI/metrics/pull/221))
- Added pre-gather reduction in the case of `dist_reduce_fx="cat"` to reduce communication cost ([#217](https://github.com/Lightning-AI/metrics/pull/217))
- Added better error message for `AUROC` when `num_classes` is not provided for multiclass input ([#244](https://github.com/Lightning-AI/metrics/pull/244))
- Added support for unnormalized scores (e.g. logits) in `Accuracy`, `Precision`, `Recall`, `FBeta`, `F1`, `StatScore`, `Hamming`, `ConfusionMatrix` metrics ([#200](https://github.com/Lightning-AI/metrics/pull/200))
- Added `squared` argument to `MeanSquaredError` for computing `RMSE` ([#249](https://github.com/Lightning-AI/metrics/pull/249))
- Added `is_differentiable` property to `ConfusionMatrix`, `F1`, `FBeta`, `Hamming`, `Hinge`, `IOU`, `MatthewsCorrcoef`, `Precision`, `Recall`, `PrecisionRecallCurve`, `ROC`, `StatScores` ([#253](https://github.com/Lightning-AI/metrics/pull/253))
- Added `sync` and `sync_context` methods for manually controlling when metric states are synced ([#302](https://github.com/Lightning-AI/metrics/pull/302))

### Changed

- Forward cache is reset when `reset` method is called ([#260](https://github.com/Lightning-AI/metrics/pull/260))
- Improved per-class metric handling for imbalanced datasets for `precision`, `recall`, `precision_recall`, `fbeta`, `f1`, `accuracy`, and `specificity` ([#204](https://github.com/Lightning-AI/metrics/pull/204))
- Decorated `torch.jit.unused` to `MetricCollection` forward ([#307](https://github.com/Lightning-AI/metrics/pull/307))
- Renamed `thresholds` argument to binned metrics for manually controlling the thresholds ([#322](https://github.com/Lightning-AI/metrics/pull/322))
- Extend typing ([#324](https://github.com/Lightning-AI/metrics/pull/324),
    [#326](https://github.com/Lightning-AI/metrics/pull/326),
    [#327](https://github.com/Lightning-AI/metrics/pull/327))

### Deprecated

- Deprecated `functional.mean_relative_error`, use `functional.mean_absolute_percentage_error` ([#248](https://github.com/Lightning-AI/metrics/pull/248))
- Deprecated `num_thresholds` argument in `BinnedPrecisionRecallCurve` ([#322](https://github.com/Lightning-AI/metrics/pull/322))

### Removed

- Removed argument `is_multiclass` ([#319](https://github.com/Lightning-AI/metrics/pull/319))

### Fixed

- AUC can also support more dimensional inputs when all but one dimension are of size 1 ([#242](https://github.com/Lightning-AI/metrics/pull/242))
- Fixed `dtype` of modular metrics after reset has been called ([#243](https://github.com/Lightning-AI/metrics/pull/243))
- Fixed calculation in `matthews_corrcoef` to correctly match formula ([#321](https://github.com/Lightning-AI/metrics/pull/321))

---

## [0.3.2] - 2021-05-10

### Added

- Added `is_differentiable` property:
    * To `AUC`, `AUROC`, `CohenKappa` and `AveragePrecision` ([#178](https://github.com/Lightning-AI/metrics/pull/178))
    * To `PearsonCorrCoef`, `SpearmanCorrcoef`, `R2Score` and `ExplainedVariance` ([#225](https://github.com/Lightning-AI/metrics/pull/225))

### Changed

- `MetricCollection` should return metrics with prefix on `items()`, `keys()` ([#209](https://github.com/Lightning-AI/metrics/pull/209))
- Calling `compute` before `update` will now give warning ([#164](https://github.com/Lightning-AI/metrics/pull/164))

### Removed

- Removed `numpy` as direct dependency ([#212](https://github.com/Lightning-AI/metrics/pull/212))

### Fixed

- Fixed auc calculation and add tests ([#197](https://github.com/Lightning-AI/metrics/pull/197))
- Fixed loading persisted metric states using `load_state_dict()` ([#202](https://github.com/Lightning-AI/metrics/pull/202))
- Fixed `PSNR` not working with `DDP` ([#214](https://github.com/Lightning-AI/metrics/pull/214))
- Fixed metric calculation with unequal batch sizes ([#220](https://github.com/Lightning-AI/metrics/pull/220))
- Fixed metric concatenation for list states for zero-dim input ([#229](https://github.com/Lightning-AI/metrics/pull/229))
- Fixed numerical instability in `AUROC` metric for large input ([#230](https://github.com/Lightning-AI/metrics/pull/230))

## [0.3.1] - 2021-04-21

- Cleaning remaining inconsistency and fix PL develop integration (
    [#191](https://github.com/Lightning-AI/metrics/pull/191),
    [#192](https://github.com/Lightning-AI/metrics/pull/192),
    [#193](https://github.com/Lightning-AI/metrics/pull/193),
    [#194](https://github.com/Lightning-AI/metrics/pull/194)
)


## [0.3.0] - 2021-04-20

### Added

- Added `BootStrapper` to easily calculate confidence intervals for metrics ([#101](https://github.com/Lightning-AI/metrics/pull/101))
- Added Binned metrics  ([#128](https://github.com/Lightning-AI/metrics/pull/128))
- Added metrics for Information Retrieval ([(PL^5032)](https://github.com/Lightning-AI/lightning/pull/5032)):
    * `RetrievalMAP` ([PL^5032](https://github.com/Lightning-AI/lightning/pull/5032))
    * `RetrievalMRR` ([#119](https://github.com/Lightning-AI/metrics/pull/119))
    * `RetrievalPrecision` ([#139](https://github.com/Lightning-AI/metrics/pull/139))
    * `RetrievalRecall` ([#146](https://github.com/Lightning-AI/metrics/pull/146))
    * `RetrievalNormalizedDCG` ([#160](https://github.com/Lightning-AI/metrics/pull/160))
    * `RetrievalFallOut` ([#161](https://github.com/Lightning-AI/metrics/pull/161))
- Added other metrics:
    * `CohenKappa` ([#69](https://github.com/Lightning-AI/metrics/pull/69))
    * `MatthewsCorrcoef` ([#98](https://github.com/Lightning-AI/metrics/pull/98))
    * `PearsonCorrcoef` ([#157](https://github.com/Lightning-AI/metrics/pull/157))
    * `SpearmanCorrcoef` ([#158](https://github.com/Lightning-AI/metrics/pull/158))
    * `Hinge` ([#120](https://github.com/Lightning-AI/metrics/pull/120))
- Added `average='micro'` as an option in AUROC for multilabel problems ([#110](https://github.com/Lightning-AI/metrics/pull/110))
- Added multilabel support to `ROC` metric ([#114](https://github.com/Lightning-AI/metrics/pull/114))
- Added testing for `half` precision ([#77](https://github.com/Lightning-AI/metrics/pull/77),
    [#135](https://github.com/Lightning-AI/metrics/pull/135)
)
- Added `AverageMeter` for ad-hoc averages of values ([#138](https://github.com/Lightning-AI/metrics/pull/138))
- Added `prefix` argument to `MetricCollection` ([#70](https://github.com/Lightning-AI/metrics/pull/70))
- Added `__getitem__` as metric arithmetic operation ([#142](https://github.com/Lightning-AI/metrics/pull/142))
- Added property `is_differentiable` to metrics and test for differentiability ([#154](https://github.com/Lightning-AI/metrics/pull/154))
- Added support for `average`, `ignore_index` and `mdmc_average` in `Accuracy` metric ([#166](https://github.com/Lightning-AI/metrics/pull/166))
- Added `postfix` arg to `MetricCollection` ([#188](https://github.com/Lightning-AI/metrics/pull/188))

### Changed

- Changed `ExplainedVariance` from storing all preds/targets to tracking 5 statistics ([#68](https://github.com/Lightning-AI/metrics/pull/68))
- Changed behaviour of `confusionmatrix` for multilabel data to better match `multilabel_confusion_matrix` from sklearn ([#134](https://github.com/Lightning-AI/metrics/pull/134))
- Updated FBeta arguments ([#111](https://github.com/Lightning-AI/metrics/pull/111))
- Changed `reset` method to use `detach.clone()` instead of `deepcopy` when resetting to default ([#163](https://github.com/Lightning-AI/metrics/pull/163))
- Metrics passed as dict to `MetricCollection` will now always be in deterministic order ([#173](https://github.com/Lightning-AI/metrics/pull/173))
- Allowed `MetricCollection` pass metrics as arguments ([#176](https://github.com/Lightning-AI/metrics/pull/176))

### Deprecated

- Rename argument `is_multiclass` -> `multiclass` ([#162](https://github.com/Lightning-AI/metrics/pull/162))

### Removed

- Prune remaining deprecated ([#92](https://github.com/Lightning-AI/metrics/pull/92))

### Fixed

- Fixed when `_stable_1d_sort` to work when `n>=N` ([PL^6177](https://github.com/Lightning-AI/lightning/pull/6177))
- Fixed `_computed` attribute not being correctly reset ([#147](https://github.com/Lightning-AI/metrics/pull/147))
- Fixed to Blau score ([#165](https://github.com/Lightning-AI/metrics/pull/165))
- Fixed backwards compatibility for logging with older version of pytorch-lightning ([#182](https://github.com/Lightning-AI/metrics/pull/182))

---

## [0.2.0] - 2021-03-12

### Changed

- Decoupled PL dependency ([#13](https://github.com/Lightning-AI/metrics/pull/13))
- Refactored functional - mimic the module-like structure: classification, regression, etc. ([#16](https://github.com/Lightning-AI/metrics/pull/16))
- Refactored utilities -  split to topics/submodules ([#14](https://github.com/Lightning-AI/metrics/pull/14))
- Refactored `MetricCollection` ([#19](https://github.com/Lightning-AI/metrics/pull/19))

### Removed

- Removed deprecated metrics from PL base ([#12](https://github.com/Lightning-AI/metrics/pull/12),
    [#15](https://github.com/Lightning-AI/metrics/pull/15))

---

## [0.1.0] - 2021-02-22

- Added `Accuracy` metric now generalizes to Top-k accuracy for (multi-dimensional) multi-class inputs using the `top_k` parameter ([PL^4838](https://github.com/Lightning-AI/lightning/pull/4838))
- Added `Accuracy` metric now enables the computation of subset accuracy for multi-label or multi-dimensional multi-class inputs with the `subset_accuracy` parameter ([PL^4838](https://github.com/Lightning-AI/lightning/pull/4838))
- Added `HammingDistance` metric to compute the hamming distance (loss) ([PL^4838](https://github.com/Lightning-AI/lightning/pull/4838))
- Added `StatScores` metric to compute the number of true positives, false positives, true negatives and false negatives ([PL^4839](https://github.com/Lightning-AI/lightning/pull/4839))
- Added `R2Score` metric ([PL^5241](https://github.com/Lightning-AI/lightning/pull/5241))
- Added `MetricCollection` ([PL^4318](https://github.com/Lightning-AI/lightning/pull/4318))
- Added `.clone()` method to metrics ([PL^4318](https://github.com/Lightning-AI/lightning/pull/4318))
- Added `IoU` class interface ([PL^4704](https://github.com/Lightning-AI/lightning/pull/4704))
- The `Recall` and `Precision` metrics (and their functional counterparts `recall` and `precision`) can now be generalized to Recall@K and Precision@K with the use of `top_k` parameter ([PL^4842](https://github.com/Lightning-AI/lightning/pull/4842))
- Added compositional metrics ([PL^5464](https://github.com/Lightning-AI/lightning/pull/5464))
- Added AUC/AUROC class interface ([PL^5479](https://github.com/Lightning-AI/lightning/pull/5479))
- Added `QuantizationAwareTraining` callback ([PL^5706](https://github.com/Lightning-AI/lightning/pull/5706))
- Added `ConfusionMatrix` class interface ([PL^4348](https://github.com/Lightning-AI/lightning/pull/4348))
- Added multiclass AUROC metric ([PL^4236](https://github.com/Lightning-AI/lightning/pull/4236))
- Added `PrecisionRecallCurve, ROC, AveragePrecision` class metric ([PL^4549](https://github.com/Lightning-AI/lightning/pull/4549))
- Classification metrics overhaul ([PL^4837](https://github.com/Lightning-AI/lightning/pull/4837))
- Added `F1` class metric ([PL^4656](https://github.com/Lightning-AI/lightning/pull/4656))
- Added metrics aggregation in Horovod and fixed early stopping ([PL^3775](https://github.com/Lightning-AI/lightning/pull/3775))
- Added `persistent(mode)` method to metrics, to enable and disable metric states being added to `state_dict` ([PL^4482](https://github.com/Lightning-AI/lightning/pull/4482))
- Added unification of regression metrics ([PL^4166](https://github.com/Lightning-AI/lightning/pull/4166))
- Added persistent flag to `Metric.add_state` ([PL^4195](https://github.com/Lightning-AI/lightning/pull/4195))
- Added classification metrics ([PL^4043](https://github.com/Lightning-AI/lightning/pull/4043))
- Added new Metrics API. ([PL^3868](https://github.com/Lightning-AI/lightning/pull/3868), [PL^3921](https://github.com/Lightning-AI/lightning/pull/3921))
- Added EMB similarity ([PL^3349](https://github.com/Lightning-AI/lightning/pull/3349))
- Added SSIM metrics ([PL^2671](https://github.com/Lightning-AI/lightning/pull/2671))
- Added BLEU metrics ([PL^2535](https://github.com/Lightning-AI/lightning/pull/2535))<|MERGE_RESOLUTION|>--- conflicted
+++ resolved
@@ -127,19 +127,12 @@
 
 ### Fixed
 
-<<<<<<< HEAD
-- Fixed handling zero division error in binary IoU (Jaccard index) calculation ([#2726](https://github.com/Lightning-AI/torchmetrics/pull/2726))
-
-
-- Correct the padding related calculation errors in SSIM ([#2721](https://github.com/Lightning-AI/torchmetrics/pull/2721))
-=======
 - Fixed for Pearson changes inputs ([#2765](https://github.com/Lightning-AI/torchmetrics/pull/2765))
 - Fixed bug in `PESQ` metric where `NoUtterancesError` prevented calculating on a batch of data ([#2753](https://github.com/Lightning-AI/torchmetrics/pull/2753))
 - Fixed corner case in `MatthewsCorrCoef` ([#2743](https://github.com/Lightning-AI/torchmetrics/pull/2743))
 
 
 ## [1.4.2] - 2022-09-12
->>>>>>> 4d9c8434
 
 ### Added
 
