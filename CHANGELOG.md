--- conflicted
+++ resolved
@@ -189,13 +189,12 @@
 
 - Fixed use of `prefix` and `postfix` in nested `MetricCollection` ([#1773](https://github.com/Lightning-AI/torchmetrics/pull/1773))
 
-<<<<<<< HEAD
 
 - Fixed `ax` plotting logging in `MetricCollection ([#1783](https://github.com/Lightning-AI/torchmetrics/pull/1783))
 
-=======
+
 - Fixed lookup for punkt sources being downloaded in `RougeScore` [#1789](https://github.com/Lightning-AI/torchmetrics/pull/1789)
->>>>>>> 4cef0ae5
+
 
 ## [0.11.4] - 2023-03-10
 
