--- conflicted
+++ resolved
@@ -19,14 +19,10 @@
 
 ### Changed
 
-<<<<<<< HEAD
-- Changed `forward` method to only calling `update` a single time instead of twice ([]())
-=======
 - Reimplemented the `signal_distortion_ratio` metric, which removed the absolute requirement of `fast-bss-eval` ([#964](https://github.com/PyTorchLightning/metrics/pull/964))
->>>>>>> a5f2e039
-
-
--
+
+
+- Changed `forward` method to only calling `update` a single time instead of twice ([#984](https://github.com/PyTorchLightning/metrics/pull/984))
 
 
 ### Deprecated
