# Changelog
All notable changes to this project will be documented in this file.

The format is based on [Keep a Changelog](https://keepachangelog.com/en/1.0.0/),
and this project adheres to [Semantic Versioning](https://semver.org/spec/v2.0.0.html).

**Note: we move fast, but still we preserve 0.1 version (one feature release) back compatibility.**

---

## [UnReleased] - 2024-MM-DD

### Added

- Added `zero_division` argument to `DiceScore` in segmentation package ([#2860](https://github.com/PyTorchLightning/metrics/pull/2860))


### Changed

-


### Removed

-


### Fixed

<<<<<<< HEAD
- Fixed `DiceScore` when there is zero overlap between predictions and targets ([#2860](https://github.com/PyTorchLightning/metrics/pull/2860))
=======
- Delete `Device2Host` caused by comm with device and host ([#2840](https://github.com/PyTorchLightning/metrics/pull/2840))
>>>>>>> 3ff199c9


- Fixed issue with shared state in metric collection when using dice score ([#2848](https://github.com/PyTorchLightning/metrics/pull/2848))


---

## [1.6.0] - 2024-11-12

### Added

- Added audio metric `NISQA` ([#2792](https://github.com/PyTorchLightning/metrics/pull/2792))
- Added classification metric `LogAUC` ([#2377](https://github.com/Lightning-AI/torchmetrics/pull/2377))
- Added classification metric `NegativePredictiveValue` ([#2433](https://github.com/Lightning-AI/torchmetrics/pull/2433))
- Added regression metric `NormalizedRootMeanSquaredError` ([#2442](https://github.com/Lightning-AI/torchmetrics/pull/2442))
- Added segmentation metric `Dice` ([#2725](https://github.com/Lightning-AI/torchmetrics/pull/2725))
- Added method `merge_state` to `Metric` ([#2786](https://github.com/Lightning-AI/torchmetrics/pull/2786))
- Added support for propagation of the autograd graph in ddp setting ([#2754](https://github.com/Lightning-AI/torchmetrics/pull/2754))

### Changed

- Changed naming and input order arguments in `KLDivergence` ([#2800](https://github.com/Lightning-AI/torchmetrics/pull/2800))

### Deprecated

- Deprecated Dice from classification metrics ([#2725](https://github.com/Lightning-AI/torchmetrics/pull/2725))

### Removed

- Changed minimum supported Pytorch version to 2.0 ([#2671](https://github.com/Lightning-AI/torchmetrics/pull/2671))
- Dropped support for Python 3.8 ([#2827](https://github.com/Lightning-AI/torchmetrics/pull/2827))
- Removed `num_outputs` in `R2Score` ([#2800](https://github.com/Lightning-AI/torchmetrics/pull/2800))

### Fixed

- Fixed segmentation `Dice` + `GeneralizedDice` for 2d index tensors ([#2832](https://github.com/Lightning-AI/torchmetrics/pull/2832))
- Fixed mixed results of `rouge_score` with `accumulate='best'` ([#2830](https://github.com/Lightning-AI/torchmetrics/pull/2830))

---

## [1.5.2] - 2024-11-07

### Changed

- Re-adding `numpy` 2+ support ([#2804](https://github.com/Lightning-AI/torchmetrics/pull/2804))

### Fixed

- Fixed iou scores in detection for either empty predictions/targets leading to wrong scores ([#2805](https://github.com/Lightning-AI/torchmetrics/pull/2805))
- Fixed `MetricCollection` compatibility with `torch.jit.script` ([#2813](https://github.com/Lightning-AI/torchmetrics/pull/2813))
- Fixed assert in PIT ([#2811](https://github.com/Lightning-AI/torchmetrics/pull/2811))
- Patched `np.Inf` for `numpy` 2.0+ ([#2826](https://github.com/Lightning-AI/torchmetrics/pull/2826))


## [1.5.1] - 2024-10-22

### Fixed

- Changing `_modules` dict type in Pytorch 2.5 preventing to fail collections metrics ([#2793](https://github.com/Lightning-AI/torchmetrics/pull/2793))


## [1.5.0] - 2024-10-18

### Added

- Added segmentation metric `HausdorffDistance` ([#2122](https://github.com/Lightning-AI/torchmetrics/pull/2122))
- Added audio metric `DNSMOS` ([#2525](https://github.com/PyTorchLightning/metrics/pull/2525))
- Added shape metric `ProcrustesDistance` ([#2723](https://github.com/Lightning-AI/torchmetrics/pull/2723)
- Added `MetricInputTransformer` wrapper ([#2392](https://github.com/Lightning-AI/torchmetrics/pull/2392))
- Added `input_format` argument to segmentation metrics ([#2572](https://github.com/Lightning-AI/torchmetrics/pull/2572))
- Added `multi-output` support for MAE metric ([#2605](https://github.com/Lightning-AI/torchmetrics/pull/2605))
- Added `truncation` argument to `BERTScore` ([#2776](https://github.com/Lightning-AI/torchmetrics/pull/2776))

### Changed

- Tracker higher is better integration ([#2649](https://github.com/Lightning-AI/torchmetrics/pull/2649))
- Updated `InfoLM` class to dynamically set `higher_is_better` ([#2674](https://github.com/Lightning-AI/torchmetrics/pull/2674))

### Deprecated

- Deprecated `num_outputs` in `R2Score` ([#2705](https://github.com/Lightning-AI/torchmetrics/pull/2705))

### Fixed

- Fixed corner case in `IoU` metric for single empty prediction tensors ([#2780](https://github.com/Lightning-AI/torchmetrics/pull/2780))
- Fixed `PSNR` calculation for integer type input images ([#2788](https://github.com/Lightning-AI/torchmetrics/pull/2788))

---

## [1.4.3] - 2024-10-10

### Fixed

- Fixed for Pearson changes inputs ([#2765](https://github.com/Lightning-AI/torchmetrics/pull/2765))
- Fixed bug in `PESQ` metric where `NoUtterancesError` prevented calculating on a batch of data ([#2753](https://github.com/Lightning-AI/torchmetrics/pull/2753))
- Fixed corner case in `MatthewsCorrCoef` ([#2743](https://github.com/Lightning-AI/torchmetrics/pull/2743))


## [1.4.2] - 2022-09-12

### Added

- Re-adding `Chrf` implementation ([#2701](https://github.com/Lightning-AI/torchmetrics/pull/2701))

### Fixed

- Fixed wrong aggregation in `segmentation.MeanIoU` ([#2698](https://github.com/Lightning-AI/torchmetrics/pull/2698))
- Fixed handling zero division error in binary IoU (Jaccard index) calculation ([#2726](https://github.com/Lightning-AI/torchmetrics/pull/2726))
- Corrected the padding related calculation errors in SSIM ([#2721](https://github.com/Lightning-AI/torchmetrics/pull/2721))
- Fixed compatibility of audio domain with new `scipy` ([#2733](https://github.com/Lightning-AI/torchmetrics/pull/2733))
- Fixed how `prefix`/`postfix` works in `MultitaskWrapper` ([#2722](https://github.com/Lightning-AI/torchmetrics/pull/2722))
- Fixed flakiness in tests related to `torch.unique` with `dim=None` ([#2650](https://github.com/Lightning-AI/torchmetrics/pull/2650))


## [1.4.1] - 2024-08-02

### Changed

- Calculate text color of `ConfusionMatrix` plot based on luminance ([#2590](https://github.com/Lightning-AI/torchmetrics/pull/2590))
- Updated `_safe_divide` to allow `Accuracy` to run on the GPU ([#2640](https://github.com/Lightning-AI/torchmetrics/pull/2640))
- Improved error messages for intersection detection metrics for wrong user input ([#2577](https://github.com/Lightning-AI/torchmetrics/pull/2577))

### Removed

- Dropped `Chrf` implementation due to licensing issues with the upstream package ([#2668](https://github.com/Lightning-AI/torchmetrics/pull/2668))

### Fixed

- Fixed bug in `MetricCollection` when using compute groups and `compute` is called more than once ([#2571](https://github.com/Lightning-AI/torchmetrics/pull/2571))
- Fixed class order of `panoptic_quality(..., return_per_class=True)` output ([#2548](https://github.com/Lightning-AI/torchmetrics/pull/2548))
- Fixed `BootstrapWrapper` not being reset correctly ([#2574](https://github.com/Lightning-AI/torchmetrics/pull/2574))
- Fixed integration between `ClasswiseWrapper` and `MetricCollection` with custom `_filter_kwargs` method ([#2575](https://github.com/Lightning-AI/torchmetrics/pull/2575))
- Fixed BertScore calculation: pred target misalignment ([#2347](https://github.com/Lightning-AI/torchmetrics/pull/2347))
- Fixed `_cumsum` helper function in multi-gpu ([#2636](https://github.com/Lightning-AI/torchmetrics/pull/2636))
- Fixed bug in `MeanAveragePrecision.coco_to_tm` ([#2588](https://github.com/Lightning-AI/torchmetrics/pull/2588))
- Fixed missed f-strings in exceptions/warnings ([#2667](https://github.com/Lightning-AI/torchmetrics/pull/2667))


## [1.4.0] - 2024-05-03

### Added

- Added `SensitivityAtSpecificity` metric to classification subpackage ([#2217](https://github.com/Lightning-AI/torchmetrics/pull/2217))
- Added `QualityWithNoReference` metric to image subpackage ([#2288](https://github.com/Lightning-AI/torchmetrics/pull/2288))
- Added a new segmentation metric:
    - `MeanIoU` ([#1236](https://github.com/PyTorchLightning/metrics/pull/1236))
    - `GeneralizedDiceScore` ([#1090](https://github.com/Lightning-AI/metrics/pull/1090))
- Added support for calculating segmentation quality and recognition quality in `PanopticQuality` metric ([#2381](https://github.com/Lightning-AI/torchmetrics/pull/2381))
- Added `pretty-errors` for improving error prints ([#2431](https://github.com/Lightning-AI/torchmetrics/pull/2431))
- Added support for `torch.float` weighted networks for FID and KID calculations ([#2483](https://github.com/Lightning-AI/torchmetrics/pull/2483))
- Added `zero_division` argument to selected classification metrics ([#2198](https://github.com/Lightning-AI/torchmetrics/pull/2198))

### Changed

- Made `__getattr__` and `__setattr__` of `ClasswiseWrapper` more general ([#2424](https://github.com/Lightning-AI/torchmetrics/pull/2424))

### Fixed

- Fix getitem for metric collection when prefix/postfix is set ([#2430](https://github.com/Lightning-AI/torchmetrics/pull/2430))
- Fixed axis names with Precision-Recall curve ([#2462](https://github.com/Lightning-AI/torchmetrics/pull/2462))
- Fixed list synchronization with partly empty lists ([#2468](https://github.com/Lightning-AI/torchmetrics/pull/2468))
- Fixed memory leak in metrics using list states ([#2492](https://github.com/Lightning-AI/torchmetrics/pull/2492))
- Fixed bug in computation of `ERGAS` metric ([#2498](https://github.com/Lightning-AI/torchmetrics/pull/2498))
- Fixed `BootStrapper` wrapper not working with `kwargs` provided argument ([#2503](https://github.com/Lightning-AI/torchmetrics/pull/2503))
- Fixed warnings being suppressed in `MeanAveragePrecision` when requested ([#2501](https://github.com/Lightning-AI/torchmetrics/pull/2501))
- Fixed corner-case in `binary_average_precision` when only negative samples are provided ([#2507](https://github.com/Lightning-AI/torchmetrics/pull/2507))

---

## [1.3.2] - 2024-03-18

### Fixed

- Fixed negative variance estimates in certain image metrics ([#2378](https://github.com/Lightning-AI/torchmetrics/pull/2378))
- Fixed dtype being changed by deepspeed for certain regression metrics ([#2379](https://github.com/Lightning-AI/torchmetrics/pull/2379))
- Fixed plotting of metric collection when prefix/postfix is set ([#2429](https://github.com/Lightning-AI/torchmetrics/pull/2429))
- Fixed bug when `top_k>1` and `average="macro"` for classification metrics ([#2423](https://github.com/Lightning-AI/torchmetrics/pull/2423))
- Fixed case where label prediction tensors in classification metrics were not validated correctly ([#2427](https://github.com/Lightning-AI/torchmetrics/pull/2427))
- Fixed how auc scores are calculated in `PrecisionRecallCurve.plot` methods ([#2437](https://github.com/Lightning-AI/torchmetrics/pull/2437))


## [1.3.1] - 2024-02-12

### Fixed

- Fixed how backprop is handled in `LPIPS` metric ([#2326](https://github.com/Lightning-AI/torchmetrics/pull/2326))
- Fixed `MultitaskWrapper` not being able to be logged in lightning when using metric collections ([#2349](https://github.com/Lightning-AI/torchmetrics/pull/2349))
- Fixed high memory consumption in `Perplexity` metric ([#2346](https://github.com/Lightning-AI/torchmetrics/pull/2346))
- Fixed cached network in `FeatureShare` not being moved to the correct device ([#2348](https://github.com/Lightning-AI/torchmetrics/pull/2348))
- Fix naming of statistics in `MeanAveragePrecision` with custom max det thresholds ([#2367](https://github.com/Lightning-AI/torchmetrics/pull/2367))
- Fixed custom aggregation in retrieval metrics ([#2364](https://github.com/Lightning-AI/torchmetrics/pull/2364))
- Fixed initialize aggregation metrics with default floating type ([#2366](https://github.com/Lightning-AI/torchmetrics/pull/2366))
- Fixed plotting of confusion matrices ([#2358](https://github.com/Lightning-AI/torchmetrics/pull/2358))


## [1.3.0] - 2024-01-10

### Added

- Added more tokenizers for `SacreBLEU` metric ([#2068](https://github.com/Lightning-AI/torchmetrics/pull/2068))
- Added support for logging `MultiTaskWrapper` directly with lightnings `log_dict` method ([#2213](https://github.com/Lightning-AI/torchmetrics/pull/2213))
- Added `FeatureShare` wrapper to share submodules containing feature extractors between metrics ([#2120](https://github.com/Lightning-AI/torchmetrics/pull/2120))
- Added new metrics to image domain:
  * `SpatialDistortionIndex` ([#2260](https://github.com/Lightning-AI/torchmetrics/pull/2260))
  * Added `CriticalSuccessIndex` ([#2257](https://github.com/Lightning-AI/torchmetrics/pull/2257))
  * `Spatial Correlation Coefficient` ([#2248](https://github.com/Lightning-AI/torchmetrics/pull/2248))
- Added `average` argument to multiclass versions of `PrecisionRecallCurve` and `ROC` ([#2084](https://github.com/Lightning-AI/torchmetrics/pull/2084))
- Added confidence scores when `extended_summary=True` in `MeanAveragePrecision` ([#2212](https://github.com/Lightning-AI/torchmetrics/pull/2212))
- Added `RetrievalAUROC` metric ([#2251](https://github.com/Lightning-AI/torchmetrics/pull/2251))
- Added `aggregate` argument to retrieval metrics ([#2220](https://github.com/Lightning-AI/torchmetrics/pull/2220))
- Added utility functions in `segmentation.utils` for future segmentation metrics ([#2105](https://github.com/Lightning-AI/torchmetrics/pull/2105))


### Changed

- Changed minimum supported Pytorch version from 1.8 to 1.10 ([#2145](https://github.com/Lightning-AI/torchmetrics/pull/2145))
- Changed x-/y-axis order for `PrecisionRecallCurve` to be consistent with scikit-learn ([#2183](https://github.com/Lightning-AI/torchmetrics/pull/2183))

### Deprecated

- Deprecated `metric._update_called` ([#2141](https://github.com/Lightning-AI/torchmetrics/pull/2141))
- Deprecated `specicity_at_sensitivity` in favour of `specificity_at_sensitivity` ([#2199](https://github.com/Lightning-AI/torchmetrics/pull/2199))

### Fixed

- Fixed support for half precision + CPU in metrics requiring topk operator ([#2252](https://github.com/Lightning-AI/torchmetrics/pull/2252))
- Fixed warning incorrectly being raised in `Running` metrics ([#2256](https://github.com/Lightning-AI/torchmetrics/pull/2265))
- Fixed integration with custom feature extractor in `FID` metric ([#2277](https://github.com/Lightning-AI/torchmetrics/pull/2277))

---

## [1.2.1] - 2023-11-30

### Added

- Added error if `NoTrainInceptionV3` is being initialized without `torch-fidelity` not being installed ([#2143](https://github.com/Lightning-AI/torchmetrics/pull/2143))
- Added support for Pytorch v2.1 ([#2142](https://github.com/Lightning-AI/torchmetrics/pull/2142))

### Changed

- Change default state of `SpectralAngleMapper` and `UniversalImageQualityIndex` to be tensors ([#2089](https://github.com/Lightning-AI/torchmetrics/pull/2089))
- Use `torch` range func and repeat for deterministic bincount ([#2184](https://github.com/Lightning-AI/torchmetrics/pull/2184))

### Removed

- Removed unused `lpips` third-party package as dependency of `LearnedPerceptualImagePatchSimilarity` metric ([#2230](https://github.com/Lightning-AI/torchmetrics/pull/2230))

### Fixed

- Fixed numerical stability bug in `LearnedPerceptualImagePatchSimilarity` metric ([#2144](https://github.com/Lightning-AI/torchmetrics/pull/2144))
- Fixed numerical stability issue in `UniversalImageQualityIndex` metric ([#2222](https://github.com/Lightning-AI/torchmetrics/pull/2222))
- Fixed incompatibility for `MeanAveragePrecision` with `pycocotools` backend when too little `max_detection_thresholds` are provided ([#2219](https://github.com/Lightning-AI/torchmetrics/pull/2219))
- Fixed support for half precision in Perplexity metric ([#2235](https://github.com/Lightning-AI/torchmetrics/pull/2235))
- Fixed device and dtype for `LearnedPerceptualImagePatchSimilarity` functional metric ([#2234](https://github.com/Lightning-AI/torchmetrics/pull/2234))
- Fixed bug in `Metric._reduce_states(...)` when using `dist_sync_fn="cat"` ([#2226](https://github.com/Lightning-AI/torchmetrics/pull/2226))
- Fixed bug in `CosineSimilarity` where 2d is expected but 1d input was given ([#2241](https://github.com/Lightning-AI/torchmetrics/pull/2241))
- Fixed bug in `MetricCollection` when using compute groups and `compute` is called more than once ([#2211](https://github.com/Lightning-AI/torchmetrics/pull/2211))


## [1.2.0] - 2023-09-22

### Added

- Added metric to cluster package:
    - `MutualInformationScore` ([#2008](https://github.com/Lightning-AI/torchmetrics/pull/2008))
    - `RandScore` ([#2025](https://github.com/Lightning-AI/torchmetrics/pull/2025))
    - `NormalizedMutualInfoScore` ([#2029](https://github.com/Lightning-AI/torchmetrics/pull/2029))
    - `AdjustedRandScore` ([#2032](https://github.com/Lightning-AI/torchmetrics/pull/2032))
    - `CalinskiHarabaszScore` ([#2036](https://github.com/Lightning-AI/torchmetrics/pull/2036))
    - `DunnIndex` ([#2049](https://github.com/Lightning-AI/torchmetrics/pull/2049))
    - `HomogeneityScore` ([#2053](https://github.com/Lightning-AI/torchmetrics/pull/2053))
    - `CompletenessScore` ([#2053](https://github.com/Lightning-AI/torchmetrics/pull/2053))
    - `VMeasureScore` ([#2053](https://github.com/Lightning-AI/torchmetrics/pull/2053))
    - `FowlkesMallowsIndex` ([#2066](https://github.com/Lightning-AI/torchmetrics/pull/2066))
    - `AdjustedMutualInfoScore` ([#2058](https://github.com/Lightning-AI/torchmetrics/pull/2058))
    - `DaviesBouldinScore` ([#2071](https://github.com/Lightning-AI/torchmetrics/pull/2071))
- Added `backend` argument to `MeanAveragePrecision` ([#2034](https://github.com/Lightning-AI/torchmetrics/pull/2034))

---

## [1.1.2] - 2023-09-11

### Fixed

- Fixed tie breaking in ndcg metric ([#2031](https://github.com/Lightning-AI/torchmetrics/pull/2031))
- Fixed bug in `BootStrapper` when very few samples were evaluated that could lead to crash ([#2052](https://github.com/Lightning-AI/torchmetrics/pull/2052))
- Fixed bug when creating multiple plots that lead to not all plots being shown ([#2060](https://github.com/Lightning-AI/torchmetrics/pull/2060))
- Fixed performance issues in `RecallAtFixedPrecision` for large batch sizes ([#2042](https://github.com/Lightning-AI/torchmetrics/pull/2042))
- Fixed bug related to `MetricCollection` used with custom metrics have `prefix`/`postfix` attributes ([#2070](https://github.com/Lightning-AI/torchmetrics/pull/2070))


## [1.1.1] - 2023-08-29

### Added

- Added `average` argument to `MeanAveragePrecision` ([#2018](https://github.com/Lightning-AI/torchmetrics/pull/2018))

### Fixed

- Fixed bug in `PearsonCorrCoef` is updated on single samples at a time ([#2019](https://github.com/Lightning-AI/torchmetrics/pull/2019))
- Fixed support for pixel-wise MSE ([#2017](https://github.com/Lightning-AI/torchmetrics/pull/2017))
- Fixed bug in `MetricCollection` when used with multiple metrics that return dicts with same keys ([#2027](https://github.com/Lightning-AI/torchmetrics/pull/2027))
- Fixed bug in detection intersection metrics when `class_metrics=True` resulting in wrong values ([#1924](https://github.com/Lightning-AI/torchmetrics/pull/1924))
- Fixed missing attributes `higher_is_better`, `is_differentiable` for some metrics ([#2028](https://github.com/Lightning-AI/torchmetrics/pull/2028))


## [1.1.0] - 2023-08-22

### Added

- Added source aggregated signal-to-distortion ratio (SA-SDR) metric ([#1882](https://github.com/Lightning-AI/torchmetrics/pull/1882)
- Added `VisualInformationFidelity` to image package ([#1830](https://github.com/Lightning-AI/torchmetrics/pull/1830))
- Added `EditDistance` to text package ([#1906](https://github.com/Lightning-AI/torchmetrics/pull/1906))
- Added `top_k` argument to `RetrievalMRR` in retrieval package ([#1961](https://github.com/Lightning-AI/torchmetrics/pull/1961))
- Added support for evaluating `"segm"` and `"bbox"` detection in `MeanAveragePrecision` at the same time ([#1928](https://github.com/Lightning-AI/torchmetrics/pull/1928))
- Added `PerceptualPathLength` to image package ([#1939](https://github.com/Lightning-AI/torchmetrics/pull/1939))
- Added support for multioutput evaluation in `MeanSquaredError` ([#1937](https://github.com/Lightning-AI/torchmetrics/pull/1937))
- Added argument `extended_summary` to `MeanAveragePrecision` such that precision, recall, iou can be easily returned ([#1983](https://github.com/Lightning-AI/torchmetrics/pull/1983))
- Added warning to `ClipScore` if long captions are detected and truncate ([#2001](https://github.com/Lightning-AI/torchmetrics/pull/2001))
- Added `CLIPImageQualityAssessment` to multimodal package ([#1931](https://github.com/Lightning-AI/torchmetrics/pull/1931))
- Added new property `metric_state` to all metrics for users to investigate currently stored tensors in memory ([#2006](https://github.com/Lightning-AI/torchmetrics/pull/2006))

---

## [1.0.3] - 2023-08-08

### Added

- Added warning to `MeanAveragePrecision` if too many detections are observed ([#1978](https://github.com/Lightning-AI/torchmetrics/pull/1978))

### Fixed

- Fix support for int input for when `multidim_average="samplewise"` in classification metrics  ([#1977](https://github.com/Lightning-AI/torchmetrics/pull/1977))
- Fixed x/y labels when plotting confusion matrices ([#1976](https://github.com/Lightning-AI/torchmetrics/pull/1976))
- Fixed IOU compute in cuda ([#1982](https://github.com/Lightning-AI/torchmetrics/pull/1982))


## [1.0.2] - 2023-08-02

### Added

- Added warning to `PearsonCorrCoeff` if input has a very small variance for its given dtype ([#1926](https://github.com/Lightning-AI/torchmetrics/pull/1926))

### Changed

- Changed all non-task specific classification metrics to be true subtypes of `Metric` ([#1963](https://github.com/Lightning-AI/torchmetrics/pull/1963))

### Fixed

- Fixed bug in `CalibrationError` where calculations for double precision input was performed in float precision ([#1919](https://github.com/Lightning-AI/torchmetrics/pull/1919))
- Fixed bug related to the `prefix/postfix` arguments in `MetricCollection` and `ClasswiseWrapper` being duplicated ([#1918](https://github.com/Lightning-AI/torchmetrics/pull/1918))
- Fixed missing AUC score when plotting classification metrics that support the `score` argument ([#1948](https://github.com/Lightning-AI/torchmetrics/pull/1948))


## [1.0.1] - 2023-07-13

### Fixed
- Fixes corner case when using `MetricCollection` together with aggregation metrics ([#1896](https://github.com/Lightning-AI/torchmetrics/pull/1896))
- Fixed the use of `max_fpr` in `AUROC` metric when only one class is present ([#1895](https://github.com/Lightning-AI/torchmetrics/pull/1895))
- Fixed bug related to empty predictions for `IntersectionOverUnion` metric ([#1892](https://github.com/Lightning-AI/torchmetrics/pull/1892))
- Fixed bug related to `MeanMetric` and broadcasting of weights when Nans are present ([#1898](https://github.com/Lightning-AI/torchmetrics/pull/1898))
- Fixed bug related to expected input format of pycoco in `MeanAveragePrecision` ([#1913](https://github.com/Lightning-AI/torchmetrics/pull/1913))


## [1.0.0] - 2023-07-04

### Added

- Added `prefix` and `postfix` arguments to `ClasswiseWrapper` ([#1866](https://github.com/Lightning-AI/torchmetrics/pull/1866))
- Added speech-to-reverberation modulation energy ratio (SRMR) metric ([#1792](https://github.com/Lightning-AI/torchmetrics/pull/1792), [#1872](https://github.com/Lightning-AI/torchmetrics/pull/1872))
- Added new global arg `compute_with_cache` to control caching behaviour after `compute` method ([#1754](https://github.com/Lightning-AI/torchmetrics/pull/1754))
- Added `ComplexScaleInvariantSignalNoiseRatio` for audio package ([#1785](https://github.com/Lightning-AI/torchmetrics/pull/1785))
- Added `Running` wrapper for calculate running statistics ([#1752](https://github.com/Lightning-AI/torchmetrics/pull/1752))
- Added`RelativeAverageSpectralError` and `RootMeanSquaredErrorUsingSlidingWindow` to image package ([#816](https://github.com/PyTorchLightning/metrics/pull/816))
- Added support for `SpecificityAtSensitivity` Metric ([#1432](https://github.com/Lightning-AI/metrics/pull/1432))
- Added support for plotting of metrics through `.plot()` method (
    [#1328](https://github.com/Lightning-AI/metrics/pull/1328),
    [#1481](https://github.com/Lightning-AI/metrics/pull/1481),
    [#1480](https://github.com/Lightning-AI/metrics/pull/1480),
    [#1490](https://github.com/Lightning-AI/metrics/pull/1490),
    [#1581](https://github.com/Lightning-AI/metrics/pull/1581),
    [#1585](https://github.com/Lightning-AI/metrics/pull/1585),
    [#1593](https://github.com/Lightning-AI/metrics/pull/1593),
    [#1600](https://github.com/Lightning-AI/metrics/pull/1600),
    [#1605](https://github.com/Lightning-AI/metrics/pull/1605),
    [#1610](https://github.com/Lightning-AI/metrics/pull/1610),
    [#1609](https://github.com/Lightning-AI/metrics/pull/1609),
    [#1621](https://github.com/Lightning-AI/metrics/pull/1621),
    [#1624](https://github.com/Lightning-AI/metrics/pull/1624),
    [#1623](https://github.com/Lightning-AI/metrics/pull/1623),
    [#1638](https://github.com/Lightning-AI/metrics/pull/1638),
    [#1631](https://github.com/Lightning-AI/metrics/pull/1631),
    [#1650](https://github.com/Lightning-AI/metrics/pull/1650),
    [#1639](https://github.com/Lightning-AI/metrics/pull/1639),
    [#1660](https://github.com/Lightning-AI/metrics/pull/1660),
    [#1682](https://github.com/Lightning-AI/torchmetrics/pull/1682),
    [#1786](https://github.com/Lightning-AI/torchmetrics/pull/1786),
)
- Added support for plotting of audio metrics through `.plot()` method ([#1434](https://github.com/Lightning-AI/metrics/pull/1434))
- Added `classes` to output from `MAP` metric ([#1419](https://github.com/Lightning-AI/metrics/pull/1419))
- Added Binary group fairness metrics to classification package ([#1404](https://github.com/Lightning-AI/metrics/pull/1404))
- Added `MinkowskiDistance` to regression package ([#1362](https://github.com/Lightning-AI/metrics/pull/1362))
- Added `pairwise_minkowski_distance` to pairwise package ([#1362](https://github.com/Lightning-AI/metrics/pull/1362))
- Added new detection metric `PanopticQuality` (
    [#929](https://github.com/PyTorchLightning/metrics/pull/929),
    [#1527](https://github.com/PyTorchLightning/metrics/pull/1527),
)
- Added `PSNRB` metric ([#1421](https://github.com/Lightning-AI/metrics/pull/1421))
- Added `ClassificationTask` Enum and use in metrics ([#1479](https://github.com/Lightning-AI/metrics/pull/1479))
- Added `ignore_index` option to `exact_match` metric ([#1540](https://github.com/Lightning-AI/metrics/pull/1540))
- Add parameter `top_k` to `RetrievalMAP` ([#1501](https://github.com/Lightning-AI/metrics/pull/1501))
- Added support for deterministic evaluation on GPU for metrics that uses `torch.cumsum` operator ([#1499](https://github.com/Lightning-AI/metrics/pull/1499))
- Added support for plotting of aggregation metrics through `.plot()` method ([#1485](https://github.com/Lightning-AI/metrics/pull/1485))
- Added support for python 3.11 ([#1612](https://github.com/Lightning-AI/metrics/pull/1612))
- Added support for auto clamping of input for metrics that uses the `data_range` ([#1606](argument https://github.com/Lightning-AI/metrics/pull/1606))
- Added `ModifiedPanopticQuality` metric to detection package ([#1627](https://github.com/Lightning-AI/metrics/pull/1627))
- Added `PrecisionAtFixedRecall` metric to classification package ([#1683](https://github.com/Lightning-AI/torchmetrics/pull/1683))
- Added multiple metrics to detection package ([#1284](https://github.com/Lightning-AI/metrics/pull/1284))
  * `IntersectionOverUnion`
  * `GeneralizedIntersectionOverUnion`
  * `CompleteIntersectionOverUnion`
  * `DistanceIntersectionOverUnion`
- Added `MultitaskWrapper` to wrapper package ([#1762](https://github.com/Lightning-AI/torchmetrics/pull/1762))
- Added `RelativeSquaredError` metric to regression package ([#1765](https://github.com/Lightning-AI/torchmetrics/pull/1765))
- Added `MemorizationInformedFrechetInceptionDistance` metric to image package ([#1580](https://github.com/Lightning-AI/torchmetrics/pull/1580))


### Changed

- Changed `permutation_invariant_training` to allow using a `'permutation-wise'` metric function ([#1794](https://github.com/Lightning-AI/metrics/pull/1794))
- Changed `update_count` and `update_called` from private to public methods ([#1370](https://github.com/Lightning-AI/metrics/pull/1370))
- Raise exception for invalid kwargs in Metric base class ([#1427](https://github.com/Lightning-AI/metrics/pull/1427))
- Extend `EnumStr` raising `ValueError` for invalid value ([#1479](https://github.com/Lightning-AI/metrics/pull/1479))
- Improve speed and memory consumption of binned `PrecisionRecallCurve` with large number of samples ([#1493](https://github.com/Lightning-AI/metrics/pull/1493))
- Changed `__iter__` method from raising `NotImplementedError` to `TypeError` by setting to `None` ([#1538](https://github.com/Lightning-AI/metrics/pull/1538))
- `FID` metric will now raise an error if too few samples are provided ([#1655](https://github.com/Lightning-AI/metrics/pull/1655))
- Allowed FID with `torch.float64` ([#1628](https://github.com/Lightning-AI/metrics/pull/1628))
- Changed `LPIPS` implementation to no more rely on third-party package ([#1575](https://github.com/Lightning-AI/metrics/pull/1575))
- Changed FID matrix square root calculation from `scipy` to `torch` ([#1708](https://github.com/Lightning-AI/torchmetrics/pull/1708))
- Changed calculation in `PearsonCorrCoeff` to be more robust in certain cases  ([#1729](https://github.com/Lightning-AI/torchmetrics/pull/1729))
- Changed `MeanAveragePrecision` to `pycocotools` backend ([#1832](https://github.com/Lightning-AI/torchmetrics/pull/1832))


### Deprecated

- Deprecated domain metrics import from package root (
    [#1685](https://github.com/Lightning-AI/metrics/pull/1685),
    [#1694](https://github.com/Lightning-AI/metrics/pull/1694),
    [#1696](https://github.com/Lightning-AI/metrics/pull/1696),
    [#1699](https://github.com/Lightning-AI/metrics/pull/1699),
    [#1703](https://github.com/Lightning-AI/metrics/pull/1703),
)


### Removed

- Support for python 3.7 ([#1640](https://github.com/Lightning-AI/metrics/pull/1640))


### Fixed

- Fixed support in `MetricTracker` for `MultioutputWrapper` and nested structures ([#1608](https://github.com/Lightning-AI/metrics/pull/1608))
- Fixed restrictive check in `PearsonCorrCoef` ([#1649](https://github.com/Lightning-AI/metrics/pull/1649))
- Fixed integration with `jsonargparse` and `LightningCLI` ([#1651](https://github.com/Lightning-AI/metrics/pull/1651))
- Fixed corner case in calibration error for zero confidence input ([#1648](https://github.com/Lightning-AI/metrics/pull/1648))
- Fix precision-recall curve based computations for float target ([#1642](https://github.com/Lightning-AI/metrics/pull/1642))
- Fixed missing kwarg squeeze in `MultiOutputWrapper` ([#1675](https://github.com/Lightning-AI/torchmetrics/pull/1675))
- Fixed padding removal for 3d input in `MSSSIM` ([#1674](https://github.com/Lightning-AI/torchmetrics/pull/1674))
- Fixed `max_det_threshold` in MAP detection ([#1712](https://github.com/Lightning-AI/torchmetrics/pull/1712))
- Fixed states being saved in metrics that use `register_buffer` ([#1728](https://github.com/Lightning-AI/torchmetrics/pull/1728))
- Fixed states not being correctly synced and device transferred in `MeanAveragePrecision` for `iou_type="segm"` ([#1763](https://github.com/Lightning-AI/torchmetrics/pull/1763))
- Fixed use of `prefix` and `postfix` in nested `MetricCollection` ([#1773](https://github.com/Lightning-AI/torchmetrics/pull/1773))
- Fixed `ax` plotting logging in `MetricCollection ([#1783](https://github.com/Lightning-AI/torchmetrics/pull/1783))
- Fixed lookup for punkt sources being downloaded in `RougeScore` ([#1789](https://github.com/Lightning-AI/torchmetrics/pull/1789))
- Fixed integration with lightning for `CompositionalMetric` ([#1761](https://github.com/Lightning-AI/torchmetrics/pull/1761))
- Fixed several bugs in `SpectralDistortionIndex` metric ([#1808](https://github.com/Lightning-AI/torchmetrics/pull/1808))
- Fixed bug for corner cases in `MatthewsCorrCoef` (
    [#1812](https://github.com/Lightning-AI/torchmetrics/pull/1812),
    [#1863](https://github.com/Lightning-AI/torchmetrics/pull/1863)
)
- Fixed support for half precision in `PearsonCorrCoef` ([#1819](https://github.com/Lightning-AI/torchmetrics/pull/1819))
- Fixed number of bugs related to `average="macro"` in classification metrics ([#1821](https://github.com/Lightning-AI/torchmetrics/pull/1821))
- Fixed off-by-one issue when `ignore_index = num_classes + 1` in Multiclass-jaccard ([#1860](https://github.com/Lightning-AI/torchmetrics/pull/1860))

---

## [0.11.4] - 2023-03-10

### Fixed

- Fixed evaluation of `R2Score` with near constant target ([#1576](https://github.com/Lightning-AI/metrics/pull/1576))
- Fixed dtype conversion when metric is submodule ([#1583](https://github.com/Lightning-AI/metrics/pull/1583))
- Fixed bug related to `top_k>1` and `ignore_index!=None` in `StatScores` based metrics ([#1589](https://github.com/Lightning-AI/metrics/pull/1589))
- Fixed corner case for `PearsonCorrCoef` when running in ddp mode but only on single device ([#1587](https://github.com/Lightning-AI/metrics/pull/1587))
- Fixed overflow error for specific cases in `MAP` when big areas are calculated ([#1607](https://github.com/Lightning-AI/metrics/pull/1607))


## [0.11.3] - 2023-02-28

### Fixed

- Fixed classification metrics for `byte` input ([#1521](https://github.com/Lightning-AI/metrics/pull/1474))
- Fixed the use of `ignore_index` in `MulticlassJaccardIndex` ([#1386](https://github.com/Lightning-AI/metrics/pull/1386))


## [0.11.2] - 2023-02-21

### Fixed

- Fixed compatibility between XLA in `_bincount` function ([#1471](https://github.com/Lightning-AI/metrics/pull/1471))
- Fixed type hints in methods belonging to `MetricTracker` wrapper ([#1472](https://github.com/Lightning-AI/metrics/pull/1472))
- Fixed `multilabel` in `ExactMatch` ([#1474](https://github.com/Lightning-AI/metrics/pull/1474))


## [0.11.1] - 2023-01-30

### Fixed

- Fixed type checking on the `maximize` parameter at the initialization of `MetricTracker` ([#1428](https://github.com/Lightning-AI/metrics/issues/1428))
- Fixed mixed precision autocast for `SSIM` metric ([#1454](https://github.com/Lightning-AI/metrics/pull/1454))
- Fixed checking for `nltk.punkt` in `RougeScore` if a machine is not online ([#1456](https://github.com/Lightning-AI/metrics/pull/1456))
- Fixed wrongly reset method in `MultioutputWrapper` ([#1460](https://github.com/Lightning-AI/metrics/issues/1460))
- Fixed dtype checking in `PrecisionRecallCurve` for `target` tensor ([#1457](https://github.com/Lightning-AI/metrics/pull/1457))


## [0.11.0] - 2022-11-30

### Added

- Added `MulticlassExactMatch` to classification metrics ([#1343](https://github.com/Lightning-AI/metrics/pull/1343))
- Added `TotalVariation` to image package ([#978](https://github.com/Lightning-AI/metrics/pull/978))
- Added `CLIPScore` to new multimodal package ([#1314](https://github.com/Lightning-AI/metrics/pull/1314))
- Added regression metrics:
   * `KendallRankCorrCoef` ([#1271](https://github.com/Lightning-AI/metrics/pull/1271))
   * `LogCoshError` ([#1316](https://github.com/Lightning-AI/metrics/pull/1316))
- Added new nominal metrics:
  * `CramersV` ([#1298](https://github.com/Lightning-AI/metrics/pull/1298))
  * `PearsonsContingencyCoefficient` ([#1334](https://github.com/Lightning-AI/metrics/pull/1334))
  * `TschuprowsT` ([#1334](https://github.com/Lightning-AI/metrics/pull/1334))
  * `TheilsU` ([#1337](https://github.com/Lightning-AI/metrics/pull/1334))
- Added option to pass `distributed_available_fn` to metrics to allow checks for custom communication backend for making `dist_sync_fn` actually useful ([#1301](https://github.com/Lightning-AI/metrics/pull/1301))
- Added `normalize` argument to `Inception`, `FID`, `KID` metrics ([#1246](https://github.com/Lightning-AI/metrics/pull/1246))

### Changed

- Changed minimum Pytorch version to be 1.8 ([#1263](https://github.com/Lightning-AI/metrics/pull/1263))
- Changed interface for all functional and modular classification metrics after refactor ([#1252](https://github.com/Lightning-AI/metrics/pull/1252))

### Removed

- Removed deprecated `BinnedAveragePrecision`, `BinnedPrecisionRecallCurve`, `RecallAtFixedPrecision` ([#1251](https://github.com/Lightning-AI/metrics/pull/1251))
- Removed deprecated `LabelRankingAveragePrecision`, `LabelRankingLoss` and `CoverageError` ([#1251](https://github.com/Lightning-AI/metrics/pull/1251))
- Removed deprecated `KLDivergence` and `AUC` ([#1251](https://github.com/Lightning-AI/metrics/pull/1251))

### Fixed

- Fixed precision bug in `pairwise_euclidean_distance` ([#1352](https://github.com/Lightning-AI/metrics/pull/1352))

---

## [0.10.3] - 2022-11-16

### Fixed

- Fixed bug in `Metrictracker.best_metric` when `return_step=False` ([#1306](https://github.com/Lightning-AI/metrics/pull/1306))
- Fixed bug to prevent users from going into an infinite loop if trying to iterate of a single metric ([#1320](https://github.com/Lightning-AI/metrics/pull/1320))

## [0.10.2] - 2022-10-31

### Changed

- Changed in-place operation to out-of-place operation in `pairwise_cosine_similarity` ([#1288](https://github.com/Lightning-AI/metrics/pull/1288))

### Fixed

- Fixed high memory usage for certain classification metrics when `average='micro'` ([#1286](https://github.com/Lightning-AI/metrics/pull/1286))
- Fixed precision problems when `structural_similarity_index_measure` was used with autocast ([#1291](https://github.com/Lightning-AI/metrics/pull/1291))
- Fixed slow performance for confusion matrix based metrics ([#1302](https://github.com/Lightning-AI/metrics/pull/1302))
- Fixed restrictive dtype checking in `spearman_corrcoef` when used with autocast ([#1303](https://github.com/Lightning-AI/metrics/pull/1303))


## [0.10.1] - 2022-10-21

### Fixed

- Fixed broken clone method for classification metrics ([#1250](https://github.com/Lightning-AI/metrics/pull/1250))
- Fixed unintentional downloading of `nltk.punkt` when `lsum` not in `rouge_keys` ([#1258](https://github.com/Lightning-AI/metrics/pull/1258))
- Fixed type casting in `MAP` metric between `bool` and `float32` ([#1150](https://github.com/Lightning-AI/metrics/pull/1150))


## [0.10.0] - 2022-10-04

### Added

- Added a new NLP metric `InfoLM` ([#915](https://github.com/Lightning-AI/metrics/pull/915))
- Added `Perplexity` metric ([#922](https://github.com/Lightning-AI/metrics/pull/922))
- Added `ConcordanceCorrCoef` metric to regression package ([#1201](https://github.com/Lightning-AI/metrics/pull/1201))
- Added argument `normalize` to `LPIPS` metric ([#1216](https://github.com/Lightning-AI/metrics/pull/1216))
- Added support for multiprocessing of batches in `PESQ` metric ([#1227](https://github.com/Lightning-AI/metrics/pull/1227))
- Added support for multioutput in `PearsonCorrCoef` and `SpearmanCorrCoef` ([#1200](https://github.com/Lightning-AI/metrics/pull/1200))

### Changed

- Classification refactor (
    [#1054](https://github.com/Lightning-AI/metrics/pull/1054),
    [#1143](https://github.com/Lightning-AI/metrics/pull/1143),
    [#1145](https://github.com/Lightning-AI/metrics/pull/1145),
    [#1151](https://github.com/Lightning-AI/metrics/pull/1151),
    [#1159](https://github.com/Lightning-AI/metrics/pull/1159),
    [#1163](https://github.com/Lightning-AI/metrics/pull/1163),
    [#1167](https://github.com/Lightning-AI/metrics/pull/1167),
    [#1175](https://github.com/Lightning-AI/metrics/pull/1175),
    [#1189](https://github.com/Lightning-AI/metrics/pull/1189),
    [#1197](https://github.com/Lightning-AI/metrics/pull/1197),
    [#1215](https://github.com/Lightning-AI/metrics/pull/1215),
    [#1195](https://github.com/Lightning-AI/metrics/pull/1195)
)
- Changed update in `FID` metric to be done in online fashion to save memory ([#1199](https://github.com/Lightning-AI/metrics/pull/1199))
- Improved performance of retrieval metrics ([#1242](https://github.com/Lightning-AI/metrics/pull/1242))
- Changed `SSIM` and `MSSSIM` update to be online to reduce memory usage ([#1231](https://github.com/Lightning-AI/metrics/pull/1231))

### Deprecated

- Deprecated `BinnedAveragePrecision`, `BinnedPrecisionRecallCurve`, `BinnedRecallAtFixedPrecision` ([#1163](https://github.com/Lightning-AI/metrics/pull/1163))
  * `BinnedAveragePrecision` -> use `AveragePrecision` with `thresholds` arg
  * `BinnedPrecisionRecallCurve` -> use `AveragePrecisionRecallCurve` with `thresholds` arg
  * `BinnedRecallAtFixedPrecision` -> use `RecallAtFixedPrecision` with `thresholds` arg
- Renamed and refactored `LabelRankingAveragePrecision`, `LabelRankingLoss` and `CoverageError` ([#1167](https://github.com/Lightning-AI/metrics/pull/1167))
  * `LabelRankingAveragePrecision` -> `MultilabelRankingAveragePrecision`
  * `LabelRankingLoss` -> `MultilabelRankingLoss`
  * `CoverageError` -> `MultilabelCoverageError`
- Deprecated `KLDivergence` and `AUC` from classification package ([#1189](https://github.com/Lightning-AI/metrics/pull/1189))
  * `KLDivergence` moved to `regression` package
  * Instead of `AUC` use `torchmetrics.utils.compute.auc`

### Fixed

- Fixed a bug in `ssim` when `return_full_image=True` where the score was still reduced ([#1204](https://github.com/Lightning-AI/metrics/pull/1204))
- Fixed MPS support for:
  * MAE metric ([#1210](https://github.com/Lightning-AI/metrics/pull/1210))
  * Jaccard index ([#1205](https://github.com/Lightning-AI/metrics/pull/1205))
- Fixed bug in `ClasswiseWrapper` such that `compute` gave wrong result ([#1225](https://github.com/Lightning-AI/metrics/pull/1225))
- Fixed synchronization of empty list states ([#1219](https://github.com/Lightning-AI/metrics/pull/1219))

---

## [0.9.3] - 2022-08-22

### Added

- Added global option `sync_on_compute` to disable automatic synchronization when `compute` is called ([#1107](https://github.dev/Lightning-AI/metrics/pull/1107))

### Fixed

- Fixed missing reset in `ClasswiseWrapper` ([#1129](https://github.com/Lightning-AI/metrics/pull/1129))
- Fixed `JaccardIndex` multi-label compute ([#1125](https://github.com/Lightning-AI/metrics/pull/1125))
- Fix SSIM propagate device if `gaussian_kernel` is False, add test ([#1149](https://github.com/Lightning-AI/metrics/pull/1149))


## [0.9.2] - 2022-06-29

### Fixed

- Fixed mAP calculation for areas with 0 predictions ([#1080](https://github.com/Lightning-AI/metrics/pull/1080))
- Fixed bug where avg precision state and auroc state was not merge when using MetricCollections ([#1086](https://github.com/Lightning-AI/metrics/pull/1086))
- Skip box conversion if no boxes are present in `MeanAveragePrecision` ([#1097](https://github.com/Lightning-AI/metrics/pull/1097))
- Fixed inconsistency in docs and code when setting `average="none"` in `AveragePrecision` metric ([#1116](https://github.com/Lightning-AI/metrics/pull/1116))


## [0.9.1] - 2022-06-08

### Added

- Added specific `RuntimeError` when metric object is on the wrong device ([#1056](https://github.com/Lightning-AI/metrics/pull/1056))
- Added an option to specify own n-gram weights for `BLEUScore` and `SacreBLEUScore` instead of using uniform weights only. ([#1075](https://github.com/Lightning-AI/metrics/pull/1075))

### Fixed

- Fixed aggregation metrics when input only contains zero ([#1070](https://github.com/Lightning-AI/metrics/pull/1070))
- Fixed `TypeError` when providing superclass arguments as `kwargs` ([#1069](https://github.com/Lightning-AI/metrics/pull/1069))
- Fixed bug related to state reference in metric collection when using compute groups ([#1076](https://github.com/Lightning-AI/metrics/pull/1076))


## [0.9.0] - 2022-05-30

### Added

- Added `RetrievalPrecisionRecallCurve` and `RetrievalRecallAtFixedPrecision` to retrieval package ([#951](https://github.com/Lightning-AI/metrics/pull/951))
- Added class property `full_state_update` that determines `forward` should call `update` once or twice (
    [#984](https://github.com/Lightning-AI/metrics/pull/984),
    [#1033](https://github.com/Lightning-AI/metrics/pull/1033))
- Added support for nested metric collections ([#1003](https://github.com/Lightning-AI/metrics/pull/1003))
- Added `Dice` to classification package ([#1021](https://github.com/Lightning-AI/metrics/pull/1021))
- Added support to segmentation type `segm` as IOU for mean average precision ([#822](https://github.com/Lightning-AI/metrics/pull/822))

### Changed

- Renamed `reduction` argument to `average` in Jaccard score and added additional options ([#874](https://github.com/Lightning-AI/metrics/pull/874))

### Removed

- Removed deprecated `compute_on_step` argument (
    [#962](https://github.com/Lightning-AI/metrics/pull/962),
    [#967](https://github.com/Lightning-AI/metrics/pull/967),
    [#979](https://github.com/Lightning-AI/metrics/pull/979),
    [#990](https://github.com/Lightning-AI/metrics/pull/990),
    [#991](https://github.com/Lightning-AI/metrics/pull/991),
    [#993](https://github.com/Lightning-AI/metrics/pull/993),
    [#1005](https://github.com/Lightning-AI/metrics/pull/1005),
    [#1004](https://github.com/Lightning-AI/metrics/pull/1004),
    [#1007](https://github.com/Lightning-AI/metrics/pull/1007)
)

### Fixed

- Fixed non-empty state dict for a few metrics ([#1012](https://github.com/Lightning-AI/metrics/pull/1012))
- Fixed bug when comparing states while finding compute groups ([#1022](https://github.com/Lightning-AI/metrics/pull/1022))
- Fixed `torch.double` support in stat score metrics ([#1023](https://github.com/Lightning-AI/metrics/pull/1023))
- Fixed `FID` calculation for non-equal size real and fake input ([#1028](https://github.com/Lightning-AI/metrics/pull/1028))
- Fixed case where `KLDivergence` could output `Nan` ([#1030](https://github.com/Lightning-AI/metrics/pull/1030))
- Fixed deterministic for PyTorch<1.8 ([#1035](https://github.com/Lightning-AI/metrics/pull/1035))
- Fixed default value for `mdmc_average` in `Accuracy` ([#1036](https://github.com/Lightning-AI/metrics/pull/1036))
- Fixed missing copy of property when using compute groups in `MetricCollection` ([#1052](https://github.com/Lightning-AI/metrics/pull/1052))

---

## [0.8.2] - 2022-05-06


### Fixed

- Fixed multi device aggregation in `PearsonCorrCoef` ([#998](https://github.com/Lightning-AI/metrics/pull/998))
- Fixed MAP metric when using custom list of thresholds ([#995](https://github.com/Lightning-AI/metrics/pull/995))
- Fixed compatibility between compute groups in `MetricCollection` and prefix/postfix arg ([#1007](https://github.com/Lightning-AI/metrics/pull/1008))
- Fixed compatibility with future Pytorch 1.12 in `safe_matmul` ([#1011](https://github.com/Lightning-AI/metrics/pull/1011), [#1014](https://github.com/Lightning-AI/metrics/pull/1014))


## [0.8.1] - 2022-04-27

### Changed

- Reimplemented the `signal_distortion_ratio` metric, which removed the absolute requirement of `fast-bss-eval` ([#964](https://github.com/Lightning-AI/metrics/pull/964))

### Fixed

- Fixed "Sort currently does not support bool dtype on CUDA" error in MAP for empty preds ([#983](https://github.com/Lightning-AI/metrics/pull/983))
- Fixed `BinnedPrecisionRecallCurve` when `thresholds` argument is not provided ([#968](https://github.com/Lightning-AI/metrics/pull/968))
- Fixed `CalibrationError` to work on logit input ([#985](https://github.com/Lightning-AI/metrics/pull/985))


## [0.8.0] - 2022-04-14

### Added

- Added `WeightedMeanAbsolutePercentageError` to regression package ([#948](https://github.com/Lightning-AI/metrics/pull/948))
- Added new classification metrics:
  * `CoverageError` ([#787](https://github.com/Lightning-AI/metrics/pull/787))
  * `LabelRankingAveragePrecision` and `LabelRankingLoss` ([#787](https://github.com/Lightning-AI/metrics/pull/787))
- Added new image metric:
  * `SpectralAngleMapper` ([#885](https://github.com/Lightning-AI/metrics/pull/885))
  * `ErrorRelativeGlobalDimensionlessSynthesis` ([#894](https://github.com/Lightning-AI/metrics/pull/894))
  * `UniversalImageQualityIndex` ([#824](https://github.com/Lightning-AI/metrics/pull/824))
  * `SpectralDistortionIndex` ([#873](https://github.com/Lightning-AI/metrics/pull/873))
- Added support for `MetricCollection` in `MetricTracker` ([#718](https://github.com/Lightning-AI/metrics/pull/718))
- Added support for 3D image and uniform kernel in `StructuralSimilarityIndexMeasure` ([#818](https://github.com/Lightning-AI/metrics/pull/818))
- Added smart update of `MetricCollection` ([#709](https://github.com/Lightning-AI/metrics/pull/709))
- Added `ClasswiseWrapper` for better logging of classification metrics with multiple output values ([#832](https://github.com/Lightning-AI/metrics/pull/832))
- Added `**kwargs` argument for passing additional arguments to base class ([#833](https://github.com/Lightning-AI/metrics/pull/833))
- Added negative `ignore_index` for the Accuracy metric ([#362](https://github.com/Lightning-AI/metrics/pull/362))
- Added `adaptive_k` for the `RetrievalPrecision` metric ([#910](https://github.com/Lightning-AI/metrics/pull/910))
- Added `reset_real_features` argument image quality assessment metrics ([#722](https://github.com/Lightning-AI/metrics/pull/722))
- Added new keyword argument `compute_on_cpu` to all metrics ([#867](https://github.com/Lightning-AI/metrics/pull/867))

### Changed

- Made `num_classes` in `jaccard_index` a required argument ([#853](https://github.com/Lightning-AI/metrics/pull/853), [#914](https://github.com/Lightning-AI/metrics/pull/914))
- Added normalizer, tokenizer to ROUGE metric ([#838](https://github.com/Lightning-AI/metrics/pull/838))
- Improved shape checking of `permutation_invariant_training` ([#864](https://github.com/Lightning-AI/metrics/pull/864))
- Allowed reduction `None` ([#891](https://github.com/Lightning-AI/metrics/pull/891))
- `MetricTracker.best_metric` will now give a warning when computing on metric that do not have a best ([#913](https://github.com/Lightning-AI/metrics/pull/913))

### Deprecated

- Deprecated argument `compute_on_step` ([#792](https://github.com/Lightning-AI/metrics/pull/792))
- Deprecated passing in `dist_sync_on_step`, `process_group`, `dist_sync_fn` direct argument ([#833](https://github.com/Lightning-AI/metrics/pull/833))

### Removed

- Removed support for versions of [Pytorch-Lightning](https://github.com/Lightning-AI/lightning) lower than v1.5 ([#788](https://github.com/Lightning-AI/metrics/pull/788))
- Removed deprecated functions, and warnings in Text ([#773](https://github.com/Lightning-AI/metrics/pull/773))
  * `WER` and `functional.wer`
- Removed deprecated functions and warnings in Image ([#796](https://github.com/Lightning-AI/metrics/pull/796))
  * `SSIM` and `functional.ssim`
  * `PSNR` and `functional.psnr`
- Removed deprecated functions, and warnings in classification and regression ([#806](https://github.com/Lightning-AI/metrics/pull/806))
  * `FBeta` and `functional.fbeta`
  * `F1` and `functional.f1`
  * `Hinge` and `functional.hinge`
  * `IoU` and `functional.iou`
  * `MatthewsCorrcoef`
  * `PearsonCorrcoef`
  * `SpearmanCorrcoef`
- Removed deprecated functions, and warnings in detection and pairwise ([#804](https://github.com/Lightning-AI/metrics/pull/804))
  * `MAP` and `functional.pairwise.manhatten`
- Removed deprecated functions, and warnings in Audio ([#805](https://github.com/Lightning-AI/metrics/pull/805))
  * `PESQ` and `functional.audio.pesq`
  * `PIT` and `functional.audio.pit`
  * `SDR` and `functional.audio.sdr` and `functional.audio.si_sdr`
  * `SNR` and `functional.audio.snr` and `functional.audio.si_snr`
  * `STOI` and `functional.audio.stoi`
- Removed unused `get_num_classes` from `torchmetrics.utilities.data` ([#914](https://github.com/Lightning-AI/metrics/pull/914))

### Fixed

- Fixed device mismatch for `MAP` metric in specific cases ([#950](https://github.com/Lightning-AI/metrics/pull/950))
- Improved testing speed ([#820](https://github.com/Lightning-AI/metrics/pull/820))
- Fixed compatibility of `ClasswiseWrapper` with the `prefix` argument of `MetricCollection` ([#843](https://github.com/Lightning-AI/metrics/pull/843))
- Fixed `BestScore` on GPU ([#912](https://github.com/Lightning-AI/metrics/pull/912))
- Fixed Lsum computation for `ROUGEScore` ([#944](https://github.com/Lightning-AI/metrics/pull/944))

---

## [0.7.3] - 2022-03-23

### Fixed

- Fixed unsafe log operation in `TweedieDeviace` for power=1 ([#847](https://github.com/Lightning-AI/metrics/pull/847))
- Fixed bug in MAP metric related to either no ground truth or no predictions ([#884](https://github.com/Lightning-AI/metrics/pull/884))
- Fixed `ConfusionMatrix`, `AUROC` and `AveragePrecision` on GPU when running in deterministic mode ([#900](https://github.com/Lightning-AI/metrics/pull/900))
- Fixed NaN or Inf results returned by `signal_distortion_ratio` ([#899](https://github.com/Lightning-AI/metrics/pull/899))
- Fixed memory leak when using `update` method with tensor where `requires_grad=True` ([#902](https://github.com/Lightning-AI/metrics/pull/902))


## [0.7.2] - 2022-02-10

### Fixed

- Minor patches in JOSS paper.


## [0.7.1] - 2022-02-03

### Changed

- Used `torch.bucketize` in calibration error when `torch>1.8` for faster computations ([#769](https://github.com/Lightning-AI/metrics/pull/769))
- Improve mAP performance ([#742](https://github.com/Lightning-AI/metrics/pull/742))

### Fixed

- Fixed check for available modules ([#772](https://github.com/Lightning-AI/metrics/pull/772))
- Fixed Matthews correlation coefficient when the denominator is 0 ([#781](https://github.com/Lightning-AI/metrics/pull/781))


## [0.7.0] - 2022-01-17

### Added

- Added NLP metrics:
  - `MatchErrorRate` ([#619](https://github.com/Lightning-AI/metrics/pull/619))
  - `WordInfoLost` and `WordInfoPreserved` ([#630](https://github.com/Lightning-AI/metrics/pull/630))
  - `SQuAD` ([#623](https://github.com/Lightning-AI/metrics/pull/623))
  - `CHRFScore` ([#641](https://github.com/Lightning-AI/metrics/pull/641))
  - `TranslationEditRate` ([#646](https://github.com/Lightning-AI/metrics/pull/646))
  - `ExtendedEditDistance` ([#668](https://github.com/Lightning-AI/metrics/pull/668))
- Added `MultiScaleSSIM` into image metrics ([#679](https://github.com/Lightning-AI/metrics/pull/679))
- Added Signal to Distortion Ratio (`SDR`) to audio package ([#565](https://github.com/Lightning-AI/metrics/pull/565))
- Added `MinMaxMetric` to wrappers ([#556](https://github.com/Lightning-AI/metrics/pull/556))
- Added `ignore_index` to retrieval metrics ([#676](https://github.com/Lightning-AI/metrics/pull/676))
- Added support for multi references in `ROUGEScore` ([#680](https://github.com/Lightning-AI/metrics/pull/680))
- Added a default VSCode devcontainer configuration ([#621](https://github.com/Lightning-AI/metrics/pull/621))

### Changed

- Scalar metrics will now consistently have additional dimensions squeezed ([#622](https://github.com/Lightning-AI/metrics/pull/622))
- Metrics having third party dependencies removed from global import ([#463](https://github.com/Lightning-AI/metrics/pull/463))
- Untokenized for `BLEUScore` input stay consistent with all the other text metrics ([#640](https://github.com/Lightning-AI/metrics/pull/640))
- Arguments reordered for `TER`, `BLEUScore`, `SacreBLEUScore`, `CHRFScore` now expect input order as predictions first and target second ([#696](https://github.com/Lightning-AI/metrics/pull/696))
- Changed dtype of metric state from `torch.float` to `torch.long` in `ConfusionMatrix` to accommodate larger values ([#715](https://github.com/Lightning-AI/metrics/pull/715))
- Unify `preds`, `target` input argument's naming across all text metrics ([#723](https://github.com/Lightning-AI/metrics/pull/723), [#727](https://github.com/Lightning-AI/metrics/pull/727))
  * `bert`, `bleu`, `chrf`, `sacre_bleu`, `wip`, `wil`, `cer`, `ter`, `wer`, `mer`, `rouge`, `squad`

### Deprecated

- Renamed IoU -> Jaccard Index ([#662](https://github.com/Lightning-AI/metrics/pull/662))
- Renamed text WER metric ([#714](https://github.com/Lightning-AI/metrics/pull/714))
  * `functional.wer` -> `functional.word_error_rate`
  * `WER` -> `WordErrorRate`
- Renamed correlation coefficient classes: ([#710](https://github.com/Lightning-AI/metrics/pull/710))
  * `MatthewsCorrcoef` -> `MatthewsCorrCoef`
  * `PearsonCorrcoef` -> `PearsonCorrCoef`
  * `SpearmanCorrcoef` -> `SpearmanCorrCoef`
- Renamed audio STOI metric: ([#753](https://github.com/Lightning-AI/metrics/pull/753), [#758](https://github.com/Lightning-AI/metrics/pull/758))
  * `audio.STOI` to `audio.ShortTimeObjectiveIntelligibility`
  * `functional.audio.stoi` to `functional.audio.short_time_objective_intelligibility`
- Renamed audio PESQ metrics: ([#751](https://github.com/Lightning-AI/metrics/pull/751))
  * `functional.audio.pesq` -> `functional.audio.perceptual_evaluation_speech_quality`
  * `audio.PESQ` -> `audio.PerceptualEvaluationSpeechQuality`
- Renamed audio SDR metrics: ([#711](https://github.com/Lightning-AI/metrics/pull/711))
  * `functional.sdr` -> `functional.signal_distortion_ratio`
  * `functional.si_sdr` -> `functional.scale_invariant_signal_distortion_ratio`
  * `SDR` -> `SignalDistortionRatio`
  * `SI_SDR` -> `ScaleInvariantSignalDistortionRatio`
- Renamed audio SNR metrics: ([#712](https://github.com/Lightning-AI/metrics/pull/712))
  * `functional.snr` -> `functional.signal_distortion_ratio`
  * `functional.si_snr` -> `functional.scale_invariant_signal_noise_ratio`
  * `SNR` -> `SignalNoiseRatio`
  * `SI_SNR` -> `ScaleInvariantSignalNoiseRatio`
- Renamed F-score metrics: ([#731](https://github.com/Lightning-AI/metrics/pull/731), [#740](https://github.com/Lightning-AI/metrics/pull/740))
  * `functional.f1` ->  `functional.f1_score`
  * `F1` ->  `F1Score`
  * `functional.fbeta` ->  `functional.fbeta_score`
  * `FBeta` ->  `FBetaScore`
- Renamed Hinge metric: ([#734](https://github.com/Lightning-AI/metrics/pull/734))
  * `functional.hinge` ->  `functional.hinge_loss`
  * `Hinge` ->  `HingeLoss`
- Renamed image PSNR metrics ([#732](https://github.com/Lightning-AI/metrics/pull/732))
  * `functional.psnr` -> `functional.peak_signal_noise_ratio`
  * `PSNR` -> `PeakSignalNoiseRatio`
- Renamed image PIT metric: ([#737](https://github.com/Lightning-AI/metrics/pull/737))
  * `functional.pit` ->  `functional.permutation_invariant_training`
  * `PIT` ->  `PermutationInvariantTraining`
- Renamed image SSIM metric: ([#747](https://github.com/Lightning-AI/metrics/pull/747))
  * `functional.ssim` ->  `functional.scale_invariant_signal_noise_ratio`
  * `SSIM` ->  `StructuralSimilarityIndexMeasure`
- Renamed detection `MAP` to `MeanAveragePrecision` metric ([#754](https://github.com/Lightning-AI/metrics/pull/754))
- Renamed Fidelity & LPIPS image metric: ([#752](https://github.com/Lightning-AI/metrics/pull/752))
  * `image.FID` ->  `image.FrechetInceptionDistance`
  * `image.KID` ->  `image.KernelInceptionDistance`
  * `image.LPIPS` ->  `image.LearnedPerceptualImagePatchSimilarity`

### Removed

- Removed `embedding_similarity` metric ([#638](https://github.com/Lightning-AI/metrics/pull/638))
- Removed argument `concatenate_texts` from `wer` metric ([#638](https://github.com/Lightning-AI/metrics/pull/638))
- Removed arguments `newline_sep` and `decimal_places` from `rouge` metric ([#638](https://github.com/Lightning-AI/metrics/pull/638))

### Fixed

- Fixed MetricCollection kwargs filtering when no `kwargs` are present in update signature ([#707](https://github.com/Lightning-AI/metrics/pull/707))

---

## [0.6.2] - 2021-12-15

### Fixed

- Fixed `torch.sort` currently does not support bool `dtype` on CUDA ([#665](https://github.com/Lightning-AI/metrics/pull/665))
- Fixed mAP properly checks if ground truths are empty ([#684](https://github.com/Lightning-AI/metrics/pull/684))
- Fixed initialization of tensors to be on correct device for `MAP` metric ([#673](https://github.com/Lightning-AI/metrics/pull/673))


## [0.6.1] - 2021-12-06

### Changed

- Migrate MAP metrics from pycocotools to PyTorch ([#632](https://github.com/Lightning-AI/metrics/pull/632))
- Use `torch.topk` instead of `torch.argsort` in retrieval precision for speedup ([#627](https://github.com/Lightning-AI/metrics/pull/627))

### Fixed

- Fix empty predictions in MAP metric ([#594](https://github.com/Lightning-AI/metrics/pull/594), [#610](https://github.com/Lightning-AI/metrics/pull/610), [#624](https://github.com/Lightning-AI/metrics/pull/624))
- Fix edge case of AUROC with `average=weighted` on GPU ([#606](https://github.com/Lightning-AI/metrics/pull/606))
- Fixed `forward` in compositional metrics ([#645](https://github.com/Lightning-AI/metrics/pull/645))


## [0.6.0] - 2021-10-28

### Added

- Added audio metrics:
  - Perceptual Evaluation of Speech Quality (PESQ) ([#353](https://github.com/Lightning-AI/metrics/pull/353))
  - Short-Time Objective Intelligibility (STOI) ([#353](https://github.com/Lightning-AI/metrics/pull/353))
- Added Information retrieval metrics:
  - `RetrievalRPrecision` ([#577](https://github.com/Lightning-AI/metrics/pull/577))
  - `RetrievalHitRate` ([#576](https://github.com/Lightning-AI/metrics/pull/576))
- Added NLP metrics:
  - `SacreBLEUScore` ([#546](https://github.com/Lightning-AI/metrics/pull/546))
  - `CharErrorRate` ([#575](https://github.com/Lightning-AI/metrics/pull/575))
- Added other metrics:
  - Tweedie Deviance Score ([#499](https://github.com/Lightning-AI/metrics/pull/499))
  - Learned Perceptual Image Patch Similarity (LPIPS) ([#431](https://github.com/Lightning-AI/metrics/pull/431))
- Added `MAP` (mean average precision) metric to new detection package ([#467](https://github.com/Lightning-AI/metrics/pull/467))
- Added support for float targets in `nDCG` metric ([#437](https://github.com/Lightning-AI/metrics/pull/437))
- Added `average` argument to `AveragePrecision` metric for reducing multi-label and multi-class problems ([#477](https://github.com/Lightning-AI/metrics/pull/477))
- Added `MultioutputWrapper` ([#510](https://github.com/Lightning-AI/metrics/pull/510))
- Added metric sweeping:
  - `higher_is_better` as constant attribute ([#544](https://github.com/Lightning-AI/metrics/pull/544))
  - `higher_is_better` to rest of codebase ([#584](https://github.com/Lightning-AI/metrics/pull/584))
- Added simple aggregation metrics: `SumMetric`, `MeanMetric`, `CatMetric`, `MinMetric`, `MaxMetric` ([#506](https://github.com/Lightning-AI/metrics/pull/506))
- Added pairwise submodule with metrics ([#553](https://github.com/Lightning-AI/metrics/pull/553))
  - `pairwise_cosine_similarity`
  - `pairwise_euclidean_distance`
  - `pairwise_linear_similarity`
  - `pairwise_manhatten_distance`

### Changed

- `AveragePrecision` will now as default output the `macro` average for multilabel and multiclass problems ([#477](https://github.com/Lightning-AI/metrics/pull/477))
- `half`, `double`, `float` will no longer change the dtype of the metric states. Use `metric.set_dtype` instead ([#493](https://github.com/Lightning-AI/metrics/pull/493))
- Renamed `AverageMeter` to `MeanMetric` ([#506](https://github.com/Lightning-AI/metrics/pull/506))
- Changed `is_differentiable` from property to a constant attribute ([#551](https://github.com/Lightning-AI/metrics/pull/551))
- `ROC` and `AUROC` will no longer throw an error when either the positive or negative class is missing. Instead return 0 score and give a warning

### Deprecated

- Deprecated  `functional.self_supervised.embedding_similarity` in favour of new pairwise submodule

### Removed

- Removed `dtype` property ([#493](https://github.com/Lightning-AI/metrics/pull/493))

### Fixed

- Fixed bug in `F1` with `average='macro'` and `ignore_index!=None` ([#495](https://github.com/Lightning-AI/metrics/pull/495))
- Fixed bug in `pit` by using the returned first result to initialize device and type ([#533](https://github.com/Lightning-AI/metrics/pull/533))
- Fixed `SSIM` metric using too much memory ([#539](https://github.com/Lightning-AI/metrics/pull/539))
- Fixed bug where `device` property was not properly update when metric was a child of a module (#542)

---

## [0.5.1] - 2021-08-30

### Added

- Added `device` and `dtype` properties ([#462](https://github.com/Lightning-AI/metrics/pull/462))
- Added `TextTester` class for robustly testing text metrics ([#450](https://github.com/Lightning-AI/metrics/pull/450))

### Changed

- Added support for float targets in `nDCG` metric ([#437](https://github.com/Lightning-AI/metrics/pull/437))

### Removed

- Removed `rouge-score` as dependency for text package ([#443](https://github.com/Lightning-AI/metrics/pull/443))
- Removed `jiwer` as dependency for text package ([#446](https://github.com/Lightning-AI/metrics/pull/446))
- Removed `bert-score` as dependency for text package ([#473](https://github.com/Lightning-AI/metrics/pull/473))

### Fixed

- Fixed ranking of samples in `SpearmanCorrCoef` metric ([#448](https://github.com/Lightning-AI/metrics/pull/448))
- Fixed bug where compositional metrics where unable to sync because of type mismatch ([#454](https://github.com/Lightning-AI/metrics/pull/454))
- Fixed metric hashing ([#478](https://github.com/Lightning-AI/metrics/pull/478))
- Fixed `BootStrapper` metrics not working on GPU ([#462](https://github.com/Lightning-AI/metrics/pull/462))
- Fixed the semantic ordering of kernel height and width in `SSIM` metric ([#474](https://github.com/Lightning-AI/metrics/pull/474))


## [0.5.0] - 2021-08-09

### Added

- Added **Text-related (NLP) metrics**:
  - Word Error Rate (WER) ([#383](https://github.com/Lightning-AI/metrics/pull/383))
  - ROUGE ([#399](https://github.com/Lightning-AI/metrics/pull/399))
  - BERT score ([#424](https://github.com/Lightning-AI/metrics/pull/424))
  - BLUE score ([#360](https://github.com/Lightning-AI/metrics/pull/360))
- Added `MetricTracker` wrapper metric for keeping track of the same metric over multiple epochs ([#238](https://github.com/Lightning-AI/metrics/pull/238))
- Added other metrics:
  - Symmetric Mean Absolute Percentage error (SMAPE) ([#375](https://github.com/Lightning-AI/metrics/pull/375))
  - Calibration error ([#394](https://github.com/Lightning-AI/metrics/pull/394))
  - Permutation Invariant Training (PIT) ([#384](https://github.com/Lightning-AI/metrics/pull/384))
- Added support in `nDCG` metric for target with values larger than 1 ([#349](https://github.com/Lightning-AI/metrics/pull/349))
- Added support for negative targets in `nDCG` metric ([#378](https://github.com/Lightning-AI/metrics/pull/378))
- Added `None` as reduction option in `CosineSimilarity` metric ([#400](https://github.com/Lightning-AI/metrics/pull/400))
- Allowed passing labels in (n_samples, n_classes) to `AveragePrecision` ([#386](https://github.com/Lightning-AI/metrics/pull/386))

### Changed

- Moved `psnr` and `ssim` from `functional.regression.*` to `functional.image.*` ([#382](https://github.com/Lightning-AI/metrics/pull/382))
- Moved `image_gradient` from `functional.image_gradients` to `functional.image.gradients` ([#381](https://github.com/Lightning-AI/metrics/pull/381))
- Moved `R2Score` from `regression.r2score` to `regression.r2` ([#371](https://github.com/Lightning-AI/metrics/pull/371))
- Pearson metric now only store 6 statistics instead of all predictions and targets ([#380](https://github.com/Lightning-AI/metrics/pull/380))
- Use `torch.argmax` instead of `torch.topk` when `k=1` for better performance ([#419](https://github.com/Lightning-AI/metrics/pull/419))
- Moved check for number of samples in R2 score to support single sample updating ([#426](https://github.com/Lightning-AI/metrics/pull/426))

### Deprecated

- Rename `r2score` >> `r2_score` and `kldivergence` >> `kl_divergence` in `functional` ([#371](https://github.com/Lightning-AI/metrics/pull/371))
- Moved `bleu_score` from `functional.nlp` to `functional.text.bleu` ([#360](https://github.com/Lightning-AI/metrics/pull/360))

### Removed

- Removed restriction that `threshold` has to be in (0,1) range to support logit input (
    [#351](https://github.com/Lightning-AI/metrics/pull/351)
    [#401](https://github.com/Lightning-AI/metrics/pull/401))
- Removed restriction that `preds` could not be bigger than `num_classes` to support logit input ([#357](https://github.com/Lightning-AI/metrics/pull/357))
- Removed module `regression.psnr` and `regression.ssim` ([#382](https://github.com/Lightning-AI/metrics/pull/382)):
- Removed ([#379](https://github.com/Lightning-AI/metrics/pull/379)):
    * function `functional.mean_relative_error`
    * `num_thresholds` argument in `BinnedPrecisionRecallCurve`

### Fixed

- Fixed bug where classification metrics with `average='macro'` would lead to wrong result if a class was missing ([#303](https://github.com/Lightning-AI/metrics/pull/303))
- Fixed `weighted`, `multi-class` AUROC computation to allow for 0 observations of some class, as contribution to final AUROC is 0 ([#376](https://github.com/Lightning-AI/metrics/pull/376))
- Fixed that `_forward_cache` and `_computed` attributes are also moved to the correct device if metric is moved ([#413](https://github.com/Lightning-AI/metrics/pull/413))
- Fixed calculation in `IoU` metric when using `ignore_index` argument ([#328](https://github.com/Lightning-AI/metrics/pull/328))

---

## [0.4.1] - 2021-07-05

### Changed

- Extend typing ([#330](https://github.com/Lightning-AI/metrics/pull/330),
    [#332](https://github.com/Lightning-AI/metrics/pull/332),
    [#333](https://github.com/Lightning-AI/metrics/pull/333),
    [#335](https://github.com/Lightning-AI/metrics/pull/335),
    [#314](https://github.com/Lightning-AI/metrics/pull/314))

### Fixed

- Fixed DDP by `is_sync` logic to `Metric` ([#339](https://github.com/Lightning-AI/metrics/pull/339))


## [0.4.0] - 2021-06-29

### Added

- Added **Image-related metrics**:
  - Fréchet inception distance (FID) ([#213](https://github.com/Lightning-AI/metrics/pull/213))
  - Kernel Inception Distance (KID) ([#301](https://github.com/Lightning-AI/metrics/pull/301))
  - Inception Score ([#299](https://github.com/Lightning-AI/metrics/pull/299))
  - KL divergence ([#247](https://github.com/Lightning-AI/metrics/pull/247))
- Added **Audio metrics**: SNR, SI_SDR, SI_SNR ([#292](https://github.com/Lightning-AI/metrics/pull/292))
- Added other metrics:
  - Cosine Similarity ([#305](https://github.com/Lightning-AI/metrics/pull/305))
  - Specificity ([#210](https://github.com/Lightning-AI/metrics/pull/210))
  - Mean Absolute Percentage error (MAPE) ([#248](https://github.com/Lightning-AI/metrics/pull/248))
- Added `add_metrics` method to `MetricCollection` for adding additional metrics after initialization ([#221](https://github.com/Lightning-AI/metrics/pull/221))
- Added pre-gather reduction in the case of `dist_reduce_fx="cat"` to reduce communication cost ([#217](https://github.com/Lightning-AI/metrics/pull/217))
- Added better error message for `AUROC` when `num_classes` is not provided for multiclass input ([#244](https://github.com/Lightning-AI/metrics/pull/244))
- Added support for unnormalized scores (e.g. logits) in `Accuracy`, `Precision`, `Recall`, `FBeta`, `F1`, `StatScore`, `Hamming`, `ConfusionMatrix` metrics ([#200](https://github.com/Lightning-AI/metrics/pull/200))
- Added `squared` argument to `MeanSquaredError` for computing `RMSE` ([#249](https://github.com/Lightning-AI/metrics/pull/249))
- Added `is_differentiable` property to `ConfusionMatrix`, `F1`, `FBeta`, `Hamming`, `Hinge`, `IOU`, `MatthewsCorrcoef`, `Precision`, `Recall`, `PrecisionRecallCurve`, `ROC`, `StatScores` ([#253](https://github.com/Lightning-AI/metrics/pull/253))
- Added `sync` and `sync_context` methods for manually controlling when metric states are synced ([#302](https://github.com/Lightning-AI/metrics/pull/302))

### Changed

- Forward cache is reset when `reset` method is called ([#260](https://github.com/Lightning-AI/metrics/pull/260))
- Improved per-class metric handling for imbalanced datasets for `precision`, `recall`, `precision_recall`, `fbeta`, `f1`, `accuracy`, and `specificity` ([#204](https://github.com/Lightning-AI/metrics/pull/204))
- Decorated `torch.jit.unused` to `MetricCollection` forward ([#307](https://github.com/Lightning-AI/metrics/pull/307))
- Renamed `thresholds` argument to binned metrics for manually controlling the thresholds ([#322](https://github.com/Lightning-AI/metrics/pull/322))
- Extend typing ([#324](https://github.com/Lightning-AI/metrics/pull/324),
    [#326](https://github.com/Lightning-AI/metrics/pull/326),
    [#327](https://github.com/Lightning-AI/metrics/pull/327))

### Deprecated

- Deprecated `functional.mean_relative_error`, use `functional.mean_absolute_percentage_error` ([#248](https://github.com/Lightning-AI/metrics/pull/248))
- Deprecated `num_thresholds` argument in `BinnedPrecisionRecallCurve` ([#322](https://github.com/Lightning-AI/metrics/pull/322))

### Removed

- Removed argument `is_multiclass` ([#319](https://github.com/Lightning-AI/metrics/pull/319))

### Fixed

- AUC can also support more dimensional inputs when all but one dimension are of size 1 ([#242](https://github.com/Lightning-AI/metrics/pull/242))
- Fixed `dtype` of modular metrics after reset has been called ([#243](https://github.com/Lightning-AI/metrics/pull/243))
- Fixed calculation in `matthews_corrcoef` to correctly match formula ([#321](https://github.com/Lightning-AI/metrics/pull/321))

---

## [0.3.2] - 2021-05-10

### Added

- Added `is_differentiable` property:
    * To `AUC`, `AUROC`, `CohenKappa` and `AveragePrecision` ([#178](https://github.com/Lightning-AI/metrics/pull/178))
    * To `PearsonCorrCoef`, `SpearmanCorrcoef`, `R2Score` and `ExplainedVariance` ([#225](https://github.com/Lightning-AI/metrics/pull/225))

### Changed

- `MetricCollection` should return metrics with prefix on `items()`, `keys()` ([#209](https://github.com/Lightning-AI/metrics/pull/209))
- Calling `compute` before `update` will now give warning ([#164](https://github.com/Lightning-AI/metrics/pull/164))

### Removed

- Removed `numpy` as direct dependency ([#212](https://github.com/Lightning-AI/metrics/pull/212))

### Fixed

- Fixed auc calculation and add tests ([#197](https://github.com/Lightning-AI/metrics/pull/197))
- Fixed loading persisted metric states using `load_state_dict()` ([#202](https://github.com/Lightning-AI/metrics/pull/202))
- Fixed `PSNR` not working with `DDP` ([#214](https://github.com/Lightning-AI/metrics/pull/214))
- Fixed metric calculation with unequal batch sizes ([#220](https://github.com/Lightning-AI/metrics/pull/220))
- Fixed metric concatenation for list states for zero-dim input ([#229](https://github.com/Lightning-AI/metrics/pull/229))
- Fixed numerical instability in `AUROC` metric for large input ([#230](https://github.com/Lightning-AI/metrics/pull/230))

## [0.3.1] - 2021-04-21

- Cleaning remaining inconsistency and fix PL develop integration (
    [#191](https://github.com/Lightning-AI/metrics/pull/191),
    [#192](https://github.com/Lightning-AI/metrics/pull/192),
    [#193](https://github.com/Lightning-AI/metrics/pull/193),
    [#194](https://github.com/Lightning-AI/metrics/pull/194)
)


## [0.3.0] - 2021-04-20

### Added

- Added `BootStrapper` to easily calculate confidence intervals for metrics ([#101](https://github.com/Lightning-AI/metrics/pull/101))
- Added Binned metrics  ([#128](https://github.com/Lightning-AI/metrics/pull/128))
- Added metrics for Information Retrieval ([(PL^5032)](https://github.com/Lightning-AI/lightning/pull/5032)):
    * `RetrievalMAP` ([PL^5032](https://github.com/Lightning-AI/lightning/pull/5032))
    * `RetrievalMRR` ([#119](https://github.com/Lightning-AI/metrics/pull/119))
    * `RetrievalPrecision` ([#139](https://github.com/Lightning-AI/metrics/pull/139))
    * `RetrievalRecall` ([#146](https://github.com/Lightning-AI/metrics/pull/146))
    * `RetrievalNormalizedDCG` ([#160](https://github.com/Lightning-AI/metrics/pull/160))
    * `RetrievalFallOut` ([#161](https://github.com/Lightning-AI/metrics/pull/161))
- Added other metrics:
    * `CohenKappa` ([#69](https://github.com/Lightning-AI/metrics/pull/69))
    * `MatthewsCorrcoef` ([#98](https://github.com/Lightning-AI/metrics/pull/98))
    * `PearsonCorrcoef` ([#157](https://github.com/Lightning-AI/metrics/pull/157))
    * `SpearmanCorrcoef` ([#158](https://github.com/Lightning-AI/metrics/pull/158))
    * `Hinge` ([#120](https://github.com/Lightning-AI/metrics/pull/120))
- Added `average='micro'` as an option in AUROC for multilabel problems ([#110](https://github.com/Lightning-AI/metrics/pull/110))
- Added multilabel support to `ROC` metric ([#114](https://github.com/Lightning-AI/metrics/pull/114))
- Added testing for `half` precision ([#77](https://github.com/Lightning-AI/metrics/pull/77),
    [#135](https://github.com/Lightning-AI/metrics/pull/135)
)
- Added `AverageMeter` for ad-hoc averages of values ([#138](https://github.com/Lightning-AI/metrics/pull/138))
- Added `prefix` argument to `MetricCollection` ([#70](https://github.com/Lightning-AI/metrics/pull/70))
- Added `__getitem__` as metric arithmetic operation ([#142](https://github.com/Lightning-AI/metrics/pull/142))
- Added property `is_differentiable` to metrics and test for differentiability ([#154](https://github.com/Lightning-AI/metrics/pull/154))
- Added support for `average`, `ignore_index` and `mdmc_average` in `Accuracy` metric ([#166](https://github.com/Lightning-AI/metrics/pull/166))
- Added `postfix` arg to `MetricCollection` ([#188](https://github.com/Lightning-AI/metrics/pull/188))

### Changed

- Changed `ExplainedVariance` from storing all preds/targets to tracking 5 statistics ([#68](https://github.com/Lightning-AI/metrics/pull/68))
- Changed behaviour of `confusionmatrix` for multilabel data to better match `multilabel_confusion_matrix` from sklearn ([#134](https://github.com/Lightning-AI/metrics/pull/134))
- Updated FBeta arguments ([#111](https://github.com/Lightning-AI/metrics/pull/111))
- Changed `reset` method to use `detach.clone()` instead of `deepcopy` when resetting to default ([#163](https://github.com/Lightning-AI/metrics/pull/163))
- Metrics passed as dict to `MetricCollection` will now always be in deterministic order ([#173](https://github.com/Lightning-AI/metrics/pull/173))
- Allowed `MetricCollection` pass metrics as arguments ([#176](https://github.com/Lightning-AI/metrics/pull/176))

### Deprecated

- Rename argument `is_multiclass` -> `multiclass` ([#162](https://github.com/Lightning-AI/metrics/pull/162))

### Removed

- Prune remaining deprecated ([#92](https://github.com/Lightning-AI/metrics/pull/92))

### Fixed

- Fixed when `_stable_1d_sort` to work when `n>=N` ([PL^6177](https://github.com/Lightning-AI/lightning/pull/6177))
- Fixed `_computed` attribute not being correctly reset ([#147](https://github.com/Lightning-AI/metrics/pull/147))
- Fixed to Blau score ([#165](https://github.com/Lightning-AI/metrics/pull/165))
- Fixed backwards compatibility for logging with older version of pytorch-lightning ([#182](https://github.com/Lightning-AI/metrics/pull/182))

---

## [0.2.0] - 2021-03-12

### Changed

- Decoupled PL dependency ([#13](https://github.com/Lightning-AI/metrics/pull/13))
- Refactored functional - mimic the module-like structure: classification, regression, etc. ([#16](https://github.com/Lightning-AI/metrics/pull/16))
- Refactored utilities -  split to topics/submodules ([#14](https://github.com/Lightning-AI/metrics/pull/14))
- Refactored `MetricCollection` ([#19](https://github.com/Lightning-AI/metrics/pull/19))

### Removed

- Removed deprecated metrics from PL base ([#12](https://github.com/Lightning-AI/metrics/pull/12),
    [#15](https://github.com/Lightning-AI/metrics/pull/15))

---

## [0.1.0] - 2021-02-22

- Added `Accuracy` metric now generalizes to Top-k accuracy for (multi-dimensional) multi-class inputs using the `top_k` parameter ([PL^4838](https://github.com/Lightning-AI/lightning/pull/4838))
- Added `Accuracy` metric now enables the computation of subset accuracy for multi-label or multi-dimensional multi-class inputs with the `subset_accuracy` parameter ([PL^4838](https://github.com/Lightning-AI/lightning/pull/4838))
- Added `HammingDistance` metric to compute the hamming distance (loss) ([PL^4838](https://github.com/Lightning-AI/lightning/pull/4838))
- Added `StatScores` metric to compute the number of true positives, false positives, true negatives and false negatives ([PL^4839](https://github.com/Lightning-AI/lightning/pull/4839))
- Added `R2Score` metric ([PL^5241](https://github.com/Lightning-AI/lightning/pull/5241))
- Added `MetricCollection` ([PL^4318](https://github.com/Lightning-AI/lightning/pull/4318))
- Added `.clone()` method to metrics ([PL^4318](https://github.com/Lightning-AI/lightning/pull/4318))
- Added `IoU` class interface ([PL^4704](https://github.com/Lightning-AI/lightning/pull/4704))
- The `Recall` and `Precision` metrics (and their functional counterparts `recall` and `precision`) can now be generalized to Recall@K and Precision@K with the use of `top_k` parameter ([PL^4842](https://github.com/Lightning-AI/lightning/pull/4842))
- Added compositional metrics ([PL^5464](https://github.com/Lightning-AI/lightning/pull/5464))
- Added AUC/AUROC class interface ([PL^5479](https://github.com/Lightning-AI/lightning/pull/5479))
- Added `QuantizationAwareTraining` callback ([PL^5706](https://github.com/Lightning-AI/lightning/pull/5706))
- Added `ConfusionMatrix` class interface ([PL^4348](https://github.com/Lightning-AI/lightning/pull/4348))
- Added multiclass AUROC metric ([PL^4236](https://github.com/Lightning-AI/lightning/pull/4236))
- Added `PrecisionRecallCurve, ROC, AveragePrecision` class metric ([PL^4549](https://github.com/Lightning-AI/lightning/pull/4549))
- Classification metrics overhaul ([PL^4837](https://github.com/Lightning-AI/lightning/pull/4837))
- Added `F1` class metric ([PL^4656](https://github.com/Lightning-AI/lightning/pull/4656))
- Added metrics aggregation in Horovod and fixed early stopping ([PL^3775](https://github.com/Lightning-AI/lightning/pull/3775))
- Added `persistent(mode)` method to metrics, to enable and disable metric states being added to `state_dict` ([PL^4482](https://github.com/Lightning-AI/lightning/pull/4482))
- Added unification of regression metrics ([PL^4166](https://github.com/Lightning-AI/lightning/pull/4166))
- Added persistent flag to `Metric.add_state` ([PL^4195](https://github.com/Lightning-AI/lightning/pull/4195))
- Added classification metrics ([PL^4043](https://github.com/Lightning-AI/lightning/pull/4043))
- Added new Metrics API. ([PL^3868](https://github.com/Lightning-AI/lightning/pull/3868), [PL^3921](https://github.com/Lightning-AI/lightning/pull/3921))
- Added EMB similarity ([PL^3349](https://github.com/Lightning-AI/lightning/pull/3349))
- Added SSIM metrics ([PL^2671](https://github.com/Lightning-AI/lightning/pull/2671))
- Added BLEU metrics ([PL^2535](https://github.com/Lightning-AI/lightning/pull/2535))<|MERGE_RESOLUTION|>--- conflicted
+++ resolved
@@ -27,11 +27,10 @@
 
 ### Fixed
 
-<<<<<<< HEAD
 - Fixed `DiceScore` when there is zero overlap between predictions and targets ([#2860](https://github.com/PyTorchLightning/metrics/pull/2860))
-=======
+
+
 - Delete `Device2Host` caused by comm with device and host ([#2840](https://github.com/PyTorchLightning/metrics/pull/2840))
->>>>>>> 3ff199c9
 
 
 - Fixed issue with shared state in metric collection when using dice score ([#2848](https://github.com/PyTorchLightning/metrics/pull/2848))
