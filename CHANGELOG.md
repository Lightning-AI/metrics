--- conflicted
+++ resolved
@@ -23,11 +23,9 @@
 - Added warning to `PearsonCorrCoeff` if input has a very small variance for its given dtype ([#1926](https://github.com/Lightning-AI/torchmetrics/pull/1926))
 
 
-<<<<<<< HEAD
 - Added `PerceptualPathLength` to image package ([#1939](https://github.com/Lightning-AI/torchmetrics/pull/1939))
 
-=======
->>>>>>> 7ab560da
+
 ### Changed
 
 -
