# Changelog
All notable changes to this project will be documented in this file.

The format is based on [Keep a Changelog](https://keepachangelog.com/en/1.0.0/),
and this project adheres to [Semantic Versioning](https://semver.org/spec/v2.0.0.html).

**Note: we move fast, but still we preserve 0.1 version (one feature release) back compatibility.**

## [unReleased] - 2021-MM-DD

### Added

- Added Learned Perceptual Image Patch Similarity (LPIPS) ([#431](https://github.com/PyTorchLightning/metrics/issues/431))

- Added Tweedie Deviance Score ([#499](https://github.com/PyTorchLightning/metrics/pull/499))


- Added support for float targets in `nDCG` metric ([#437](https://github.com/PyTorchLightning/metrics/pull/437))


- Added `average` argument to `AveragePrecision` metric for reducing multilabel and multiclass problems ([#477](https://github.com/PyTorchLightning/metrics/pull/477))


### Changed

- `AveragePrecision` will now as default output the `macro` average for multilabel and multiclass problems ([#477](https://github.com/PyTorchLightning/metrics/pull/477))


- `half`, `double`, `float` will no longer change the dtype of the metric states. Use `metric.set_dtype` instead ([#493](https://github.com/PyTorchLightning/metrics/pull/493))


### Deprecated


### Removed

<<<<<<< HEAD
- Change import structure from root to submodule level for metrics having additional requirements ([#459](https://github.com/PyTorchLightning/metrics/issues/459))
=======
- Removed `dtype` property ([#493](https://github.com/PyTorchLightning/metrics/pull/493))
>>>>>>> 3a4ff87b


### Fixed

- Fixed bug in `F1` with `average='macro'` and `ignore_index!=None` ([#495](https://github.com/PyTorchLightning/metrics/pull/495))


## [0.5.1] - 2021-08-30

### Added

- Added `device` and `dtype` properties ([#462](https://github.com/PyTorchLightning/metrics/pull/462))
- Added `TextTester` class for robustly testing text metrics ([#450](https://github.com/PyTorchLightning/metrics/pull/450))

### Changed

- Added support for float targets in `nDCG` metric ([#437](https://github.com/PyTorchLightning/metrics/pull/437))

### Removed

- Removed `rouge-score` as dependency for text package ([#443](https://github.com/PyTorchLightning/metrics/pull/443))
- Removed `jiwer` as dependency for text package ([#446](https://github.com/PyTorchLightning/metrics/pull/446))
- Removed `bert-score` as dependency for text package ([#473](https://github.com/PyTorchLightning/metrics/pull/473))

### Fixed

- Fixed ranking of samples in `SpearmanCorrCoef` metric ([#448](https://github.com/PyTorchLightning/metrics/pull/448))
- Fixed bug where compositional metrics where unable to sync because of type mismatch ([#454](https://github.com/PyTorchLightning/metrics/pull/454))
- Fixed metric hashing ([#478](https://github.com/PyTorchLightning/metrics/pull/478))
- Fixed `BootStrapper` metrics not working on GPU ([#462](https://github.com/PyTorchLightning/metrics/pull/462))
- Fixed the semantic ordering of kernel height and width in `SSIM` metric ([#474](https://github.com/PyTorchLightning/metrics/pull/474))


## [0.5.0] - 2021-08-09

### Added

- Added **Text-related (NLP) metrics**:
  - Word Error Rate (WER) ([#383](https://github.com/PyTorchLightning/metrics/pull/383))
  - ROUGE ([#399](https://github.com/PyTorchLightning/metrics/pull/399))
  - BERT score ([#424](https://github.com/PyTorchLightning/metrics/pull/424))
  - BLUE score ([#360](https://github.com/PyTorchLightning/metrics/pull/360))
- Added `MetricTracker` wrapper metric for keeping track of the same metric over multiple epochs ([#238](https://github.com/PyTorchLightning/metrics/pull/238))
- Added other metrics:
  - Symmetric Mean Absolute Percentage error (SMAPE) ([#375](https://github.com/PyTorchLightning/metrics/pull/375))
  - Calibration error ([#394](https://github.com/PyTorchLightning/metrics/pull/394))
  - Permutation Invariant Training (PIT) ([#384](https://github.com/PyTorchLightning/metrics/pull/384))
- Added support in `nDCG` metric for target with values larger than 1 ([#349](https://github.com/PyTorchLightning/metrics/pull/349))
- Added support for negative targets in `nDCG` metric ([#378](https://github.com/PyTorchLightning/metrics/pull/378))
- Added `None` as reduction option in `CosineSimilarity` metric ([#400](https://github.com/PyTorchLightning/metrics/pull/400))
- Allowed passing labels in (n_samples, n_classes) to `AveragePrecision` ([#386](https://github.com/PyTorchLightning/metrics/pull/386))

### Changed

- Moved `psnr` and `ssim` from `functional.regression.*` to `functional.image.*` ([#382](https://github.com/PyTorchLightning/metrics/pull/382))
- Moved `image_gradient` from `functional.image_gradients` to `functional.image.gradients` ([#381](https://github.com/PyTorchLightning/metrics/pull/381))
- Moved `R2Score` from `regression.r2score` to `regression.r2` ([#371](https://github.com/PyTorchLightning/metrics/pull/371))
- Pearson metric now only store 6 statistics instead of all predictions and targets ([#380](https://github.com/PyTorchLightning/metrics/pull/380))
- Use `torch.argmax` instead of `torch.topk` when `k=1` for better performance ([#419](https://github.com/PyTorchLightning/metrics/pull/419))
- Moved check for number of samples in R2 score to support single sample updating ([#426](https://github.com/PyTorchLightning/metrics/pull/426))

### Deprecated

- Rename `r2score` >> `r2_score` and `kldivergence` >> `kl_divergence` in `functional` ([#371](https://github.com/PyTorchLightning/metrics/pull/371))
- Moved `bleu_score` from `functional.nlp` to `functional.text.bleu` ([#360](https://github.com/PyTorchLightning/metrics/pull/360))

### Removed

- Removed restriction that `threshold` has to be in (0,1) range to support logit input (
    [#351](https://github.com/PyTorchLightning/metrics/pull/351)
    [#401](https://github.com/PyTorchLightning/metrics/pull/401))
- Removed restriction that `preds` could not be bigger than `num_classes` to support logit input ([#357](https://github.com/PyTorchLightning/metrics/pull/357))
- Removed module `regression.psnr` and `regression.ssim` ([#382](https://github.com/PyTorchLightning/metrics/pull/382)):
- Removed ([#379](https://github.com/PyTorchLightning/metrics/pull/379)):
    * function `functional.mean_relative_error`
    * `num_thresholds` argument in `BinnedPrecisionRecallCurve`

### Fixed

- Fixed bug where classification metrics with `average='macro'` would lead to wrong result if a class was missing ([#303](https://github.com/PyTorchLightning/metrics/pull/303))
- Fixed `weighted`, `multi-class` AUROC computation to allow for 0 observations of some class, as contribution to final AUROC is 0 ([#376](https://github.com/PyTorchLightning/metrics/pull/376))
- Fixed that `_forward_cache` and `_computed` attributes are also moved to the correct device if metric is moved ([#413](https://github.com/PyTorchLightning/metrics/pull/413))
- Fixed calculation in `IoU` metric when using `ignore_index` argument ([#328](https://github.com/PyTorchLightning/metrics/pull/328))


## [0.4.1] - 2021-07-05

### Changed

- Extend typing ([#330](https://github.com/PyTorchLightning/metrics/pull/330),
    [#332](https://github.com/PyTorchLightning/metrics/pull/332),
    [#333](https://github.com/PyTorchLightning/metrics/pull/333),
    [#335](https://github.com/PyTorchLightning/metrics/pull/335),
    [#314](https://github.com/PyTorchLightning/metrics/pull/314))

### Fixed

- Fixed DDP by `is_sync` logic to `Metric` ([#339](https://github.com/PyTorchLightning/metrics/pull/339))


## [0.4.0] - 2021-06-29

### Added

- Added **Image-related metrics**:
  - Fréchet inception distance (FID) ([#213](https://github.com/PyTorchLightning/metrics/pull/213))
  - Kernel Inception Distance (KID) ([#301](https://github.com/PyTorchLightning/metrics/pull/301))
  - Inception Score ([#299](https://github.com/PyTorchLightning/metrics/pull/299))
  - KL divergence ([#247](https://github.com/PyTorchLightning/metrics/pull/247))
- Added **Audio metrics**: SNR, SI_SDR, SI_SNR ([#292](https://github.com/PyTorchLightning/metrics/pull/292))
- Added other metrics:
  - Cosine Similarity ([#305](https://github.com/PyTorchLightning/metrics/pull/305))
  - Specificity ([#210](https://github.com/PyTorchLightning/metrics/pull/210))
  - Mean Absolute Percentage error (MAPE) ([#248](https://github.com/PyTorchLightning/metrics/pull/248))
- Added `add_metrics` method to `MetricCollection` for adding additional metrics after initialization ([#221](https://github.com/PyTorchLightning/metrics/pull/221))
- Added pre-gather reduction in the case of `dist_reduce_fx="cat"` to reduce communication cost ([#217](https://github.com/PyTorchLightning/metrics/pull/217))
- Added better error message for `AUROC` when `num_classes` is not provided for multiclass input ([#244](https://github.com/PyTorchLightning/metrics/pull/244))
- Added support for unnormalized scores (e.g. logits) in `Accuracy`, `Precision`, `Recall`, `FBeta`, `F1`, `StatScore`, `Hamming`, `ConfusionMatrix` metrics ([#200](https://github.com/PyTorchLightning/metrics/pull/200))
- Added `squared` argument to `MeanSquaredError` for computing `RMSE` ([#249](https://github.com/PyTorchLightning/metrics/pull/249))
- Added `is_differentiable` property to `ConfusionMatrix`, `F1`, `FBeta`, `Hamming`, `Hinge`, `IOU`, `MatthewsCorrcoef`, `Precision`, `Recall`, `PrecisionRecallCurve`, `ROC`, `StatScores` ([#253](https://github.com/PyTorchLightning/metrics/pull/253))
- Added `sync` and `sync_context` methods for manually controlling when metric states are synced ([#302](https://github.com/PyTorchLightning/metrics/pull/302))

### Changed

- Forward cache is reset when `reset` method is called ([#260](https://github.com/PyTorchLightning/metrics/pull/260))
- Improved per-class metric handling for imbalanced datasets for `precision`, `recall`, `precision_recall`, `fbeta`, `f1`, `accuracy`, and `specificity` ([#204](https://github.com/PyTorchLightning/metrics/pull/204))
- Decorated `torch.jit.unused` to `MetricCollection` forward ([#307](https://github.com/PyTorchLightning/metrics/pull/307))
- Renamed `thresholds` argument to binned metrics for manually controlling the thresholds ([#322](https://github.com/PyTorchLightning/metrics/pull/322))
- Extend typing ([#324](https://github.com/PyTorchLightning/metrics/pull/324),
    [#326](https://github.com/PyTorchLightning/metrics/pull/326),
    [#327](https://github.com/PyTorchLightning/metrics/pull/327))

### Deprecated

- Deprecated `functional.mean_relative_error`, use `functional.mean_absolute_percentage_error` ([#248](https://github.com/PyTorchLightning/metrics/pull/248))
- Deprecated `num_thresholds` argument in `BinnedPrecisionRecallCurve` ([#322](https://github.com/PyTorchLightning/metrics/pull/322))

### Removed

- Removed argument `is_multiclass` ([#319](https://github.com/PyTorchLightning/metrics/pull/319))

### Fixed

- AUC can also support more dimensional inputs when all but one dimension are of size 1 ([#242](https://github.com/PyTorchLightning/metrics/pull/242))
- Fixed `dtype` of modular metrics after reset has been called ([#243](https://github.com/PyTorchLightning/metrics/pull/243))
- Fixed calculation in `matthews_corrcoef` to correctly match formula ([#321](https://github.com/PyTorchLightning/metrics/pull/321))

## [0.3.2] - 2021-05-10

### Added

- Added `is_differentiable` property:
    * To `AUC`, `AUROC`, `CohenKappa` and `AveragePrecision` ([#178](https://github.com/PyTorchLightning/metrics/pull/178))
    * To `PearsonCorrCoef`, `SpearmanCorrcoef`, `R2Score` and `ExplainedVariance` ([#225](https://github.com/PyTorchLightning/metrics/pull/225))

### Changed

- `MetricCollection` should return metrics with prefix on `items()`, `keys()` ([#209](https://github.com/PyTorchLightning/metrics/pull/209))
- Calling `compute` before `update` will now give warning ([#164](https://github.com/PyTorchLightning/metrics/pull/164))

### Removed

- Removed `numpy` as direct dependency ([#212](https://github.com/PyTorchLightning/metrics/pull/212))

### Fixed

- Fixed auc calculation and add tests ([#197](https://github.com/PyTorchLightning/metrics/pull/197))
- Fixed loading persisted metric states using `load_state_dict()` ([#202](https://github.com/PyTorchLightning/metrics/pull/202))
- Fixed `PSNR` not working with `DDP` ([#214](https://github.com/PyTorchLightning/metrics/pull/214))
- Fixed metric calculation with unequal batch sizes ([#220](https://github.com/PyTorchLightning/metrics/pull/220))
- Fixed metric concatenation for list states for zero-dim input ([#229](https://github.com/PyTorchLightning/metrics/pull/229))
- Fixed numerical instability in `AUROC` metric for large input ([#230](https://github.com/PyTorchLightning/metrics/pull/230))

## [0.3.1] - 2021-04-21

- Cleaning remaining inconsistency and fix PL develop integration (
    [#191](https://github.com/PyTorchLightning/metrics/pull/191),
    [#192](https://github.com/PyTorchLightning/metrics/pull/192),
    [#193](https://github.com/PyTorchLightning/metrics/pull/193),
    [#194](https://github.com/PyTorchLightning/metrics/pull/194)
)


## [0.3.0] - 2021-04-20

### Added

- Added `BootStrapper` to easily calculate confidence intervals for metrics ([#101](https://github.com/PyTorchLightning/metrics/pull/101))
- Added Binned metrics  ([#128](https://github.com/PyTorchLightning/metrics/pull/128))
- Added metrics for Information Retrieval ([(PL^5032)](https://github.com/PyTorchLightning/pytorch-lightning/pull/5032)):
    * `RetrievalMAP` ([PL^5032](https://github.com/PyTorchLightning/pytorch-lightning/pull/5032))
    * `RetrievalMRR` ([#119](https://github.com/PyTorchLightning/metrics/pull/119))
    * `RetrievalPrecision` ([#139](https://github.com/PyTorchLightning/metrics/pull/139))
    * `RetrievalRecall` ([#146](https://github.com/PyTorchLightning/metrics/pull/146))
    * `RetrievalNormalizedDCG` ([#160](https://github.com/PyTorchLightning/metrics/pull/160))
    * `RetrievalFallOut` ([#161](https://github.com/PyTorchLightning/metrics/pull/161))
- Added other metrics:
    * `CohenKappa` ([#69](https://github.com/PyTorchLightning/metrics/pull/69))
    * `MatthewsCorrcoef` ([#98](https://github.com/PyTorchLightning/metrics/pull/98))
    * `PearsonCorrcoef` ([#157](https://github.com/PyTorchLightning/metrics/pull/157))
    * `SpearmanCorrcoef` ([#158](https://github.com/PyTorchLightning/metrics/pull/158))
    * `Hinge` ([#120](https://github.com/PyTorchLightning/metrics/pull/120))
- Added `average='micro'` as an option in AUROC for multilabel problems ([#110](https://github.com/PyTorchLightning/metrics/pull/110))
- Added multilabel support to `ROC` metric ([#114](https://github.com/PyTorchLightning/metrics/pull/114))
- Added testing for `half` precision ([#77](https://github.com/PyTorchLightning/metrics/pull/77),
    [#135](https://github.com/PyTorchLightning/metrics/pull/135)
)
- Added `AverageMeter` for ad-hoc averages of values ([#138](https://github.com/PyTorchLightning/metrics/pull/138))
- Added `prefix` argument to `MetricCollection` ([#70](https://github.com/PyTorchLightning/metrics/pull/70))
- Added `__getitem__` as metric arithmetic operation ([#142](https://github.com/PyTorchLightning/metrics/pull/142))
- Added property `is_differentiable` to metrics and test for differentiability ([#154](https://github.com/PyTorchLightning/metrics/pull/154))
- Added support for `average`, `ignore_index` and `mdmc_average` in `Accuracy` metric ([#166](https://github.com/PyTorchLightning/metrics/pull/166))
- Added `postfix` arg to `MetricCollection` ([#188](https://github.com/PyTorchLightning/metrics/pull/188))

### Changed

- Changed `ExplainedVariance` from storing all preds/targets to tracking 5 statistics ([#68](https://github.com/PyTorchLightning/metrics/pull/68))
- Changed behaviour of `confusionmatrix` for multilabel data to better match `multilabel_confusion_matrix` from sklearn ([#134](https://github.com/PyTorchLightning/metrics/pull/134))
- Updated FBeta arguments ([#111](https://github.com/PyTorchLightning/metrics/pull/111))
- Changed `reset` method to use `detach.clone()` instead of `deepcopy` when resetting to default ([#163](https://github.com/PyTorchLightning/metrics/pull/163))
- Metrics passed as dict to `MetricCollection` will now always be in deterministic order ([#173](https://github.com/PyTorchLightning/metrics/pull/173))
- Allowed `MetricCollection` pass metrics as arguments ([#176](https://github.com/PyTorchLightning/metrics/pull/176))

### Deprecated

- Rename argument `is_multiclass` -> `multiclass` ([#162](https://github.com/PyTorchLightning/metrics/pull/162))

### Removed

- Prune remaining deprecated ([#92](https://github.com/PyTorchLightning/metrics/pull/92))

### Fixed

- Fixed when `_stable_1d_sort` to work when `n>=N` ([PL^6177](https://github.com/PyTorchLightning/pytorch-lightning/pull/6177))
- Fixed `_computed` attribute not being correctly reset ([#147](https://github.com/PyTorchLightning/metrics/pull/147))
- Fixed to Blau score ([#165](https://github.com/PyTorchLightning/metrics/pull/165))
- Fixed backwards compatibility for logging with older version of pytorch-lightning ([#182](https://github.com/PyTorchLightning/metrics/pull/182))


## [0.2.0] - 2021-03-12

### Changed

- Decoupled PL dependency ([#13](https://github.com/PyTorchLightning/metrics/pull/13))
- Refactored functional - mimic the module-like structure: classification, regression, etc. ([#16](https://github.com/PyTorchLightning/metrics/pull/16))
- Refactored utilities -  split to topics/submodules ([#14](https://github.com/PyTorchLightning/metrics/pull/14))
- Refactored `MetricCollection` ([#19](https://github.com/PyTorchLightning/metrics/pull/19))

### Removed

- Removed deprecated metrics from PL base ([#12](https://github.com/PyTorchLightning/metrics/pull/12),
    [#15](https://github.com/PyTorchLightning/metrics/pull/15))



## [0.1.0] - 2021-02-22

- Added `Accuracy` metric now generalizes to Top-k accuracy for (multi-dimensional) multi-class inputs using the `top_k` parameter ([PL^4838](https://github.com/PyTorchLightning/pytorch-lightning/pull/4838))
- Added `Accuracy` metric now enables the computation of subset accuracy for multi-label or multi-dimensional multi-class inputs with the `subset_accuracy` parameter ([PL^4838](https://github.com/PyTorchLightning/pytorch-lightning/pull/4838))
- Added `HammingDistance` metric to compute the hamming distance (loss) ([PL^4838](https://github.com/PyTorchLightning/pytorch-lightning/pull/4838))
- Added `StatScores` metric to compute the number of true positives, false positives, true negatives and false negatives ([PL^4839](https://github.com/PyTorchLightning/pytorch-lightning/pull/4839))
- Added `R2Score` metric ([PL^5241](https://github.com/PyTorchLightning/pytorch-lightning/pull/5241))
- Added `MetricCollection` ([PL^4318](https://github.com/PyTorchLightning/pytorch-lightning/pull/4318))
- Added `.clone()` method to metrics ([PL^4318](https://github.com/PyTorchLightning/pytorch-lightning/pull/4318))
- Added `IoU` class interface ([PL^4704](https://github.com/PyTorchLightning/pytorch-lightning/pull/4704))
- The `Recall` and `Precision` metrics (and their functional counterparts `recall` and `precision`) can now be generalized to Recall@K and Precision@K with the use of `top_k` parameter ([PL^4842](https://github.com/PyTorchLightning/pytorch-lightning/pull/4842))
- Added compositional metrics ([PL^5464](https://github.com/PyTorchLightning/pytorch-lightning/pull/5464))
- Added AUC/AUROC class interface ([PL^5479](https://github.com/PyTorchLightning/pytorch-lightning/pull/5479))
- Added `QuantizationAwareTraining` callback ([PL^5706](https://github.com/PyTorchLightning/pytorch-lightning/pull/5706))
- Added `ConfusionMatrix` class interface ([PL^4348](https://github.com/PyTorchLightning/pytorch-lightning/pull/4348))
- Added multiclass AUROC metric ([PL^4236](https://github.com/PyTorchLightning/pytorch-lightning/pull/4236))
- Added `PrecisionRecallCurve, ROC, AveragePrecision` class metric ([PL^4549](https://github.com/PyTorchLightning/pytorch-lightning/pull/4549))
- Classification metrics overhaul ([PL^4837](https://github.com/PyTorchLightning/pytorch-lightning/pull/4837))
- Added `F1` class metric ([PL^4656](https://github.com/PyTorchLightning/pytorch-lightning/pull/4656))
- Added metrics aggregation in Horovod and fixed early stopping ([PL^3775](https://github.com/PyTorchLightning/pytorch-lightning/pull/3775))
- Added `persistent(mode)` method to metrics, to enable and disable metric states being added to `state_dict` ([PL^4482](https://github.com/PyTorchLightning/pytorch-lightning/pull/4482))
- Added unification of regression metrics ([PL^4166](https://github.com/PyTorchLightning/pytorch-lightning/pull/4166))
- Added persistent flag to `Metric.add_state` ([PL^4195](https://github.com/PyTorchLightning/pytorch-lightning/pull/4195))
- Added classification metrics ([PL^4043](https://github.com/PyTorchLightning/pytorch-lightning/pull/4043))
- Added new Metrics API. ([PL^3868](https://github.com/PyTorchLightning/pytorch-lightning/pull/3868), [PL^3921](https://github.com/PyTorchLightning/pytorch-lightning/pull/3921))
- Added EMB similarity ([PL^3349](https://github.com/PyTorchLightning/pytorch-lightning/pull/3349))
- Added SSIM metrics ([PL^2671](https://github.com/PyTorchLightning/pytorch-lightning/pull/2671))
- Added BLEU metrics ([PL^2535](https://github.com/PyTorchLightning/pytorch-lightning/pull/2535))<|MERGE_RESOLUTION|>--- conflicted
+++ resolved
@@ -29,16 +29,14 @@
 - `half`, `double`, `float` will no longer change the dtype of the metric states. Use `metric.set_dtype` instead ([#493](https://github.com/PyTorchLightning/metrics/pull/493))
 
 
+- Metric that requires additioanl dependencies now need to be imported at submodule level ([#459](https://github.com/PyTorchLightning/metrics/issues/459))
+
 ### Deprecated
 
 
 ### Removed
 
-<<<<<<< HEAD
-- Change import structure from root to submodule level for metrics having additional requirements ([#459](https://github.com/PyTorchLightning/metrics/issues/459))
-=======
 - Removed `dtype` property ([#493](https://github.com/PyTorchLightning/metrics/pull/493))
->>>>>>> 3a4ff87b
 
 
 ### Fixed
