--- conflicted
+++ resolved
@@ -11,13 +11,13 @@
 ### Added
 
 - Added Learned Perceptual Image Patch Similarity (LPIPS) ([#431](https://github.com/PyTorchLightning/metrics/issues/431))
-<<<<<<< HEAD
+
+
 - Added `MAP` (mean average precision) metric to image package ([#467](https://github.com/PyTorchLightning/metrics/pull/467))
-=======
+
 
 - Added Tweedie Deviance Score ([#499](https://github.com/PyTorchLightning/metrics/pull/499))
 
->>>>>>> 043714e2
 
 ### Changed
 
