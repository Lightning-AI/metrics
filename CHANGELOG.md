# Changelog
All notable changes to this project will be documented in this file.

The format is based on [Keep a Changelog](https://keepachangelog.com/en/1.0.0/),
and this project adheres to [Semantic Versioning](https://semver.org/spec/v2.0.0.html).

**Note: we move fast, but still we preserve 0.1 version (one feature release) back compatibility.**

## [unReleased] - 2021-MM-DD

### Added

- Added Learned Perceptual Image Patch Similarity (LPIPS) ([#431](https://github.com/PyTorchLightning/metrics/issues/431))


### Changed


### Deprecated


<<<<<<< HEAD
- Added `MAP` (mean average precision) metric to image package ([#467](https://github.com/PyTorchLightning/metrics/pull/467))


- Added `TextTester` class for robustly testing text metrics ([#450](https://github.com/PyTorchLightning/metrics/pull/450))
=======
### Removed
>>>>>>> fd589807


### Fixed


## [0.5.1] - 2021-08-30

### Added

- Added `device` and `dtype` properties ([#462](https://github.com/PyTorchLightning/metrics/pull/462))
- Added `TextTester` class for robustly testing text metrics ([#450](https://github.com/PyTorchLightning/metrics/pull/450))

### Changed

- Added support for float targets in `nDCG` metric ([#437](https://github.com/PyTorchLightning/metrics/pull/437))

### Removed

- Removed `rouge-score` as dependency for text package ([#443](https://github.com/PyTorchLightning/metrics/pull/443))
- Removed `jiwer` as dependency for text package ([#446](https://github.com/PyTorchLightning/metrics/pull/446))
- Removed `bert-score` as dependency for text package ([#473](https://github.com/PyTorchLightning/metrics/pull/473))

### Fixed

- Fixed ranking of samples in `SpearmanCorrCoef` metric ([#448](https://github.com/PyTorchLightning/metrics/pull/448))
- Fixed bug where compositional metrics where unable to sync because of type mismatch ([#454](https://github.com/PyTorchLightning/metrics/pull/454))
- Fixed metric hashing ([#478](https://github.com/PyTorchLightning/metrics/pull/478))
- Fixed `BootStrapper` metrics not working on GPU ([#462](https://github.com/PyTorchLightning/metrics/pull/462))
- Fixed the semantic ordering of kernel height and width in `SSIM` metric ([#474](https://github.com/PyTorchLightning/metrics/pull/474))


## [0.5.0] - 2021-08-09

### Added

- Added **Text-related (NLP) metrics**:
  - Word Error Rate (WER) ([#383](https://github.com/PyTorchLightning/metrics/pull/383))
  - ROUGE ([#399](https://github.com/PyTorchLightning/metrics/pull/399))
  - BERT score ([#424](https://github.com/PyTorchLightning/metrics/pull/424))
  - BLUE score ([#360](https://github.com/PyTorchLightning/metrics/pull/360))
- Added `MetricTracker` wrapper metric for keeping track of the same metric over multiple epochs ([#238](https://github.com/PyTorchLightning/metrics/pull/238))
- Added other metrics:
  - Symmetric Mean Absolute Percentage error (SMAPE) ([#375](https://github.com/PyTorchLightning/metrics/pull/375))
  - Calibration error ([#394](https://github.com/PyTorchLightning/metrics/pull/394))
  - Permutation Invariant Training (PIT) ([#384](https://github.com/PyTorchLightning/metrics/pull/384))
- Added support in `nDCG` metric for target with values larger than 1 ([#349](https://github.com/PyTorchLightning/metrics/pull/349))
- Added support for negative targets in `nDCG` metric ([#378](https://github.com/PyTorchLightning/metrics/pull/378))
- Added `None` as reduction option in `CosineSimilarity` metric ([#400](https://github.com/PyTorchLightning/metrics/pull/400))
- Allowed passing labels in (n_samples, n_classes) to `AveragePrecision` ([#386](https://github.com/PyTorchLightning/metrics/pull/386))

### Changed

- Moved `psnr` and `ssim` from `functional.regression.*` to `functional.image.*` ([#382](https://github.com/PyTorchLightning/metrics/pull/382))
- Moved `image_gradient` from `functional.image_gradients` to `functional.image.gradients` ([#381](https://github.com/PyTorchLightning/metrics/pull/381))
- Moved `R2Score` from `regression.r2score` to `regression.r2` ([#371](https://github.com/PyTorchLightning/metrics/pull/371))
- Pearson metric now only store 6 statistics instead of all predictions and targets ([#380](https://github.com/PyTorchLightning/metrics/pull/380))
- Use `torch.argmax` instead of `torch.topk` when `k=1` for better performance ([#419](https://github.com/PyTorchLightning/metrics/pull/419))
- Moved check for number of samples in R2 score to support single sample updating ([#426](https://github.com/PyTorchLightning/metrics/pull/426))

### Deprecated

- Rename `r2score` >> `r2_score` and `kldivergence` >> `kl_divergence` in `functional` ([#371](https://github.com/PyTorchLightning/metrics/pull/371))
- Moved `bleu_score` from `functional.nlp` to `functional.text.bleu` ([#360](https://github.com/PyTorchLightning/metrics/pull/360))

### Removed

- Removed restriction that `threshold` has to be in (0,1) range to support logit input (
    [#351](https://github.com/PyTorchLightning/metrics/pull/351)
    [#401](https://github.com/PyTorchLightning/metrics/pull/401))
- Removed restriction that `preds` could not be bigger than `num_classes` to support logit input ([#357](https://github.com/PyTorchLightning/metrics/pull/357))
- Removed module `regression.psnr` and `regression.ssim` ([#382](https://github.com/PyTorchLightning/metrics/pull/382)):
- Removed ([#379](https://github.com/PyTorchLightning/metrics/pull/379)):
    * function `functional.mean_relative_error`
    * `num_thresholds` argument in `BinnedPrecisionRecallCurve`

### Fixed

- Fixed bug where classification metrics with `average='macro'` would lead to wrong result if a class was missing ([#303](https://github.com/PyTorchLightning/metrics/pull/303))
- Fixed `weighted`, `multi-class` AUROC computation to allow for 0 observations of some class, as contribution to final AUROC is 0 ([#376](https://github.com/PyTorchLightning/metrics/pull/376))
- Fixed that `_forward_cache` and `_computed` attributes are also moved to the correct device if metric is moved ([#413](https://github.com/PyTorchLightning/metrics/pull/413))
- Fixed calculation in `IoU` metric when using `ignore_index` argument ([#328](https://github.com/PyTorchLightning/metrics/pull/328))


## [0.4.1] - 2021-07-05

### Changed

- Extend typing ([#330](https://github.com/PyTorchLightning/metrics/pull/330),
    [#332](https://github.com/PyTorchLightning/metrics/pull/332),
    [#333](https://github.com/PyTorchLightning/metrics/pull/333),
    [#335](https://github.com/PyTorchLightning/metrics/pull/335),
    [#314](https://github.com/PyTorchLightning/metrics/pull/314))

### Fixed

- Fixed DDP by `is_sync` logic to `Metric` ([#339](https://github.com/PyTorchLightning/metrics/pull/339))


## [0.4.0] - 2021-06-29

### Added

- Added **Image-related metrics**:
  - Fréchet inception distance (FID) ([#213](https://github.com/PyTorchLightning/metrics/pull/213))
  - Kernel Inception Distance (KID) ([#301](https://github.com/PyTorchLightning/metrics/pull/301))
  - Inception Score ([#299](https://github.com/PyTorchLightning/metrics/pull/299))
  - KL divergence ([#247](https://github.com/PyTorchLightning/metrics/pull/247))
- Added **Audio metrics**: SNR, SI_SDR, SI_SNR ([#292](https://github.com/PyTorchLightning/metrics/pull/292))
- Added other metrics:
  - Cosine Similarity ([#305](https://github.com/PyTorchLightning/metrics/pull/305))
  - Specificity ([#210](https://github.com/PyTorchLightning/metrics/pull/210))
  - Mean Absolute Percentage error (MAPE) ([#248](https://github.com/PyTorchLightning/metrics/pull/248))
- Added `add_metrics` method to `MetricCollection` for adding additional metrics after initialization ([#221](https://github.com/PyTorchLightning/metrics/pull/221))
- Added pre-gather reduction in the case of `dist_reduce_fx="cat"` to reduce communication cost ([#217](https://github.com/PyTorchLightning/metrics/pull/217))
- Added better error message for `AUROC` when `num_classes` is not provided for multiclass input ([#244](https://github.com/PyTorchLightning/metrics/pull/244))
- Added support for unnormalized scores (e.g. logits) in `Accuracy`, `Precision`, `Recall`, `FBeta`, `F1`, `StatScore`, `Hamming`, `ConfusionMatrix` metrics ([#200](https://github.com/PyTorchLightning/metrics/pull/200))
- Added `squared` argument to `MeanSquaredError` for computing `RMSE` ([#249](https://github.com/PyTorchLightning/metrics/pull/249))
- Added `is_differentiable` property to `ConfusionMatrix`, `F1`, `FBeta`, `Hamming`, `Hinge`, `IOU`, `MatthewsCorrcoef`, `Precision`, `Recall`, `PrecisionRecallCurve`, `ROC`, `StatScores` ([#253](https://github.com/PyTorchLightning/metrics/pull/253))
- Added `sync` and `sync_context` methods for manually controlling when metric states are synced ([#302](https://github.com/PyTorchLightning/metrics/pull/302))

### Changed

- Forward cache is reset when `reset` method is called ([#260](https://github.com/PyTorchLightning/metrics/pull/260))
- Improved per-class metric handling for imbalanced datasets for `precision`, `recall`, `precision_recall`, `fbeta`, `f1`, `accuracy`, and `specificity` ([#204](https://github.com/PyTorchLightning/metrics/pull/204))
- Decorated `torch.jit.unused` to `MetricCollection` forward ([#307](https://github.com/PyTorchLightning/metrics/pull/307))
- Renamed `thresholds` argument to binned metrics for manually controlling the thresholds ([#322](https://github.com/PyTorchLightning/metrics/pull/322))
- Extend typing ([#324](https://github.com/PyTorchLightning/metrics/pull/324),
    [#326](https://github.com/PyTorchLightning/metrics/pull/326),
    [#327](https://github.com/PyTorchLightning/metrics/pull/327))

### Deprecated

- Deprecated `functional.mean_relative_error`, use `functional.mean_absolute_percentage_error` ([#248](https://github.com/PyTorchLightning/metrics/pull/248))
- Deprecated `num_thresholds` argument in `BinnedPrecisionRecallCurve` ([#322](https://github.com/PyTorchLightning/metrics/pull/322))

### Removed

- Removed argument `is_multiclass` ([#319](https://github.com/PyTorchLightning/metrics/pull/319))

### Fixed

- AUC can also support more dimensional inputs when all but one dimension are of size 1 ([#242](https://github.com/PyTorchLightning/metrics/pull/242))
- Fixed `dtype` of modular metrics after reset has been called ([#243](https://github.com/PyTorchLightning/metrics/pull/243))
- Fixed calculation in `matthews_corrcoef` to correctly match formula ([#321](https://github.com/PyTorchLightning/metrics/pull/321))

## [0.3.2] - 2021-05-10

### Added

- Added `is_differentiable` property:
    * To `AUC`, `AUROC`, `CohenKappa` and `AveragePrecision` ([#178](https://github.com/PyTorchLightning/metrics/pull/178))
    * To `PearsonCorrCoef`, `SpearmanCorrcoef`, `R2Score` and `ExplainedVariance` ([#225](https://github.com/PyTorchLightning/metrics/pull/225))

### Changed

- `MetricCollection` should return metrics with prefix on `items()`, `keys()` ([#209](https://github.com/PyTorchLightning/metrics/pull/209))
- Calling `compute` before `update` will now give warning ([#164](https://github.com/PyTorchLightning/metrics/pull/164))

### Removed

- Removed `numpy` as direct dependency ([#212](https://github.com/PyTorchLightning/metrics/pull/212))

### Fixed

- Fixed auc calculation and add tests ([#197](https://github.com/PyTorchLightning/metrics/pull/197))
- Fixed loading persisted metric states using `load_state_dict()` ([#202](https://github.com/PyTorchLightning/metrics/pull/202))
- Fixed `PSNR` not working with `DDP` ([#214](https://github.com/PyTorchLightning/metrics/pull/214))
- Fixed metric calculation with unequal batch sizes ([#220](https://github.com/PyTorchLightning/metrics/pull/220))
- Fixed metric concatenation for list states for zero-dim input ([#229](https://github.com/PyTorchLightning/metrics/pull/229))
- Fixed numerical instability in `AUROC` metric for large input ([#230](https://github.com/PyTorchLightning/metrics/pull/230))

## [0.3.1] - 2021-04-21

- Cleaning remaining inconsistency and fix PL develop integration (
    [#191](https://github.com/PyTorchLightning/metrics/pull/191),
    [#192](https://github.com/PyTorchLightning/metrics/pull/192),
    [#193](https://github.com/PyTorchLightning/metrics/pull/193),
    [#194](https://github.com/PyTorchLightning/metrics/pull/194)
)


## [0.3.0] - 2021-04-20

### Added

- Added `BootStrapper` to easily calculate confidence intervals for metrics ([#101](https://github.com/PyTorchLightning/metrics/pull/101))
- Added Binned metrics  ([#128](https://github.com/PyTorchLightning/metrics/pull/128))
- Added metrics for Information Retrieval ([(PL^5032)](https://github.com/PyTorchLightning/pytorch-lightning/pull/5032)):
    * `RetrievalMAP` ([PL^5032](https://github.com/PyTorchLightning/pytorch-lightning/pull/5032))
    * `RetrievalMRR` ([#119](https://github.com/PyTorchLightning/metrics/pull/119))
    * `RetrievalPrecision` ([#139](https://github.com/PyTorchLightning/metrics/pull/139))
    * `RetrievalRecall` ([#146](https://github.com/PyTorchLightning/metrics/pull/146))
    * `RetrievalNormalizedDCG` ([#160](https://github.com/PyTorchLightning/metrics/pull/160))
    * `RetrievalFallOut` ([#161](https://github.com/PyTorchLightning/metrics/pull/161))
- Added other metrics:
    * `CohenKappa` ([#69](https://github.com/PyTorchLightning/metrics/pull/69))
    * `MatthewsCorrcoef` ([#98](https://github.com/PyTorchLightning/metrics/pull/98))
    * `PearsonCorrcoef` ([#157](https://github.com/PyTorchLightning/metrics/pull/157))
    * `SpearmanCorrcoef` ([#158](https://github.com/PyTorchLightning/metrics/pull/158))
    * `Hinge` ([#120](https://github.com/PyTorchLightning/metrics/pull/120))
- Added `average='micro'` as an option in AUROC for multilabel problems ([#110](https://github.com/PyTorchLightning/metrics/pull/110))
- Added multilabel support to `ROC` metric ([#114](https://github.com/PyTorchLightning/metrics/pull/114))
- Added testing for `half` precision ([#77](https://github.com/PyTorchLightning/metrics/pull/77),
    [#135](https://github.com/PyTorchLightning/metrics/pull/135)
)
- Added `AverageMeter` for ad-hoc averages of values ([#138](https://github.com/PyTorchLightning/metrics/pull/138))
- Added `prefix` argument to `MetricCollection` ([#70](https://github.com/PyTorchLightning/metrics/pull/70))
- Added `__getitem__` as metric arithmetic operation ([#142](https://github.com/PyTorchLightning/metrics/pull/142))
- Added property `is_differentiable` to metrics and test for differentiability ([#154](https://github.com/PyTorchLightning/metrics/pull/154))
- Added support for `average`, `ignore_index` and `mdmc_average` in `Accuracy` metric ([#166](https://github.com/PyTorchLightning/metrics/pull/166))
- Added `postfix` arg to `MetricCollection` ([#188](https://github.com/PyTorchLightning/metrics/pull/188))

### Changed

- Changed `ExplainedVariance` from storing all preds/targets to tracking 5 statistics ([#68](https://github.com/PyTorchLightning/metrics/pull/68))
- Changed behaviour of `confusionmatrix` for multilabel data to better match `multilabel_confusion_matrix` from sklearn ([#134](https://github.com/PyTorchLightning/metrics/pull/134))
- Updated FBeta arguments ([#111](https://github.com/PyTorchLightning/metrics/pull/111))
- Changed `reset` method to use `detach.clone()` instead of `deepcopy` when resetting to default ([#163](https://github.com/PyTorchLightning/metrics/pull/163))
- Metrics passed as dict to `MetricCollection` will now always be in deterministic order ([#173](https://github.com/PyTorchLightning/metrics/pull/173))
- Allowed `MetricCollection` pass metrics as arguments ([#176](https://github.com/PyTorchLightning/metrics/pull/176))

### Deprecated

- Rename argument `is_multiclass` -> `multiclass` ([#162](https://github.com/PyTorchLightning/metrics/pull/162))

### Removed

- Prune remaining deprecated ([#92](https://github.com/PyTorchLightning/metrics/pull/92))

### Fixed

- Fixed when `_stable_1d_sort` to work when `n>=N` ([PL^6177](https://github.com/PyTorchLightning/pytorch-lightning/pull/6177))
- Fixed `_computed` attribute not being correctly reset ([#147](https://github.com/PyTorchLightning/metrics/pull/147))
- Fixed to Blau score ([#165](https://github.com/PyTorchLightning/metrics/pull/165))
- Fixed backwards compatibility for logging with older version of pytorch-lightning ([#182](https://github.com/PyTorchLightning/metrics/pull/182))


## [0.2.0] - 2021-03-12

### Changed

- Decoupled PL dependency ([#13](https://github.com/PyTorchLightning/metrics/pull/13))
- Refactored functional - mimic the module-like structure: classification, regression, etc. ([#16](https://github.com/PyTorchLightning/metrics/pull/16))
- Refactored utilities -  split to topics/submodules ([#14](https://github.com/PyTorchLightning/metrics/pull/14))
- Refactored `MetricCollection` ([#19](https://github.com/PyTorchLightning/metrics/pull/19))

### Removed

- Removed deprecated metrics from PL base ([#12](https://github.com/PyTorchLightning/metrics/pull/12),
    [#15](https://github.com/PyTorchLightning/metrics/pull/15))



## [0.1.0] - 2021-02-22

- Added `Accuracy` metric now generalizes to Top-k accuracy for (multi-dimensional) multi-class inputs using the `top_k` parameter ([PL^4838](https://github.com/PyTorchLightning/pytorch-lightning/pull/4838))
- Added `Accuracy` metric now enables the computation of subset accuracy for multi-label or multi-dimensional multi-class inputs with the `subset_accuracy` parameter ([PL^4838](https://github.com/PyTorchLightning/pytorch-lightning/pull/4838))
- Added `HammingDistance` metric to compute the hamming distance (loss) ([PL^4838](https://github.com/PyTorchLightning/pytorch-lightning/pull/4838))
- Added `StatScores` metric to compute the number of true positives, false positives, true negatives and false negatives ([PL^4839](https://github.com/PyTorchLightning/pytorch-lightning/pull/4839))
- Added `R2Score` metric ([PL^5241](https://github.com/PyTorchLightning/pytorch-lightning/pull/5241))
- Added `MetricCollection` ([PL^4318](https://github.com/PyTorchLightning/pytorch-lightning/pull/4318))
- Added `.clone()` method to metrics ([PL^4318](https://github.com/PyTorchLightning/pytorch-lightning/pull/4318))
- Added `IoU` class interface ([PL^4704](https://github.com/PyTorchLightning/pytorch-lightning/pull/4704))
- The `Recall` and `Precision` metrics (and their functional counterparts `recall` and `precision`) can now be generalized to Recall@K and Precision@K with the use of `top_k` parameter ([PL^4842](https://github.com/PyTorchLightning/pytorch-lightning/pull/4842))
- Added compositional metrics ([PL^5464](https://github.com/PyTorchLightning/pytorch-lightning/pull/5464))
- Added AUC/AUROC class interface ([PL^5479](https://github.com/PyTorchLightning/pytorch-lightning/pull/5479))
- Added `QuantizationAwareTraining` callback ([PL^5706](https://github.com/PyTorchLightning/pytorch-lightning/pull/5706))
- Added `ConfusionMatrix` class interface ([PL^4348](https://github.com/PyTorchLightning/pytorch-lightning/pull/4348))
- Added multiclass AUROC metric ([PL^4236](https://github.com/PyTorchLightning/pytorch-lightning/pull/4236))
- Added `PrecisionRecallCurve, ROC, AveragePrecision` class metric ([PL^4549](https://github.com/PyTorchLightning/pytorch-lightning/pull/4549))
- Classification metrics overhaul ([PL^4837](https://github.com/PyTorchLightning/pytorch-lightning/pull/4837))
- Added `F1` class metric ([PL^4656](https://github.com/PyTorchLightning/pytorch-lightning/pull/4656))
- Added metrics aggregation in Horovod and fixed early stopping ([PL^3775](https://github.com/PyTorchLightning/pytorch-lightning/pull/3775))
- Added `persistent(mode)` method to metrics, to enable and disable metric states being added to `state_dict` ([PL^4482](https://github.com/PyTorchLightning/pytorch-lightning/pull/4482))
- Added unification of regression metrics ([PL^4166](https://github.com/PyTorchLightning/pytorch-lightning/pull/4166))
- Added persistent flag to `Metric.add_state` ([PL^4195](https://github.com/PyTorchLightning/pytorch-lightning/pull/4195))
- Added classification metrics ([PL^4043](https://github.com/PyTorchLightning/pytorch-lightning/pull/4043))
- Added new Metrics API. ([PL^3868](https://github.com/PyTorchLightning/pytorch-lightning/pull/3868), [PL^3921](https://github.com/PyTorchLightning/pytorch-lightning/pull/3921))
- Added EMB similarity ([PL^3349](https://github.com/PyTorchLightning/pytorch-lightning/pull/3349))
- Added SSIM metrics ([PL^2671](https://github.com/PyTorchLightning/pytorch-lightning/pull/2671))
- Added BLEU metrics ([PL^2535](https://github.com/PyTorchLightning/pytorch-lightning/pull/2535))<|MERGE_RESOLUTION|>--- conflicted
+++ resolved
@@ -11,7 +11,7 @@
 ### Added
 
 - Added Learned Perceptual Image Patch Similarity (LPIPS) ([#431](https://github.com/PyTorchLightning/metrics/issues/431))
-
+- Added `MAP` (mean average precision) metric to image package ([#467](https://github.com/PyTorchLightning/metrics/pull/467))
 
 ### Changed
 
@@ -19,14 +19,7 @@
 ### Deprecated
 
 
-<<<<<<< HEAD
-- Added `MAP` (mean average precision) metric to image package ([#467](https://github.com/PyTorchLightning/metrics/pull/467))
-
-
-- Added `TextTester` class for robustly testing text metrics ([#450](https://github.com/PyTorchLightning/metrics/pull/450))
-=======
-### Removed
->>>>>>> fd589807
+### Removed
 
 
 ### Fixed
