# Changelog
All notable changes to this project will be documented in this file.

The format is based on [Keep a Changelog](https://keepachangelog.com/en/1.0.0/),
and this project adheres to [Semantic Versioning](https://semver.org/spec/v2.0.0.html).

**Note: we move fast, but still we preserve 0.1 version (one feature release) back compatibility.**

---

## [UnReleased] - 2024-MM-DD

### Added

-


### Changed

-


### Removed

-


### Fixed

<<<<<<< HEAD
- Fixed plotting of multilabel confusion matrix ([#2858](https://github.com/PyTorchLightning/metrics/pull/2858))
=======
- Fixed issue with shared state in metric collection when using dice score ([#2848](https://github.com/PyTorchLightning/metrics/pull/2848))
>>>>>>> cd24d2be


---

## [1.6.0] - 2024-11-12

### Added

- Added audio metric `NISQA` ([#2792](https://github.com/PyTorchLightning/metrics/pull/2792))
- Added classification metric `LogAUC` ([#2377](https://github.com/Lightning-AI/torchmetrics/pull/2377))
- Added classification metric `NegativePredictiveValue` ([#2433](https://github.com/Lightning-AI/torchmetrics/pull/2433))
- Added regression metric `NormalizedRootMeanSquaredError` ([#2442](https://github.com/Lightning-AI/torchmetrics/pull/2442))
- Added segmentation metric `Dice` ([#2725](https://github.com/Lightning-AI/torchmetrics/pull/2725))
- Added method `merge_state` to `Metric` ([#2786](https://github.com/Lightning-AI/torchmetrics/pull/2786))
- Added support for propagation of the autograd graph in ddp setting ([#2754](https://github.com/Lightning-AI/torchmetrics/pull/2754))

### Changed

- Changed naming and input order arguments in `KLDivergence` ([#2800](https://github.com/Lightning-AI/torchmetrics/pull/2800))

### Deprecated

- Deprecated Dice from classification metrics ([#2725](https://github.com/Lightning-AI/torchmetrics/pull/2725))

### Removed

- Changed minimum supported Pytorch version to 2.0 ([#2671](https://github.com/Lightning-AI/torchmetrics/pull/2671))
- Dropped support for Python 3.8 ([#2827](https://github.com/Lightning-AI/torchmetrics/pull/2827))
- Removed `num_outputs` in `R2Score` ([#2800](https://github.com/Lightning-AI/torchmetrics/pull/2800))

### Fixed

- Fixed segmentation `Dice` + `GeneralizedDice` for 2d index tensors ([#2832](https://github.com/Lightning-AI/torchmetrics/pull/2832))
- Fixed mixed results of `rouge_score` with `accumulate='best'` ([#2830](https://github.com/Lightning-AI/torchmetrics/pull/2830))

---

## [1.5.2] - 2024-11-07

### Changed

- Re-adding `numpy` 2+ support ([#2804](https://github.com/Lightning-AI/torchmetrics/pull/2804))

### Fixed

- Fixed iou scores in detection for either empty predictions/targets leading to wrong scores ([#2805](https://github.com/Lightning-AI/torchmetrics/pull/2805))
- Fixed `MetricCollection` compatibility with `torch.jit.script` ([#2813](https://github.com/Lightning-AI/torchmetrics/pull/2813))
- Fixed assert in PIT ([#2811](https://github.com/Lightning-AI/torchmetrics/pull/2811))
- Patched `np.Inf` for `numpy` 2.0+ ([#2826](https://github.com/Lightning-AI/torchmetrics/pull/2826))


## [1.5.1] - 2024-10-22

### Fixed

- Changing `_modules` dict type in Pytorch 2.5 preventing to fail collections metrics ([#2793](https://github.com/Lightning-AI/torchmetrics/pull/2793))


## [1.5.0] - 2024-10-18

### Added

- Added segmentation metric `HausdorffDistance` ([#2122](https://github.com/Lightning-AI/torchmetrics/pull/2122))
- Added audio metric `DNSMOS` ([#2525](https://github.com/PyTorchLightning/metrics/pull/2525))
- Added shape metric `ProcrustesDistance` ([#2723](https://github.com/Lightning-AI/torchmetrics/pull/2723)
- Added `MetricInputTransformer` wrapper ([#2392](https://github.com/Lightning-AI/torchmetrics/pull/2392))
- Added `input_format` argument to segmentation metrics ([#2572](https://github.com/Lightning-AI/torchmetrics/pull/2572))
- Added `multi-output` support for MAE metric ([#2605](https://github.com/Lightning-AI/torchmetrics/pull/2605))
- Added `truncation` argument to `BERTScore` ([#2776](https://github.com/Lightning-AI/torchmetrics/pull/2776))

### Changed

- Tracker higher is better integration ([#2649](https://github.com/Lightning-AI/torchmetrics/pull/2649))
- Updated `InfoLM` class to dynamically set `higher_is_better` ([#2674](https://github.com/Lightning-AI/torchmetrics/pull/2674))

### Deprecated

- Deprecated `num_outputs` in `R2Score` ([#2705](https://github.com/Lightning-AI/torchmetrics/pull/2705))

### Fixed

- Fixed corner case in `IoU` metric for single empty prediction tensors ([#2780](https://github.com/Lightning-AI/torchmetrics/pull/2780))
- Fixed `PSNR` calculation for integer type input images ([#2788](https://github.com/Lightning-AI/torchmetrics/pull/2788))

---

## [1.4.3] - 2024-10-10

### Fixed

- Fixed for Pearson changes inputs ([#2765](https://github.com/Lightning-AI/torchmetrics/pull/2765))
- Fixed bug in `PESQ` metric where `NoUtterancesError` prevented calculating on a batch of data ([#2753](https://github.com/Lightning-AI/torchmetrics/pull/2753))
- Fixed corner case in `MatthewsCorrCoef` ([#2743](https://github.com/Lightning-AI/torchmetrics/pull/2743))


## [1.4.2] - 2022-09-12

### Added

- Re-adding `Chrf` implementation ([#2701](https://github.com/Lightning-AI/torchmetrics/pull/2701))

### Fixed

- Fixed wrong aggregation in `segmentation.MeanIoU` ([#2698](https://github.com/Lightning-AI/torchmetrics/pull/2698))
- Fixed handling zero division error in binary IoU (Jaccard index) calculation ([#2726](https://github.com/Lightning-AI/torchmetrics/pull/2726))
- Corrected the padding related calculation errors in SSIM ([#2721](https://github.com/Lightning-AI/torchmetrics/pull/2721))
- Fixed compatibility of audio domain with new `scipy` ([#2733](https://github.com/Lightning-AI/torchmetrics/pull/2733))
- Fixed how `prefix`/`postfix` works in `MultitaskWrapper` ([#2722](https://github.com/Lightning-AI/torchmetrics/pull/2722))
- Fixed flakiness in tests related to `torch.unique` with `dim=None` ([#2650](https://github.com/Lightning-AI/torchmetrics/pull/2650))


## [1.4.1] - 2024-08-02

### Changed

- Calculate text color of `ConfusionMatrix` plot based on luminance ([#2590](https://github.com/Lightning-AI/torchmetrics/pull/2590))
- Updated `_safe_divide` to allow `Accuracy` to run on the GPU ([#2640](https://github.com/Lightning-AI/torchmetrics/pull/2640))
- Improved error messages for intersection detection metrics for wrong user input ([#2577](https://github.com/Lightning-AI/torchmetrics/pull/2577))

### Removed

- Dropped `Chrf` implementation due to licensing issues with the upstream package ([#2668](https://github.com/Lightning-AI/torchmetrics/pull/2668))

### Fixed

- Fixed bug in `MetricCollection` when using compute groups and `compute` is called more than once ([#2571](https://github.com/Lightning-AI/torchmetrics/pull/2571))
- Fixed class order of `panoptic_quality(..., return_per_class=True)` output ([#2548](https://github.com/Lightning-AI/torchmetrics/pull/2548))
- Fixed `BootstrapWrapper` not being reset correctly ([#2574](https://github.com/Lightning-AI/torchmetrics/pull/2574))
- Fixed integration between `ClasswiseWrapper` and `MetricCollection` with custom `_filter_kwargs` method ([#2575](https://github.com/Lightning-AI/torchmetrics/pull/2575))
- Fixed BertScore calculation: pred target misalignment ([#2347](https://github.com/Lightning-AI/torchmetrics/pull/2347))
- Fixed `_cumsum` helper function in multi-gpu ([#2636](https://github.com/Lightning-AI/torchmetrics/pull/2636))
- Fixed bug in `MeanAveragePrecision.coco_to_tm` ([#2588](https://github.com/Lightning-AI/torchmetrics/pull/2588))
- Fixed missed f-strings in exceptions/warnings ([#2667](https://github.com/Lightning-AI/torchmetrics/pull/2667))


## [1.4.0] - 2024-05-03

### Added

- Added `SensitivityAtSpecificity` metric to classification subpackage ([#2217](https://github.com/Lightning-AI/torchmetrics/pull/2217))
- Added `QualityWithNoReference` metric to image subpackage ([#2288](https://github.com/Lightning-AI/torchmetrics/pull/2288))
- Added a new segmentation metric:
    - `MeanIoU` ([#1236](https://github.com/PyTorchLightning/metrics/pull/1236))
    - `GeneralizedDiceScore` ([#1090](https://github.com/Lightning-AI/metrics/pull/1090))
- Added support for calculating segmentation quality and recognition quality in `PanopticQuality` metric ([#2381](https://github.com/Lightning-AI/torchmetrics/pull/2381))
- Added `pretty-errors` for improving error prints ([#2431](https://github.com/Lightning-AI/torchmetrics/pull/2431))
- Added support for `torch.float` weighted networks for FID and KID calculations ([#2483](https://github.com/Lightning-AI/torchmetrics/pull/2483))
- Added `zero_division` argument to selected classification metrics ([#2198](https://github.com/Lightning-AI/torchmetrics/pull/2198))

### Changed

- Made `__getattr__` and `__setattr__` of `ClasswiseWrapper` more general ([#2424](https://github.com/Lightning-AI/torchmetrics/pull/2424))

### Fixed

- Fix getitem for metric collection when prefix/postfix is set ([#2430](https://github.com/Lightning-AI/torchmetrics/pull/2430))
- Fixed axis names with Precision-Recall curve ([#2462](https://github.com/Lightning-AI/torchmetrics/pull/2462))
- Fixed list synchronization with partly empty lists ([#2468](https://github.com/Lightning-AI/torchmetrics/pull/2468))
- Fixed memory leak in metrics using list states ([#2492](https://github.com/Lightning-AI/torchmetrics/pull/2492))
- Fixed bug in computation of `ERGAS` metric ([#2498](https://github.com/Lightning-AI/torchmetrics/pull/2498))
- Fixed `BootStrapper` wrapper not working with `kwargs` provided argument ([#2503](https://github.com/Lightning-AI/torchmetrics/pull/2503))
- Fixed warnings being suppressed in `MeanAveragePrecision` when requested ([#2501](https://github.com/Lightning-AI/torchmetrics/pull/2501))
- Fixed corner-case in `binary_average_precision` when only negative samples are provided ([#2507](https://github.com/Lightning-AI/torchmetrics/pull/2507))

---

## [1.3.2] - 2024-03-18

### Fixed

- Fixed negative variance estimates in certain image metrics ([#2378](https://github.com/Lightning-AI/torchmetrics/pull/2378))
- Fixed dtype being changed by deepspeed for certain regression metrics ([#2379](https://github.com/Lightning-AI/torchmetrics/pull/2379))
- Fixed plotting of metric collection when prefix/postfix is set ([#2429](https://github.com/Lightning-AI/torchmetrics/pull/2429))
- Fixed bug when `top_k>1` and `average="macro"` for classification metrics ([#2423](https://github.com/Lightning-AI/torchmetrics/pull/2423))
- Fixed case where label prediction tensors in classification metrics were not validated correctly ([#2427](https://github.com/Lightning-AI/torchmetrics/pull/2427))
- Fixed how auc scores are calculated in `PrecisionRecallCurve.plot` methods ([#2437](https://github.com/Lightning-AI/torchmetrics/pull/2437))


## [1.3.1] - 2024-02-12

### Fixed

- Fixed how backprop is handled in `LPIPS` metric ([#2326](https://github.com/Lightning-AI/torchmetrics/pull/2326))
- Fixed `MultitaskWrapper` not being able to be logged in lightning when using metric collections ([#2349](https://github.com/Lightning-AI/torchmetrics/pull/2349))
- Fixed high memory consumption in `Perplexity` metric ([#2346](https://github.com/Lightning-AI/torchmetrics/pull/2346))
- Fixed cached network in `FeatureShare` not being moved to the correct device ([#2348](https://github.com/Lightning-AI/torchmetrics/pull/2348))
- Fix naming of statistics in `MeanAveragePrecision` with custom max det thresholds ([#2367](https://github.com/Lightning-AI/torchmetrics/pull/2367))
- Fixed custom aggregation in retrieval metrics ([#2364](https://github.com/Lightning-AI/torchmetrics/pull/2364))
- Fixed initialize aggregation metrics with default floating type ([#2366](https://github.com/Lightning-AI/torchmetrics/pull/2366))
- Fixed plotting of confusion matrices ([#2358](https://github.com/Lightning-AI/torchmetrics/pull/2358))


## [1.3.0] - 2024-01-10

### Added

- Added more tokenizers for `SacreBLEU` metric ([#2068](https://github.com/Lightning-AI/torchmetrics/pull/2068))
- Added support for logging `MultiTaskWrapper` directly with lightnings `log_dict` method ([#2213](https://github.com/Lightning-AI/torchmetrics/pull/2213))
- Added `FeatureShare` wrapper to share submodules containing feature extractors between metrics ([#2120](https://github.com/Lightning-AI/torchmetrics/pull/2120))
- Added new metrics to image domain:
  * `SpatialDistortionIndex` ([#2260](https://github.com/Lightning-AI/torchmetrics/pull/2260))
  * Added `CriticalSuccessIndex` ([#2257](https://github.com/Lightning-AI/torchmetrics/pull/2257))
  * `Spatial Correlation Coefficient` ([#2248](https://github.com/Lightning-AI/torchmetrics/pull/2248))
- Added `average` argument to multiclass versions of `PrecisionRecallCurve` and `ROC` ([#2084](https://github.com/Lightning-AI/torchmetrics/pull/2084))
- Added confidence scores when `extended_summary=True` in `MeanAveragePrecision` ([#2212](https://github.com/Lightning-AI/torchmetrics/pull/2212))
- Added `RetrievalAUROC` metric ([#2251](https://github.com/Lightning-AI/torchmetrics/pull/2251))
- Added `aggregate` argument to retrieval metrics ([#2220](https://github.com/Lightning-AI/torchmetrics/pull/2220))
- Added utility functions in `segmentation.utils` for future segmentation metrics ([#2105](https://github.com/Lightning-AI/torchmetrics/pull/2105))


### Changed

- Changed minimum supported Pytorch version from 1.8 to 1.10 ([#2145](https://github.com/Lightning-AI/torchmetrics/pull/2145))
- Changed x-/y-axis order for `PrecisionRecallCurve` to be consistent with scikit-learn ([#2183](https://github.com/Lightning-AI/torchmetrics/pull/2183))

### Deprecated

- Deprecated `metric._update_called` ([#2141](https://github.com/Lightning-AI/torchmetrics/pull/2141))
- Deprecated `specicity_at_sensitivity` in favour of `specificity_at_sensitivity` ([#2199](https://github.com/Lightning-AI/torchmetrics/pull/2199))

### Fixed

- Fixed support for half precision + CPU in metrics requiring topk operator ([#2252](https://github.com/Lightning-AI/torchmetrics/pull/2252))
- Fixed warning incorrectly being raised in `Running` metrics ([#2256](https://github.com/Lightning-AI/torchmetrics/pull/2265))
- Fixed integration with custom feature extractor in `FID` metric ([#2277](https://github.com/Lightning-AI/torchmetrics/pull/2277))

---

## [1.2.1] - 2023-11-30

### Added

- Added error if `NoTrainInceptionV3` is being initialized without `torch-fidelity` not being installed ([#2143](https://github.com/Lightning-AI/torchmetrics/pull/2143))
- Added support for Pytorch v2.1 ([#2142](https://github.com/Lightning-AI/torchmetrics/pull/2142))

### Changed

- Change default state of `SpectralAngleMapper` and `UniversalImageQualityIndex` to be tensors ([#2089](https://github.com/Lightning-AI/torchmetrics/pull/2089))
- Use `torch` range func and repeat for deterministic bincount ([#2184](https://github.com/Lightning-AI/torchmetrics/pull/2184))

### Removed

- Removed unused `lpips` third-party package as dependency of `LearnedPerceptualImagePatchSimilarity` metric ([#2230](https://github.com/Lightning-AI/torchmetrics/pull/2230))

### Fixed

- Fixed numerical stability bug in `LearnedPerceptualImagePatchSimilarity` metric ([#2144](https://github.com/Lightning-AI/torchmetrics/pull/2144))
- Fixed numerical stability issue in `UniversalImageQualityIndex` metric ([#2222](https://github.com/Lightning-AI/torchmetrics/pull/2222))
- Fixed incompatibility for `MeanAveragePrecision` with `pycocotools` backend when too little `max_detection_thresholds` are provided ([#2219](https://github.com/Lightning-AI/torchmetrics/pull/2219))
- Fixed support for half precision in Perplexity metric ([#2235](https://github.com/Lightning-AI/torchmetrics/pull/2235))
- Fixed device and dtype for `LearnedPerceptualImagePatchSimilarity` functional metric ([#2234](https://github.com/Lightning-AI/torchmetrics/pull/2234))
- Fixed bug in `Metric._reduce_states(...)` when using `dist_sync_fn="cat"` ([#2226](https://github.com/Lightning-AI/torchmetrics/pull/2226))
- Fixed bug in `CosineSimilarity` where 2d is expected but 1d input was given ([#2241](https://github.com/Lightning-AI/torchmetrics/pull/2241))
- Fixed bug in `MetricCollection` when using compute groups and `compute` is called more than once ([#2211](https://github.com/Lightning-AI/torchmetrics/pull/2211))


## [1.2.0] - 2023-09-22

### Added

- Added metric to cluster package:
    - `MutualInformationScore` ([#2008](https://github.com/Lightning-AI/torchmetrics/pull/2008))
    - `RandScore` ([#2025](https://github.com/Lightning-AI/torchmetrics/pull/2025))
    - `NormalizedMutualInfoScore` ([#2029](https://github.com/Lightning-AI/torchmetrics/pull/2029))
    - `AdjustedRandScore` ([#2032](https://github.com/Lightning-AI/torchmetrics/pull/2032))
    - `CalinskiHarabaszScore` ([#2036](https://github.com/Lightning-AI/torchmetrics/pull/2036))
    - `DunnIndex` ([#2049](https://github.com/Lightning-AI/torchmetrics/pull/2049))
    - `HomogeneityScore` ([#2053](https://github.com/Lightning-AI/torchmetrics/pull/2053))
    - `CompletenessScore` ([#2053](https://github.com/Lightning-AI/torchmetrics/pull/2053))
    - `VMeasureScore` ([#2053](https://github.com/Lightning-AI/torchmetrics/pull/2053))
    - `FowlkesMallowsIndex` ([#2066](https://github.com/Lightning-AI/torchmetrics/pull/2066))
    - `AdjustedMutualInfoScore` ([#2058](https://github.com/Lightning-AI/torchmetrics/pull/2058))
    - `DaviesBouldinScore` ([#2071](https://github.com/Lightning-AI/torchmetrics/pull/2071))
- Added `backend` argument to `MeanAveragePrecision` ([#2034](https://github.com/Lightning-AI/torchmetrics/pull/2034))

---

## [1.1.2] - 2023-09-11

### Fixed

- Fixed tie breaking in ndcg metric ([#2031](https://github.com/Lightning-AI/torchmetrics/pull/2031))
- Fixed bug in `BootStrapper` when very few samples were evaluated that could lead to crash ([#2052](https://github.com/Lightning-AI/torchmetrics/pull/2052))
- Fixed bug when creating multiple plots that lead to not all plots being shown ([#2060](https://github.com/Lightning-AI/torchmetrics/pull/2060))
- Fixed performance issues in `RecallAtFixedPrecision` for large batch sizes ([#2042](https://github.com/Lightning-AI/torchmetrics/pull/2042))
- Fixed bug related to `MetricCollection` used with custom metrics have `prefix`/`postfix` attributes ([#2070](https://github.com/Lightning-AI/torchmetrics/pull/2070))


## [1.1.1] - 2023-08-29

### Added

- Added `average` argument to `MeanAveragePrecision` ([#2018](https://github.com/Lightning-AI/torchmetrics/pull/2018))

### Fixed

- Fixed bug in `PearsonCorrCoef` is updated on single samples at a time ([#2019](https://github.com/Lightning-AI/torchmetrics/pull/2019))
- Fixed support for pixel-wise MSE ([#2017](https://github.com/Lightning-AI/torchmetrics/pull/2017))
- Fixed bug in `MetricCollection` when used with multiple metrics that return dicts with same keys ([#2027](https://github.com/Lightning-AI/torchmetrics/pull/2027))
- Fixed bug in detection intersection metrics when `class_metrics=True` resulting in wrong values ([#1924](https://github.com/Lightning-AI/torchmetrics/pull/1924))
- Fixed missing attributes `higher_is_better`, `is_differentiable` for some metrics ([#2028](https://github.com/Lightning-AI/torchmetrics/pull/2028))


## [1.1.0] - 2023-08-22

### Added

- Added source aggregated signal-to-distortion ratio (SA-SDR) metric ([#1882](https://github.com/Lightning-AI/torchmetrics/pull/1882)
- Added `VisualInformationFidelity` to image package ([#1830](https://github.com/Lightning-AI/torchmetrics/pull/1830))
- Added `EditDistance` to text package ([#1906](https://github.com/Lightning-AI/torchmetrics/pull/1906))
- Added `top_k` argument to `RetrievalMRR` in retrieval package ([#1961](https://github.com/Lightning-AI/torchmetrics/pull/1961))
- Added support for evaluating `"segm"` and `"bbox"` detection in `MeanAveragePrecision` at the same time ([#1928](https://github.com/Lightning-AI/torchmetrics/pull/1928))
- Added `PerceptualPathLength` to image package ([#1939](https://github.com/Lightning-AI/torchmetrics/pull/1939))
- Added support for multioutput evaluation in `MeanSquaredError` ([#1937](https://github.com/Lightning-AI/torchmetrics/pull/1937))
- Added argument `extended_summary` to `MeanAveragePrecision` such that precision, recall, iou can be easily returned ([#1983](https://github.com/Lightning-AI/torchmetrics/pull/1983))
- Added warning to `ClipScore` if long captions are detected and truncate ([#2001](https://github.com/Lightning-AI/torchmetrics/pull/2001))
- Added `CLIPImageQualityAssessment` to multimodal package ([#1931](https://github.com/Lightning-AI/torchmetrics/pull/1931))
- Added new property `metric_state` to all metrics for users to investigate currently stored tensors in memory ([#2006](https://github.com/Lightning-AI/torchmetrics/pull/2006))

---

## [1.0.3] - 2023-08-08

### Added

- Added warning to `MeanAveragePrecision` if too many detections are observed ([#1978](https://github.com/Lightning-AI/torchmetrics/pull/1978))

### Fixed

- Fix support for int input for when `multidim_average="samplewise"` in classification metrics  ([#1977](https://github.com/Lightning-AI/torchmetrics/pull/1977))
- Fixed x/y labels when plotting confusion matrices ([#1976](https://github.com/Lightning-AI/torchmetrics/pull/1976))
- Fixed IOU compute in cuda ([#1982](https://github.com/Lightning-AI/torchmetrics/pull/1982))


## [1.0.2] - 2023-08-02

### Added

- Added warning to `PearsonCorrCoeff` if input has a very small variance for its given dtype ([#1926](https://github.com/Lightning-AI/torchmetrics/pull/1926))

### Changed

- Changed all non-task specific classification metrics to be true subtypes of `Metric` ([#1963](https://github.com/Lightning-AI/torchmetrics/pull/1963))

### Fixed

- Fixed bug in `CalibrationError` where calculations for double precision input was performed in float precision ([#1919](https://github.com/Lightning-AI/torchmetrics/pull/1919))
- Fixed bug related to the `prefix/postfix` arguments in `MetricCollection` and `ClasswiseWrapper` being duplicated ([#1918](https://github.com/Lightning-AI/torchmetrics/pull/1918))
- Fixed missing AUC score when plotting classification metrics that support the `score` argument ([#1948](https://github.com/Lightning-AI/torchmetrics/pull/1948))


## [1.0.1] - 2023-07-13

### Fixed
- Fixes corner case when using `MetricCollection` together with aggregation metrics ([#1896](https://github.com/Lightning-AI/torchmetrics/pull/1896))
- Fixed the use of `max_fpr` in `AUROC` metric when only one class is present ([#1895](https://github.com/Lightning-AI/torchmetrics/pull/1895))
- Fixed bug related to empty predictions for `IntersectionOverUnion` metric ([#1892](https://github.com/Lightning-AI/torchmetrics/pull/1892))
- Fixed bug related to `MeanMetric` and broadcasting of weights when Nans are present ([#1898](https://github.com/Lightning-AI/torchmetrics/pull/1898))
- Fixed bug related to expected input format of pycoco in `MeanAveragePrecision` ([#1913](https://github.com/Lightning-AI/torchmetrics/pull/1913))


## [1.0.0] - 2023-07-04

### Added

- Added `prefix` and `postfix` arguments to `ClasswiseWrapper` ([#1866](https://github.com/Lightning-AI/torchmetrics/pull/1866))
- Added speech-to-reverberation modulation energy ratio (SRMR) metric ([#1792](https://github.com/Lightning-AI/torchmetrics/pull/1792), [#1872](https://github.com/Lightning-AI/torchmetrics/pull/1872))
- Added new global arg `compute_with_cache` to control caching behaviour after `compute` method ([#1754](https://github.com/Lightning-AI/torchmetrics/pull/1754))
- Added `ComplexScaleInvariantSignalNoiseRatio` for audio package ([#1785](https://github.com/Lightning-AI/torchmetrics/pull/1785))
- Added `Running` wrapper for calculate running statistics ([#1752](https://github.com/Lightning-AI/torchmetrics/pull/1752))
- Added`RelativeAverageSpectralError` and `RootMeanSquaredErrorUsingSlidingWindow` to image package ([#816](https://github.com/PyTorchLightning/metrics/pull/816))
- Added support for `SpecificityAtSensitivity` Metric ([#1432](https://github.com/Lightning-AI/metrics/pull/1432))
- Added support for plotting of metrics through `.plot()` method (
    [#1328](https://github.com/Lightning-AI/metrics/pull/1328),
    [#1481](https://github.com/Lightning-AI/metrics/pull/1481),
    [#1480](https://github.com/Lightning-AI/metrics/pull/1480),
    [#1490](https://github.com/Lightning-AI/metrics/pull/1490),
    [#1581](https://github.com/Lightning-AI/metrics/pull/1581),
    [#1585](https://github.com/Lightning-AI/metrics/pull/1585),
    [#1593](https://github.com/Lightning-AI/metrics/pull/1593),
    [#1600](https://github.com/Lightning-AI/metrics/pull/1600),
    [#1605](https://github.com/Lightning-AI/metrics/pull/1605),
    [#1610](https://github.com/Lightning-AI/metrics/pull/1610),
    [#1609](https://github.com/Lightning-AI/metrics/pull/1609),
    [#1621](https://github.com/Lightning-AI/metrics/pull/1621),
    [#1624](https://github.com/Lightning-AI/metrics/pull/1624),
    [#1623](https://github.com/Lightning-AI/metrics/pull/1623),
    [#1638](https://github.com/Lightning-AI/metrics/pull/1638),
    [#1631](https://github.com/Lightning-AI/metrics/pull/1631),
    [#1650](https://github.com/Lightning-AI/metrics/pull/1650),
    [#1639](https://github.com/Lightning-AI/metrics/pull/1639),
    [#1660](https://github.com/Lightning-AI/metrics/pull/1660),
    [#1682](https://github.com/Lightning-AI/torchmetrics/pull/1682),
    [#1786](https://github.com/Lightning-AI/torchmetrics/pull/1786),
)
- Added support for plotting of audio metrics through `.plot()` method ([#1434](https://github.com/Lightning-AI/metrics/pull/1434))
- Added `classes` to output from `MAP` metric ([#1419](https://github.com/Lightning-AI/metrics/pull/1419))
- Added Binary group fairness metrics to classification package ([#1404](https://github.com/Lightning-AI/metrics/pull/1404))
- Added `MinkowskiDistance` to regression package ([#1362](https://github.com/Lightning-AI/metrics/pull/1362))
- Added `pairwise_minkowski_distance` to pairwise package ([#1362](https://github.com/Lightning-AI/metrics/pull/1362))
- Added new detection metric `PanopticQuality` (
    [#929](https://github.com/PyTorchLightning/metrics/pull/929),
    [#1527](https://github.com/PyTorchLightning/metrics/pull/1527),
)
- Added `PSNRB` metric ([#1421](https://github.com/Lightning-AI/metrics/pull/1421))
- Added `ClassificationTask` Enum and use in metrics ([#1479](https://github.com/Lightning-AI/metrics/pull/1479))
- Added `ignore_index` option to `exact_match` metric ([#1540](https://github.com/Lightning-AI/metrics/pull/1540))
- Add parameter `top_k` to `RetrievalMAP` ([#1501](https://github.com/Lightning-AI/metrics/pull/1501))
- Added support for deterministic evaluation on GPU for metrics that uses `torch.cumsum` operator ([#1499](https://github.com/Lightning-AI/metrics/pull/1499))
- Added support for plotting of aggregation metrics through `.plot()` method ([#1485](https://github.com/Lightning-AI/metrics/pull/1485))
- Added support for python 3.11 ([#1612](https://github.com/Lightning-AI/metrics/pull/1612))
- Added support for auto clamping of input for metrics that uses the `data_range` ([#1606](argument https://github.com/Lightning-AI/metrics/pull/1606))
- Added `ModifiedPanopticQuality` metric to detection package ([#1627](https://github.com/Lightning-AI/metrics/pull/1627))
- Added `PrecisionAtFixedRecall` metric to classification package ([#1683](https://github.com/Lightning-AI/torchmetrics/pull/1683))
- Added multiple metrics to detection package ([#1284](https://github.com/Lightning-AI/metrics/pull/1284))
  * `IntersectionOverUnion`
  * `GeneralizedIntersectionOverUnion`
  * `CompleteIntersectionOverUnion`
  * `DistanceIntersectionOverUnion`
- Added `MultitaskWrapper` to wrapper package ([#1762](https://github.com/Lightning-AI/torchmetrics/pull/1762))
- Added `RelativeSquaredError` metric to regression package ([#1765](https://github.com/Lightning-AI/torchmetrics/pull/1765))
- Added `MemorizationInformedFrechetInceptionDistance` metric to image package ([#1580](https://github.com/Lightning-AI/torchmetrics/pull/1580))


### Changed

- Changed `permutation_invariant_training` to allow using a `'permutation-wise'` metric function ([#1794](https://github.com/Lightning-AI/metrics/pull/1794))
- Changed `update_count` and `update_called` from private to public methods ([#1370](https://github.com/Lightning-AI/metrics/pull/1370))
- Raise exception for invalid kwargs in Metric base class ([#1427](https://github.com/Lightning-AI/metrics/pull/1427))
- Extend `EnumStr` raising `ValueError` for invalid value ([#1479](https://github.com/Lightning-AI/metrics/pull/1479))
- Improve speed and memory consumption of binned `PrecisionRecallCurve` with large number of samples ([#1493](https://github.com/Lightning-AI/metrics/pull/1493))
- Changed `__iter__` method from raising `NotImplementedError` to `TypeError` by setting to `None` ([#1538](https://github.com/Lightning-AI/metrics/pull/1538))
- `FID` metric will now raise an error if too few samples are provided ([#1655](https://github.com/Lightning-AI/metrics/pull/1655))
- Allowed FID with `torch.float64` ([#1628](https://github.com/Lightning-AI/metrics/pull/1628))
- Changed `LPIPS` implementation to no more rely on third-party package ([#1575](https://github.com/Lightning-AI/metrics/pull/1575))
- Changed FID matrix square root calculation from `scipy` to `torch` ([#1708](https://github.com/Lightning-AI/torchmetrics/pull/1708))
- Changed calculation in `PearsonCorrCoeff` to be more robust in certain cases  ([#1729](https://github.com/Lightning-AI/torchmetrics/pull/1729))
- Changed `MeanAveragePrecision` to `pycocotools` backend ([#1832](https://github.com/Lightning-AI/torchmetrics/pull/1832))


### Deprecated

- Deprecated domain metrics import from package root (
    [#1685](https://github.com/Lightning-AI/metrics/pull/1685),
    [#1694](https://github.com/Lightning-AI/metrics/pull/1694),
    [#1696](https://github.com/Lightning-AI/metrics/pull/1696),
    [#1699](https://github.com/Lightning-AI/metrics/pull/1699),
    [#1703](https://github.com/Lightning-AI/metrics/pull/1703),
)


### Removed

- Support for python 3.7 ([#1640](https://github.com/Lightning-AI/metrics/pull/1640))


### Fixed

- Fixed support in `MetricTracker` for `MultioutputWrapper` and nested structures ([#1608](https://github.com/Lightning-AI/metrics/pull/1608))
- Fixed restrictive check in `PearsonCorrCoef` ([#1649](https://github.com/Lightning-AI/metrics/pull/1649))
- Fixed integration with `jsonargparse` and `LightningCLI` ([#1651](https://github.com/Lightning-AI/metrics/pull/1651))
- Fixed corner case in calibration error for zero confidence input ([#1648](https://github.com/Lightning-AI/metrics/pull/1648))
- Fix precision-recall curve based computations for float target ([#1642](https://github.com/Lightning-AI/metrics/pull/1642))
- Fixed missing kwarg squeeze in `MultiOutputWrapper` ([#1675](https://github.com/Lightning-AI/torchmetrics/pull/1675))
- Fixed padding removal for 3d input in `MSSSIM` ([#1674](https://github.com/Lightning-AI/torchmetrics/pull/1674))
- Fixed `max_det_threshold` in MAP detection ([#1712](https://github.com/Lightning-AI/torchmetrics/pull/1712))
- Fixed states being saved in metrics that use `register_buffer` ([#1728](https://github.com/Lightning-AI/torchmetrics/pull/1728))
- Fixed states not being correctly synced and device transferred in `MeanAveragePrecision` for `iou_type="segm"` ([#1763](https://github.com/Lightning-AI/torchmetrics/pull/1763))
- Fixed use of `prefix` and `postfix` in nested `MetricCollection` ([#1773](https://github.com/Lightning-AI/torchmetrics/pull/1773))
- Fixed `ax` plotting logging in `MetricCollection ([#1783](https://github.com/Lightning-AI/torchmetrics/pull/1783))
- Fixed lookup for punkt sources being downloaded in `RougeScore` ([#1789](https://github.com/Lightning-AI/torchmetrics/pull/1789))
- Fixed integration with lightning for `CompositionalMetric` ([#1761](https://github.com/Lightning-AI/torchmetrics/pull/1761))
- Fixed several bugs in `SpectralDistortionIndex` metric ([#1808](https://github.com/Lightning-AI/torchmetrics/pull/1808))
- Fixed bug for corner cases in `MatthewsCorrCoef` (
    [#1812](https://github.com/Lightning-AI/torchmetrics/pull/1812),
    [#1863](https://github.com/Lightning-AI/torchmetrics/pull/1863)
)
- Fixed support for half precision in `PearsonCorrCoef` ([#1819](https://github.com/Lightning-AI/torchmetrics/pull/1819))
- Fixed number of bugs related to `average="macro"` in classification metrics ([#1821](https://github.com/Lightning-AI/torchmetrics/pull/1821))
- Fixed off-by-one issue when `ignore_index = num_classes + 1` in Multiclass-jaccard ([#1860](https://github.com/Lightning-AI/torchmetrics/pull/1860))

---

## [0.11.4] - 2023-03-10

### Fixed

- Fixed evaluation of `R2Score` with near constant target ([#1576](https://github.com/Lightning-AI/metrics/pull/1576))
- Fixed dtype conversion when metric is submodule ([#1583](https://github.com/Lightning-AI/metrics/pull/1583))
- Fixed bug related to `top_k>1` and `ignore_index!=None` in `StatScores` based metrics ([#1589](https://github.com/Lightning-AI/metrics/pull/1589))
- Fixed corner case for `PearsonCorrCoef` when running in ddp mode but only on single device ([#1587](https://github.com/Lightning-AI/metrics/pull/1587))
- Fixed overflow error for specific cases in `MAP` when big areas are calculated ([#1607](https://github.com/Lightning-AI/metrics/pull/1607))


## [0.11.3] - 2023-02-28

### Fixed

- Fixed classification metrics for `byte` input ([#1521](https://github.com/Lightning-AI/metrics/pull/1474))
- Fixed the use of `ignore_index` in `MulticlassJaccardIndex` ([#1386](https://github.com/Lightning-AI/metrics/pull/1386))


## [0.11.2] - 2023-02-21

### Fixed

- Fixed compatibility between XLA in `_bincount` function ([#1471](https://github.com/Lightning-AI/metrics/pull/1471))
- Fixed type hints in methods belonging to `MetricTracker` wrapper ([#1472](https://github.com/Lightning-AI/metrics/pull/1472))
- Fixed `multilabel` in `ExactMatch` ([#1474](https://github.com/Lightning-AI/metrics/pull/1474))


## [0.11.1] - 2023-01-30

### Fixed

- Fixed type checking on the `maximize` parameter at the initialization of `MetricTracker` ([#1428](https://github.com/Lightning-AI/metrics/issues/1428))
- Fixed mixed precision autocast for `SSIM` metric ([#1454](https://github.com/Lightning-AI/metrics/pull/1454))
- Fixed checking for `nltk.punkt` in `RougeScore` if a machine is not online ([#1456](https://github.com/Lightning-AI/metrics/pull/1456))
- Fixed wrongly reset method in `MultioutputWrapper` ([#1460](https://github.com/Lightning-AI/metrics/issues/1460))
- Fixed dtype checking in `PrecisionRecallCurve` for `target` tensor ([#1457](https://github.com/Lightning-AI/metrics/pull/1457))


## [0.11.0] - 2022-11-30

### Added

- Added `MulticlassExactMatch` to classification metrics ([#1343](https://github.com/Lightning-AI/metrics/pull/1343))
- Added `TotalVariation` to image package ([#978](https://github.com/Lightning-AI/metrics/pull/978))
- Added `CLIPScore` to new multimodal package ([#1314](https://github.com/Lightning-AI/metrics/pull/1314))
- Added regression metrics:
   * `KendallRankCorrCoef` ([#1271](https://github.com/Lightning-AI/metrics/pull/1271))
   * `LogCoshError` ([#1316](https://github.com/Lightning-AI/metrics/pull/1316))
- Added new nominal metrics:
  * `CramersV` ([#1298](https://github.com/Lightning-AI/metrics/pull/1298))
  * `PearsonsContingencyCoefficient` ([#1334](https://github.com/Lightning-AI/metrics/pull/1334))
  * `TschuprowsT` ([#1334](https://github.com/Lightning-AI/metrics/pull/1334))
  * `TheilsU` ([#1337](https://github.com/Lightning-AI/metrics/pull/1334))
- Added option to pass `distributed_available_fn` to metrics to allow checks for custom communication backend for making `dist_sync_fn` actually useful ([#1301](https://github.com/Lightning-AI/metrics/pull/1301))
- Added `normalize` argument to `Inception`, `FID`, `KID` metrics ([#1246](https://github.com/Lightning-AI/metrics/pull/1246))

### Changed

- Changed minimum Pytorch version to be 1.8 ([#1263](https://github.com/Lightning-AI/metrics/pull/1263))
- Changed interface for all functional and modular classification metrics after refactor ([#1252](https://github.com/Lightning-AI/metrics/pull/1252))

### Removed

- Removed deprecated `BinnedAveragePrecision`, `BinnedPrecisionRecallCurve`, `RecallAtFixedPrecision` ([#1251](https://github.com/Lightning-AI/metrics/pull/1251))
- Removed deprecated `LabelRankingAveragePrecision`, `LabelRankingLoss` and `CoverageError` ([#1251](https://github.com/Lightning-AI/metrics/pull/1251))
- Removed deprecated `KLDivergence` and `AUC` ([#1251](https://github.com/Lightning-AI/metrics/pull/1251))

### Fixed

- Fixed precision bug in `pairwise_euclidean_distance` ([#1352](https://github.com/Lightning-AI/metrics/pull/1352))

---

## [0.10.3] - 2022-11-16

### Fixed

- Fixed bug in `Metrictracker.best_metric` when `return_step=False` ([#1306](https://github.com/Lightning-AI/metrics/pull/1306))
- Fixed bug to prevent users from going into an infinite loop if trying to iterate of a single metric ([#1320](https://github.com/Lightning-AI/metrics/pull/1320))

## [0.10.2] - 2022-10-31

### Changed

- Changed in-place operation to out-of-place operation in `pairwise_cosine_similarity` ([#1288](https://github.com/Lightning-AI/metrics/pull/1288))

### Fixed

- Fixed high memory usage for certain classification metrics when `average='micro'` ([#1286](https://github.com/Lightning-AI/metrics/pull/1286))
- Fixed precision problems when `structural_similarity_index_measure` was used with autocast ([#1291](https://github.com/Lightning-AI/metrics/pull/1291))
- Fixed slow performance for confusion matrix based metrics ([#1302](https://github.com/Lightning-AI/metrics/pull/1302))
- Fixed restrictive dtype checking in `spearman_corrcoef` when used with autocast ([#1303](https://github.com/Lightning-AI/metrics/pull/1303))


## [0.10.1] - 2022-10-21

### Fixed

- Fixed broken clone method for classification metrics ([#1250](https://github.com/Lightning-AI/metrics/pull/1250))
- Fixed unintentional downloading of `nltk.punkt` when `lsum` not in `rouge_keys` ([#1258](https://github.com/Lightning-AI/metrics/pull/1258))
- Fixed type casting in `MAP` metric between `bool` and `float32` ([#1150](https://github.com/Lightning-AI/metrics/pull/1150))


## [0.10.0] - 2022-10-04

### Added

- Added a new NLP metric `InfoLM` ([#915](https://github.com/Lightning-AI/metrics/pull/915))
- Added `Perplexity` metric ([#922](https://github.com/Lightning-AI/metrics/pull/922))
- Added `ConcordanceCorrCoef` metric to regression package ([#1201](https://github.com/Lightning-AI/metrics/pull/1201))
- Added argument `normalize` to `LPIPS` metric ([#1216](https://github.com/Lightning-AI/metrics/pull/1216))
- Added support for multiprocessing of batches in `PESQ` metric ([#1227](https://github.com/Lightning-AI/metrics/pull/1227))
- Added support for multioutput in `PearsonCorrCoef` and `SpearmanCorrCoef` ([#1200](https://github.com/Lightning-AI/metrics/pull/1200))

### Changed

- Classification refactor (
    [#1054](https://github.com/Lightning-AI/metrics/pull/1054),
    [#1143](https://github.com/Lightning-AI/metrics/pull/1143),
    [#1145](https://github.com/Lightning-AI/metrics/pull/1145),
    [#1151](https://github.com/Lightning-AI/metrics/pull/1151),
    [#1159](https://github.com/Lightning-AI/metrics/pull/1159),
    [#1163](https://github.com/Lightning-AI/metrics/pull/1163),
    [#1167](https://github.com/Lightning-AI/metrics/pull/1167),
    [#1175](https://github.com/Lightning-AI/metrics/pull/1175),
    [#1189](https://github.com/Lightning-AI/metrics/pull/1189),
    [#1197](https://github.com/Lightning-AI/metrics/pull/1197),
    [#1215](https://github.com/Lightning-AI/metrics/pull/1215),
    [#1195](https://github.com/Lightning-AI/metrics/pull/1195)
)
- Changed update in `FID` metric to be done in online fashion to save memory ([#1199](https://github.com/Lightning-AI/metrics/pull/1199))
- Improved performance of retrieval metrics ([#1242](https://github.com/Lightning-AI/metrics/pull/1242))
- Changed `SSIM` and `MSSSIM` update to be online to reduce memory usage ([#1231](https://github.com/Lightning-AI/metrics/pull/1231))

### Deprecated

- Deprecated `BinnedAveragePrecision`, `BinnedPrecisionRecallCurve`, `BinnedRecallAtFixedPrecision` ([#1163](https://github.com/Lightning-AI/metrics/pull/1163))
  * `BinnedAveragePrecision` -> use `AveragePrecision` with `thresholds` arg
  * `BinnedPrecisionRecallCurve` -> use `AveragePrecisionRecallCurve` with `thresholds` arg
  * `BinnedRecallAtFixedPrecision` -> use `RecallAtFixedPrecision` with `thresholds` arg
- Renamed and refactored `LabelRankingAveragePrecision`, `LabelRankingLoss` and `CoverageError` ([#1167](https://github.com/Lightning-AI/metrics/pull/1167))
  * `LabelRankingAveragePrecision` -> `MultilabelRankingAveragePrecision`
  * `LabelRankingLoss` -> `MultilabelRankingLoss`
  * `CoverageError` -> `MultilabelCoverageError`
- Deprecated `KLDivergence` and `AUC` from classification package ([#1189](https://github.com/Lightning-AI/metrics/pull/1189))
  * `KLDivergence` moved to `regression` package
  * Instead of `AUC` use `torchmetrics.utils.compute.auc`

### Fixed

- Fixed a bug in `ssim` when `return_full_image=True` where the score was still reduced ([#1204](https://github.com/Lightning-AI/metrics/pull/1204))
- Fixed MPS support for:
  * MAE metric ([#1210](https://github.com/Lightning-AI/metrics/pull/1210))
  * Jaccard index ([#1205](https://github.com/Lightning-AI/metrics/pull/1205))
- Fixed bug in `ClasswiseWrapper` such that `compute` gave wrong result ([#1225](https://github.com/Lightning-AI/metrics/pull/1225))
- Fixed synchronization of empty list states ([#1219](https://github.com/Lightning-AI/metrics/pull/1219))

---

## [0.9.3] - 2022-08-22

### Added

- Added global option `sync_on_compute` to disable automatic synchronization when `compute` is called ([#1107](https://github.dev/Lightning-AI/metrics/pull/1107))

### Fixed

- Fixed missing reset in `ClasswiseWrapper` ([#1129](https://github.com/Lightning-AI/metrics/pull/1129))
- Fixed `JaccardIndex` multi-label compute ([#1125](https://github.com/Lightning-AI/metrics/pull/1125))
- Fix SSIM propagate device if `gaussian_kernel` is False, add test ([#1149](https://github.com/Lightning-AI/metrics/pull/1149))


## [0.9.2] - 2022-06-29

### Fixed

- Fixed mAP calculation for areas with 0 predictions ([#1080](https://github.com/Lightning-AI/metrics/pull/1080))
- Fixed bug where avg precision state and auroc state was not merge when using MetricCollections ([#1086](https://github.com/Lightning-AI/metrics/pull/1086))
- Skip box conversion if no boxes are present in `MeanAveragePrecision` ([#1097](https://github.com/Lightning-AI/metrics/pull/1097))
- Fixed inconsistency in docs and code when setting `average="none"` in `AveragePrecision` metric ([#1116](https://github.com/Lightning-AI/metrics/pull/1116))


## [0.9.1] - 2022-06-08

### Added

- Added specific `RuntimeError` when metric object is on the wrong device ([#1056](https://github.com/Lightning-AI/metrics/pull/1056))
- Added an option to specify own n-gram weights for `BLEUScore` and `SacreBLEUScore` instead of using uniform weights only. ([#1075](https://github.com/Lightning-AI/metrics/pull/1075))

### Fixed

- Fixed aggregation metrics when input only contains zero ([#1070](https://github.com/Lightning-AI/metrics/pull/1070))
- Fixed `TypeError` when providing superclass arguments as `kwargs` ([#1069](https://github.com/Lightning-AI/metrics/pull/1069))
- Fixed bug related to state reference in metric collection when using compute groups ([#1076](https://github.com/Lightning-AI/metrics/pull/1076))


## [0.9.0] - 2022-05-30

### Added

- Added `RetrievalPrecisionRecallCurve` and `RetrievalRecallAtFixedPrecision` to retrieval package ([#951](https://github.com/Lightning-AI/metrics/pull/951))
- Added class property `full_state_update` that determines `forward` should call `update` once or twice (
    [#984](https://github.com/Lightning-AI/metrics/pull/984),
    [#1033](https://github.com/Lightning-AI/metrics/pull/1033))
- Added support for nested metric collections ([#1003](https://github.com/Lightning-AI/metrics/pull/1003))
- Added `Dice` to classification package ([#1021](https://github.com/Lightning-AI/metrics/pull/1021))
- Added support to segmentation type `segm` as IOU for mean average precision ([#822](https://github.com/Lightning-AI/metrics/pull/822))

### Changed

- Renamed `reduction` argument to `average` in Jaccard score and added additional options ([#874](https://github.com/Lightning-AI/metrics/pull/874))

### Removed

- Removed deprecated `compute_on_step` argument (
    [#962](https://github.com/Lightning-AI/metrics/pull/962),
    [#967](https://github.com/Lightning-AI/metrics/pull/967),
    [#979](https://github.com/Lightning-AI/metrics/pull/979),
    [#990](https://github.com/Lightning-AI/metrics/pull/990),
    [#991](https://github.com/Lightning-AI/metrics/pull/991),
    [#993](https://github.com/Lightning-AI/metrics/pull/993),
    [#1005](https://github.com/Lightning-AI/metrics/pull/1005),
    [#1004](https://github.com/Lightning-AI/metrics/pull/1004),
    [#1007](https://github.com/Lightning-AI/metrics/pull/1007)
)

### Fixed

- Fixed non-empty state dict for a few metrics ([#1012](https://github.com/Lightning-AI/metrics/pull/1012))
- Fixed bug when comparing states while finding compute groups ([#1022](https://github.com/Lightning-AI/metrics/pull/1022))
- Fixed `torch.double` support in stat score metrics ([#1023](https://github.com/Lightning-AI/metrics/pull/1023))
- Fixed `FID` calculation for non-equal size real and fake input ([#1028](https://github.com/Lightning-AI/metrics/pull/1028))
- Fixed case where `KLDivergence` could output `Nan` ([#1030](https://github.com/Lightning-AI/metrics/pull/1030))
- Fixed deterministic for PyTorch<1.8 ([#1035](https://github.com/Lightning-AI/metrics/pull/1035))
- Fixed default value for `mdmc_average` in `Accuracy` ([#1036](https://github.com/Lightning-AI/metrics/pull/1036))
- Fixed missing copy of property when using compute groups in `MetricCollection` ([#1052](https://github.com/Lightning-AI/metrics/pull/1052))

---

## [0.8.2] - 2022-05-06


### Fixed

- Fixed multi device aggregation in `PearsonCorrCoef` ([#998](https://github.com/Lightning-AI/metrics/pull/998))
- Fixed MAP metric when using custom list of thresholds ([#995](https://github.com/Lightning-AI/metrics/pull/995))
- Fixed compatibility between compute groups in `MetricCollection` and prefix/postfix arg ([#1007](https://github.com/Lightning-AI/metrics/pull/1008))
- Fixed compatibility with future Pytorch 1.12 in `safe_matmul` ([#1011](https://github.com/Lightning-AI/metrics/pull/1011), [#1014](https://github.com/Lightning-AI/metrics/pull/1014))


## [0.8.1] - 2022-04-27

### Changed

- Reimplemented the `signal_distortion_ratio` metric, which removed the absolute requirement of `fast-bss-eval` ([#964](https://github.com/Lightning-AI/metrics/pull/964))

### Fixed

- Fixed "Sort currently does not support bool dtype on CUDA" error in MAP for empty preds ([#983](https://github.com/Lightning-AI/metrics/pull/983))
- Fixed `BinnedPrecisionRecallCurve` when `thresholds` argument is not provided ([#968](https://github.com/Lightning-AI/metrics/pull/968))
- Fixed `CalibrationError` to work on logit input ([#985](https://github.com/Lightning-AI/metrics/pull/985))


## [0.8.0] - 2022-04-14

### Added

- Added `WeightedMeanAbsolutePercentageError` to regression package ([#948](https://github.com/Lightning-AI/metrics/pull/948))
- Added new classification metrics:
  * `CoverageError` ([#787](https://github.com/Lightning-AI/metrics/pull/787))
  * `LabelRankingAveragePrecision` and `LabelRankingLoss` ([#787](https://github.com/Lightning-AI/metrics/pull/787))
- Added new image metric:
  * `SpectralAngleMapper` ([#885](https://github.com/Lightning-AI/metrics/pull/885))
  * `ErrorRelativeGlobalDimensionlessSynthesis` ([#894](https://github.com/Lightning-AI/metrics/pull/894))
  * `UniversalImageQualityIndex` ([#824](https://github.com/Lightning-AI/metrics/pull/824))
  * `SpectralDistortionIndex` ([#873](https://github.com/Lightning-AI/metrics/pull/873))
- Added support for `MetricCollection` in `MetricTracker` ([#718](https://github.com/Lightning-AI/metrics/pull/718))
- Added support for 3D image and uniform kernel in `StructuralSimilarityIndexMeasure` ([#818](https://github.com/Lightning-AI/metrics/pull/818))
- Added smart update of `MetricCollection` ([#709](https://github.com/Lightning-AI/metrics/pull/709))
- Added `ClasswiseWrapper` for better logging of classification metrics with multiple output values ([#832](https://github.com/Lightning-AI/metrics/pull/832))
- Added `**kwargs` argument for passing additional arguments to base class ([#833](https://github.com/Lightning-AI/metrics/pull/833))
- Added negative `ignore_index` for the Accuracy metric ([#362](https://github.com/Lightning-AI/metrics/pull/362))
- Added `adaptive_k` for the `RetrievalPrecision` metric ([#910](https://github.com/Lightning-AI/metrics/pull/910))
- Added `reset_real_features` argument image quality assessment metrics ([#722](https://github.com/Lightning-AI/metrics/pull/722))
- Added new keyword argument `compute_on_cpu` to all metrics ([#867](https://github.com/Lightning-AI/metrics/pull/867))

### Changed

- Made `num_classes` in `jaccard_index` a required argument ([#853](https://github.com/Lightning-AI/metrics/pull/853), [#914](https://github.com/Lightning-AI/metrics/pull/914))
- Added normalizer, tokenizer to ROUGE metric ([#838](https://github.com/Lightning-AI/metrics/pull/838))
- Improved shape checking of `permutation_invariant_training` ([#864](https://github.com/Lightning-AI/metrics/pull/864))
- Allowed reduction `None` ([#891](https://github.com/Lightning-AI/metrics/pull/891))
- `MetricTracker.best_metric` will now give a warning when computing on metric that do not have a best ([#913](https://github.com/Lightning-AI/metrics/pull/913))

### Deprecated

- Deprecated argument `compute_on_step` ([#792](https://github.com/Lightning-AI/metrics/pull/792))
- Deprecated passing in `dist_sync_on_step`, `process_group`, `dist_sync_fn` direct argument ([#833](https://github.com/Lightning-AI/metrics/pull/833))

### Removed

- Removed support for versions of [Pytorch-Lightning](https://github.com/Lightning-AI/lightning) lower than v1.5 ([#788](https://github.com/Lightning-AI/metrics/pull/788))
- Removed deprecated functions, and warnings in Text ([#773](https://github.com/Lightning-AI/metrics/pull/773))
  * `WER` and `functional.wer`
- Removed deprecated functions and warnings in Image ([#796](https://github.com/Lightning-AI/metrics/pull/796))
  * `SSIM` and `functional.ssim`
  * `PSNR` and `functional.psnr`
- Removed deprecated functions, and warnings in classification and regression ([#806](https://github.com/Lightning-AI/metrics/pull/806))
  * `FBeta` and `functional.fbeta`
  * `F1` and `functional.f1`
  * `Hinge` and `functional.hinge`
  * `IoU` and `functional.iou`
  * `MatthewsCorrcoef`
  * `PearsonCorrcoef`
  * `SpearmanCorrcoef`
- Removed deprecated functions, and warnings in detection and pairwise ([#804](https://github.com/Lightning-AI/metrics/pull/804))
  * `MAP` and `functional.pairwise.manhatten`
- Removed deprecated functions, and warnings in Audio ([#805](https://github.com/Lightning-AI/metrics/pull/805))
  * `PESQ` and `functional.audio.pesq`
  * `PIT` and `functional.audio.pit`
  * `SDR` and `functional.audio.sdr` and `functional.audio.si_sdr`
  * `SNR` and `functional.audio.snr` and `functional.audio.si_snr`
  * `STOI` and `functional.audio.stoi`
- Removed unused `get_num_classes` from `torchmetrics.utilities.data` ([#914](https://github.com/Lightning-AI/metrics/pull/914))

### Fixed

- Fixed device mismatch for `MAP` metric in specific cases ([#950](https://github.com/Lightning-AI/metrics/pull/950))
- Improved testing speed ([#820](https://github.com/Lightning-AI/metrics/pull/820))
- Fixed compatibility of `ClasswiseWrapper` with the `prefix` argument of `MetricCollection` ([#843](https://github.com/Lightning-AI/metrics/pull/843))
- Fixed `BestScore` on GPU ([#912](https://github.com/Lightning-AI/metrics/pull/912))
- Fixed Lsum computation for `ROUGEScore` ([#944](https://github.com/Lightning-AI/metrics/pull/944))

---

## [0.7.3] - 2022-03-23

### Fixed

- Fixed unsafe log operation in `TweedieDeviace` for power=1 ([#847](https://github.com/Lightning-AI/metrics/pull/847))
- Fixed bug in MAP metric related to either no ground truth or no predictions ([#884](https://github.com/Lightning-AI/metrics/pull/884))
- Fixed `ConfusionMatrix`, `AUROC` and `AveragePrecision` on GPU when running in deterministic mode ([#900](https://github.com/Lightning-AI/metrics/pull/900))
- Fixed NaN or Inf results returned by `signal_distortion_ratio` ([#899](https://github.com/Lightning-AI/metrics/pull/899))
- Fixed memory leak when using `update` method with tensor where `requires_grad=True` ([#902](https://github.com/Lightning-AI/metrics/pull/902))


## [0.7.2] - 2022-02-10

### Fixed

- Minor patches in JOSS paper.


## [0.7.1] - 2022-02-03

### Changed

- Used `torch.bucketize` in calibration error when `torch>1.8` for faster computations ([#769](https://github.com/Lightning-AI/metrics/pull/769))
- Improve mAP performance ([#742](https://github.com/Lightning-AI/metrics/pull/742))

### Fixed

- Fixed check for available modules ([#772](https://github.com/Lightning-AI/metrics/pull/772))
- Fixed Matthews correlation coefficient when the denominator is 0 ([#781](https://github.com/Lightning-AI/metrics/pull/781))


## [0.7.0] - 2022-01-17

### Added

- Added NLP metrics:
  - `MatchErrorRate` ([#619](https://github.com/Lightning-AI/metrics/pull/619))
  - `WordInfoLost` and `WordInfoPreserved` ([#630](https://github.com/Lightning-AI/metrics/pull/630))
  - `SQuAD` ([#623](https://github.com/Lightning-AI/metrics/pull/623))
  - `CHRFScore` ([#641](https://github.com/Lightning-AI/metrics/pull/641))
  - `TranslationEditRate` ([#646](https://github.com/Lightning-AI/metrics/pull/646))
  - `ExtendedEditDistance` ([#668](https://github.com/Lightning-AI/metrics/pull/668))
- Added `MultiScaleSSIM` into image metrics ([#679](https://github.com/Lightning-AI/metrics/pull/679))
- Added Signal to Distortion Ratio (`SDR`) to audio package ([#565](https://github.com/Lightning-AI/metrics/pull/565))
- Added `MinMaxMetric` to wrappers ([#556](https://github.com/Lightning-AI/metrics/pull/556))
- Added `ignore_index` to retrieval metrics ([#676](https://github.com/Lightning-AI/metrics/pull/676))
- Added support for multi references in `ROUGEScore` ([#680](https://github.com/Lightning-AI/metrics/pull/680))
- Added a default VSCode devcontainer configuration ([#621](https://github.com/Lightning-AI/metrics/pull/621))

### Changed

- Scalar metrics will now consistently have additional dimensions squeezed ([#622](https://github.com/Lightning-AI/metrics/pull/622))
- Metrics having third party dependencies removed from global import ([#463](https://github.com/Lightning-AI/metrics/pull/463))
- Untokenized for `BLEUScore` input stay consistent with all the other text metrics ([#640](https://github.com/Lightning-AI/metrics/pull/640))
- Arguments reordered for `TER`, `BLEUScore`, `SacreBLEUScore`, `CHRFScore` now expect input order as predictions first and target second ([#696](https://github.com/Lightning-AI/metrics/pull/696))
- Changed dtype of metric state from `torch.float` to `torch.long` in `ConfusionMatrix` to accommodate larger values ([#715](https://github.com/Lightning-AI/metrics/pull/715))
- Unify `preds`, `target` input argument's naming across all text metrics ([#723](https://github.com/Lightning-AI/metrics/pull/723), [#727](https://github.com/Lightning-AI/metrics/pull/727))
  * `bert`, `bleu`, `chrf`, `sacre_bleu`, `wip`, `wil`, `cer`, `ter`, `wer`, `mer`, `rouge`, `squad`

### Deprecated

- Renamed IoU -> Jaccard Index ([#662](https://github.com/Lightning-AI/metrics/pull/662))
- Renamed text WER metric ([#714](https://github.com/Lightning-AI/metrics/pull/714))
  * `functional.wer` -> `functional.word_error_rate`
  * `WER` -> `WordErrorRate`
- Renamed correlation coefficient classes: ([#710](https://github.com/Lightning-AI/metrics/pull/710))
  * `MatthewsCorrcoef` -> `MatthewsCorrCoef`
  * `PearsonCorrcoef` -> `PearsonCorrCoef`
  * `SpearmanCorrcoef` -> `SpearmanCorrCoef`
- Renamed audio STOI metric: ([#753](https://github.com/Lightning-AI/metrics/pull/753), [#758](https://github.com/Lightning-AI/metrics/pull/758))
  * `audio.STOI` to `audio.ShortTimeObjectiveIntelligibility`
  * `functional.audio.stoi` to `functional.audio.short_time_objective_intelligibility`
- Renamed audio PESQ metrics: ([#751](https://github.com/Lightning-AI/metrics/pull/751))
  * `functional.audio.pesq` -> `functional.audio.perceptual_evaluation_speech_quality`
  * `audio.PESQ` -> `audio.PerceptualEvaluationSpeechQuality`
- Renamed audio SDR metrics: ([#711](https://github.com/Lightning-AI/metrics/pull/711))
  * `functional.sdr` -> `functional.signal_distortion_ratio`
  * `functional.si_sdr` -> `functional.scale_invariant_signal_distortion_ratio`
  * `SDR` -> `SignalDistortionRatio`
  * `SI_SDR` -> `ScaleInvariantSignalDistortionRatio`
- Renamed audio SNR metrics: ([#712](https://github.com/Lightning-AI/metrics/pull/712))
  * `functional.snr` -> `functional.signal_distortion_ratio`
  * `functional.si_snr` -> `functional.scale_invariant_signal_noise_ratio`
  * `SNR` -> `SignalNoiseRatio`
  * `SI_SNR` -> `ScaleInvariantSignalNoiseRatio`
- Renamed F-score metrics: ([#731](https://github.com/Lightning-AI/metrics/pull/731), [#740](https://github.com/Lightning-AI/metrics/pull/740))
  * `functional.f1` ->  `functional.f1_score`
  * `F1` ->  `F1Score`
  * `functional.fbeta` ->  `functional.fbeta_score`
  * `FBeta` ->  `FBetaScore`
- Renamed Hinge metric: ([#734](https://github.com/Lightning-AI/metrics/pull/734))
  * `functional.hinge` ->  `functional.hinge_loss`
  * `Hinge` ->  `HingeLoss`
- Renamed image PSNR metrics ([#732](https://github.com/Lightning-AI/metrics/pull/732))
  * `functional.psnr` -> `functional.peak_signal_noise_ratio`
  * `PSNR` -> `PeakSignalNoiseRatio`
- Renamed image PIT metric: ([#737](https://github.com/Lightning-AI/metrics/pull/737))
  * `functional.pit` ->  `functional.permutation_invariant_training`
  * `PIT` ->  `PermutationInvariantTraining`
- Renamed image SSIM metric: ([#747](https://github.com/Lightning-AI/metrics/pull/747))
  * `functional.ssim` ->  `functional.scale_invariant_signal_noise_ratio`
  * `SSIM` ->  `StructuralSimilarityIndexMeasure`
- Renamed detection `MAP` to `MeanAveragePrecision` metric ([#754](https://github.com/Lightning-AI/metrics/pull/754))
- Renamed Fidelity & LPIPS image metric: ([#752](https://github.com/Lightning-AI/metrics/pull/752))
  * `image.FID` ->  `image.FrechetInceptionDistance`
  * `image.KID` ->  `image.KernelInceptionDistance`
  * `image.LPIPS` ->  `image.LearnedPerceptualImagePatchSimilarity`

### Removed

- Removed `embedding_similarity` metric ([#638](https://github.com/Lightning-AI/metrics/pull/638))
- Removed argument `concatenate_texts` from `wer` metric ([#638](https://github.com/Lightning-AI/metrics/pull/638))
- Removed arguments `newline_sep` and `decimal_places` from `rouge` metric ([#638](https://github.com/Lightning-AI/metrics/pull/638))

### Fixed

- Fixed MetricCollection kwargs filtering when no `kwargs` are present in update signature ([#707](https://github.com/Lightning-AI/metrics/pull/707))

---

## [0.6.2] - 2021-12-15

### Fixed

- Fixed `torch.sort` currently does not support bool `dtype` on CUDA ([#665](https://github.com/Lightning-AI/metrics/pull/665))
- Fixed mAP properly checks if ground truths are empty ([#684](https://github.com/Lightning-AI/metrics/pull/684))
- Fixed initialization of tensors to be on correct device for `MAP` metric ([#673](https://github.com/Lightning-AI/metrics/pull/673))


## [0.6.1] - 2021-12-06

### Changed

- Migrate MAP metrics from pycocotools to PyTorch ([#632](https://github.com/Lightning-AI/metrics/pull/632))
- Use `torch.topk` instead of `torch.argsort` in retrieval precision for speedup ([#627](https://github.com/Lightning-AI/metrics/pull/627))

### Fixed

- Fix empty predictions in MAP metric ([#594](https://github.com/Lightning-AI/metrics/pull/594), [#610](https://github.com/Lightning-AI/metrics/pull/610), [#624](https://github.com/Lightning-AI/metrics/pull/624))
- Fix edge case of AUROC with `average=weighted` on GPU ([#606](https://github.com/Lightning-AI/metrics/pull/606))
- Fixed `forward` in compositional metrics ([#645](https://github.com/Lightning-AI/metrics/pull/645))


## [0.6.0] - 2021-10-28

### Added

- Added audio metrics:
  - Perceptual Evaluation of Speech Quality (PESQ) ([#353](https://github.com/Lightning-AI/metrics/pull/353))
  - Short-Time Objective Intelligibility (STOI) ([#353](https://github.com/Lightning-AI/metrics/pull/353))
- Added Information retrieval metrics:
  - `RetrievalRPrecision` ([#577](https://github.com/Lightning-AI/metrics/pull/577))
  - `RetrievalHitRate` ([#576](https://github.com/Lightning-AI/metrics/pull/576))
- Added NLP metrics:
  - `SacreBLEUScore` ([#546](https://github.com/Lightning-AI/metrics/pull/546))
  - `CharErrorRate` ([#575](https://github.com/Lightning-AI/metrics/pull/575))
- Added other metrics:
  - Tweedie Deviance Score ([#499](https://github.com/Lightning-AI/metrics/pull/499))
  - Learned Perceptual Image Patch Similarity (LPIPS) ([#431](https://github.com/Lightning-AI/metrics/pull/431))
- Added `MAP` (mean average precision) metric to new detection package ([#467](https://github.com/Lightning-AI/metrics/pull/467))
- Added support for float targets in `nDCG` metric ([#437](https://github.com/Lightning-AI/metrics/pull/437))
- Added `average` argument to `AveragePrecision` metric for reducing multi-label and multi-class problems ([#477](https://github.com/Lightning-AI/metrics/pull/477))
- Added `MultioutputWrapper` ([#510](https://github.com/Lightning-AI/metrics/pull/510))
- Added metric sweeping:
  - `higher_is_better` as constant attribute ([#544](https://github.com/Lightning-AI/metrics/pull/544))
  - `higher_is_better` to rest of codebase ([#584](https://github.com/Lightning-AI/metrics/pull/584))
- Added simple aggregation metrics: `SumMetric`, `MeanMetric`, `CatMetric`, `MinMetric`, `MaxMetric` ([#506](https://github.com/Lightning-AI/metrics/pull/506))
- Added pairwise submodule with metrics ([#553](https://github.com/Lightning-AI/metrics/pull/553))
  - `pairwise_cosine_similarity`
  - `pairwise_euclidean_distance`
  - `pairwise_linear_similarity`
  - `pairwise_manhatten_distance`

### Changed

- `AveragePrecision` will now as default output the `macro` average for multilabel and multiclass problems ([#477](https://github.com/Lightning-AI/metrics/pull/477))
- `half`, `double`, `float` will no longer change the dtype of the metric states. Use `metric.set_dtype` instead ([#493](https://github.com/Lightning-AI/metrics/pull/493))
- Renamed `AverageMeter` to `MeanMetric` ([#506](https://github.com/Lightning-AI/metrics/pull/506))
- Changed `is_differentiable` from property to a constant attribute ([#551](https://github.com/Lightning-AI/metrics/pull/551))
- `ROC` and `AUROC` will no longer throw an error when either the positive or negative class is missing. Instead return 0 score and give a warning

### Deprecated

- Deprecated  `functional.self_supervised.embedding_similarity` in favour of new pairwise submodule

### Removed

- Removed `dtype` property ([#493](https://github.com/Lightning-AI/metrics/pull/493))

### Fixed

- Fixed bug in `F1` with `average='macro'` and `ignore_index!=None` ([#495](https://github.com/Lightning-AI/metrics/pull/495))
- Fixed bug in `pit` by using the returned first result to initialize device and type ([#533](https://github.com/Lightning-AI/metrics/pull/533))
- Fixed `SSIM` metric using too much memory ([#539](https://github.com/Lightning-AI/metrics/pull/539))
- Fixed bug where `device` property was not properly update when metric was a child of a module (#542)

---

## [0.5.1] - 2021-08-30

### Added

- Added `device` and `dtype` properties ([#462](https://github.com/Lightning-AI/metrics/pull/462))
- Added `TextTester` class for robustly testing text metrics ([#450](https://github.com/Lightning-AI/metrics/pull/450))

### Changed

- Added support for float targets in `nDCG` metric ([#437](https://github.com/Lightning-AI/metrics/pull/437))

### Removed

- Removed `rouge-score` as dependency for text package ([#443](https://github.com/Lightning-AI/metrics/pull/443))
- Removed `jiwer` as dependency for text package ([#446](https://github.com/Lightning-AI/metrics/pull/446))
- Removed `bert-score` as dependency for text package ([#473](https://github.com/Lightning-AI/metrics/pull/473))

### Fixed

- Fixed ranking of samples in `SpearmanCorrCoef` metric ([#448](https://github.com/Lightning-AI/metrics/pull/448))
- Fixed bug where compositional metrics where unable to sync because of type mismatch ([#454](https://github.com/Lightning-AI/metrics/pull/454))
- Fixed metric hashing ([#478](https://github.com/Lightning-AI/metrics/pull/478))
- Fixed `BootStrapper` metrics not working on GPU ([#462](https://github.com/Lightning-AI/metrics/pull/462))
- Fixed the semantic ordering of kernel height and width in `SSIM` metric ([#474](https://github.com/Lightning-AI/metrics/pull/474))


## [0.5.0] - 2021-08-09

### Added

- Added **Text-related (NLP) metrics**:
  - Word Error Rate (WER) ([#383](https://github.com/Lightning-AI/metrics/pull/383))
  - ROUGE ([#399](https://github.com/Lightning-AI/metrics/pull/399))
  - BERT score ([#424](https://github.com/Lightning-AI/metrics/pull/424))
  - BLUE score ([#360](https://github.com/Lightning-AI/metrics/pull/360))
- Added `MetricTracker` wrapper metric for keeping track of the same metric over multiple epochs ([#238](https://github.com/Lightning-AI/metrics/pull/238))
- Added other metrics:
  - Symmetric Mean Absolute Percentage error (SMAPE) ([#375](https://github.com/Lightning-AI/metrics/pull/375))
  - Calibration error ([#394](https://github.com/Lightning-AI/metrics/pull/394))
  - Permutation Invariant Training (PIT) ([#384](https://github.com/Lightning-AI/metrics/pull/384))
- Added support in `nDCG` metric for target with values larger than 1 ([#349](https://github.com/Lightning-AI/metrics/pull/349))
- Added support for negative targets in `nDCG` metric ([#378](https://github.com/Lightning-AI/metrics/pull/378))
- Added `None` as reduction option in `CosineSimilarity` metric ([#400](https://github.com/Lightning-AI/metrics/pull/400))
- Allowed passing labels in (n_samples, n_classes) to `AveragePrecision` ([#386](https://github.com/Lightning-AI/metrics/pull/386))

### Changed

- Moved `psnr` and `ssim` from `functional.regression.*` to `functional.image.*` ([#382](https://github.com/Lightning-AI/metrics/pull/382))
- Moved `image_gradient` from `functional.image_gradients` to `functional.image.gradients` ([#381](https://github.com/Lightning-AI/metrics/pull/381))
- Moved `R2Score` from `regression.r2score` to `regression.r2` ([#371](https://github.com/Lightning-AI/metrics/pull/371))
- Pearson metric now only store 6 statistics instead of all predictions and targets ([#380](https://github.com/Lightning-AI/metrics/pull/380))
- Use `torch.argmax` instead of `torch.topk` when `k=1` for better performance ([#419](https://github.com/Lightning-AI/metrics/pull/419))
- Moved check for number of samples in R2 score to support single sample updating ([#426](https://github.com/Lightning-AI/metrics/pull/426))

### Deprecated

- Rename `r2score` >> `r2_score` and `kldivergence` >> `kl_divergence` in `functional` ([#371](https://github.com/Lightning-AI/metrics/pull/371))
- Moved `bleu_score` from `functional.nlp` to `functional.text.bleu` ([#360](https://github.com/Lightning-AI/metrics/pull/360))

### Removed

- Removed restriction that `threshold` has to be in (0,1) range to support logit input (
    [#351](https://github.com/Lightning-AI/metrics/pull/351)
    [#401](https://github.com/Lightning-AI/metrics/pull/401))
- Removed restriction that `preds` could not be bigger than `num_classes` to support logit input ([#357](https://github.com/Lightning-AI/metrics/pull/357))
- Removed module `regression.psnr` and `regression.ssim` ([#382](https://github.com/Lightning-AI/metrics/pull/382)):
- Removed ([#379](https://github.com/Lightning-AI/metrics/pull/379)):
    * function `functional.mean_relative_error`
    * `num_thresholds` argument in `BinnedPrecisionRecallCurve`

### Fixed

- Fixed bug where classification metrics with `average='macro'` would lead to wrong result if a class was missing ([#303](https://github.com/Lightning-AI/metrics/pull/303))
- Fixed `weighted`, `multi-class` AUROC computation to allow for 0 observations of some class, as contribution to final AUROC is 0 ([#376](https://github.com/Lightning-AI/metrics/pull/376))
- Fixed that `_forward_cache` and `_computed` attributes are also moved to the correct device if metric is moved ([#413](https://github.com/Lightning-AI/metrics/pull/413))
- Fixed calculation in `IoU` metric when using `ignore_index` argument ([#328](https://github.com/Lightning-AI/metrics/pull/328))

---

## [0.4.1] - 2021-07-05

### Changed

- Extend typing ([#330](https://github.com/Lightning-AI/metrics/pull/330),
    [#332](https://github.com/Lightning-AI/metrics/pull/332),
    [#333](https://github.com/Lightning-AI/metrics/pull/333),
    [#335](https://github.com/Lightning-AI/metrics/pull/335),
    [#314](https://github.com/Lightning-AI/metrics/pull/314))

### Fixed

- Fixed DDP by `is_sync` logic to `Metric` ([#339](https://github.com/Lightning-AI/metrics/pull/339))


## [0.4.0] - 2021-06-29

### Added

- Added **Image-related metrics**:
  - Fréchet inception distance (FID) ([#213](https://github.com/Lightning-AI/metrics/pull/213))
  - Kernel Inception Distance (KID) ([#301](https://github.com/Lightning-AI/metrics/pull/301))
  - Inception Score ([#299](https://github.com/Lightning-AI/metrics/pull/299))
  - KL divergence ([#247](https://github.com/Lightning-AI/metrics/pull/247))
- Added **Audio metrics**: SNR, SI_SDR, SI_SNR ([#292](https://github.com/Lightning-AI/metrics/pull/292))
- Added other metrics:
  - Cosine Similarity ([#305](https://github.com/Lightning-AI/metrics/pull/305))
  - Specificity ([#210](https://github.com/Lightning-AI/metrics/pull/210))
  - Mean Absolute Percentage error (MAPE) ([#248](https://github.com/Lightning-AI/metrics/pull/248))
- Added `add_metrics` method to `MetricCollection` for adding additional metrics after initialization ([#221](https://github.com/Lightning-AI/metrics/pull/221))
- Added pre-gather reduction in the case of `dist_reduce_fx="cat"` to reduce communication cost ([#217](https://github.com/Lightning-AI/metrics/pull/217))
- Added better error message for `AUROC` when `num_classes` is not provided for multiclass input ([#244](https://github.com/Lightning-AI/metrics/pull/244))
- Added support for unnormalized scores (e.g. logits) in `Accuracy`, `Precision`, `Recall`, `FBeta`, `F1`, `StatScore`, `Hamming`, `ConfusionMatrix` metrics ([#200](https://github.com/Lightning-AI/metrics/pull/200))
- Added `squared` argument to `MeanSquaredError` for computing `RMSE` ([#249](https://github.com/Lightning-AI/metrics/pull/249))
- Added `is_differentiable` property to `ConfusionMatrix`, `F1`, `FBeta`, `Hamming`, `Hinge`, `IOU`, `MatthewsCorrcoef`, `Precision`, `Recall`, `PrecisionRecallCurve`, `ROC`, `StatScores` ([#253](https://github.com/Lightning-AI/metrics/pull/253))
- Added `sync` and `sync_context` methods for manually controlling when metric states are synced ([#302](https://github.com/Lightning-AI/metrics/pull/302))

### Changed

- Forward cache is reset when `reset` method is called ([#260](https://github.com/Lightning-AI/metrics/pull/260))
- Improved per-class metric handling for imbalanced datasets for `precision`, `recall`, `precision_recall`, `fbeta`, `f1`, `accuracy`, and `specificity` ([#204](https://github.com/Lightning-AI/metrics/pull/204))
- Decorated `torch.jit.unused` to `MetricCollection` forward ([#307](https://github.com/Lightning-AI/metrics/pull/307))
- Renamed `thresholds` argument to binned metrics for manually controlling the thresholds ([#322](https://github.com/Lightning-AI/metrics/pull/322))
- Extend typing ([#324](https://github.com/Lightning-AI/metrics/pull/324),
    [#326](https://github.com/Lightning-AI/metrics/pull/326),
    [#327](https://github.com/Lightning-AI/metrics/pull/327))

### Deprecated

- Deprecated `functional.mean_relative_error`, use `functional.mean_absolute_percentage_error` ([#248](https://github.com/Lightning-AI/metrics/pull/248))
- Deprecated `num_thresholds` argument in `BinnedPrecisionRecallCurve` ([#322](https://github.com/Lightning-AI/metrics/pull/322))

### Removed

- Removed argument `is_multiclass` ([#319](https://github.com/Lightning-AI/metrics/pull/319))

### Fixed

- AUC can also support more dimensional inputs when all but one dimension are of size 1 ([#242](https://github.com/Lightning-AI/metrics/pull/242))
- Fixed `dtype` of modular metrics after reset has been called ([#243](https://github.com/Lightning-AI/metrics/pull/243))
- Fixed calculation in `matthews_corrcoef` to correctly match formula ([#321](https://github.com/Lightning-AI/metrics/pull/321))

---

## [0.3.2] - 2021-05-10

### Added

- Added `is_differentiable` property:
    * To `AUC`, `AUROC`, `CohenKappa` and `AveragePrecision` ([#178](https://github.com/Lightning-AI/metrics/pull/178))
    * To `PearsonCorrCoef`, `SpearmanCorrcoef`, `R2Score` and `ExplainedVariance` ([#225](https://github.com/Lightning-AI/metrics/pull/225))

### Changed

- `MetricCollection` should return metrics with prefix on `items()`, `keys()` ([#209](https://github.com/Lightning-AI/metrics/pull/209))
- Calling `compute` before `update` will now give warning ([#164](https://github.com/Lightning-AI/metrics/pull/164))

### Removed

- Removed `numpy` as direct dependency ([#212](https://github.com/Lightning-AI/metrics/pull/212))

### Fixed

- Fixed auc calculation and add tests ([#197](https://github.com/Lightning-AI/metrics/pull/197))
- Fixed loading persisted metric states using `load_state_dict()` ([#202](https://github.com/Lightning-AI/metrics/pull/202))
- Fixed `PSNR` not working with `DDP` ([#214](https://github.com/Lightning-AI/metrics/pull/214))
- Fixed metric calculation with unequal batch sizes ([#220](https://github.com/Lightning-AI/metrics/pull/220))
- Fixed metric concatenation for list states for zero-dim input ([#229](https://github.com/Lightning-AI/metrics/pull/229))
- Fixed numerical instability in `AUROC` metric for large input ([#230](https://github.com/Lightning-AI/metrics/pull/230))

## [0.3.1] - 2021-04-21

- Cleaning remaining inconsistency and fix PL develop integration (
    [#191](https://github.com/Lightning-AI/metrics/pull/191),
    [#192](https://github.com/Lightning-AI/metrics/pull/192),
    [#193](https://github.com/Lightning-AI/metrics/pull/193),
    [#194](https://github.com/Lightning-AI/metrics/pull/194)
)


## [0.3.0] - 2021-04-20

### Added

- Added `BootStrapper` to easily calculate confidence intervals for metrics ([#101](https://github.com/Lightning-AI/metrics/pull/101))
- Added Binned metrics  ([#128](https://github.com/Lightning-AI/metrics/pull/128))
- Added metrics for Information Retrieval ([(PL^5032)](https://github.com/Lightning-AI/lightning/pull/5032)):
    * `RetrievalMAP` ([PL^5032](https://github.com/Lightning-AI/lightning/pull/5032))
    * `RetrievalMRR` ([#119](https://github.com/Lightning-AI/metrics/pull/119))
    * `RetrievalPrecision` ([#139](https://github.com/Lightning-AI/metrics/pull/139))
    * `RetrievalRecall` ([#146](https://github.com/Lightning-AI/metrics/pull/146))
    * `RetrievalNormalizedDCG` ([#160](https://github.com/Lightning-AI/metrics/pull/160))
    * `RetrievalFallOut` ([#161](https://github.com/Lightning-AI/metrics/pull/161))
- Added other metrics:
    * `CohenKappa` ([#69](https://github.com/Lightning-AI/metrics/pull/69))
    * `MatthewsCorrcoef` ([#98](https://github.com/Lightning-AI/metrics/pull/98))
    * `PearsonCorrcoef` ([#157](https://github.com/Lightning-AI/metrics/pull/157))
    * `SpearmanCorrcoef` ([#158](https://github.com/Lightning-AI/metrics/pull/158))
    * `Hinge` ([#120](https://github.com/Lightning-AI/metrics/pull/120))
- Added `average='micro'` as an option in AUROC for multilabel problems ([#110](https://github.com/Lightning-AI/metrics/pull/110))
- Added multilabel support to `ROC` metric ([#114](https://github.com/Lightning-AI/metrics/pull/114))
- Added testing for `half` precision ([#77](https://github.com/Lightning-AI/metrics/pull/77),
    [#135](https://github.com/Lightning-AI/metrics/pull/135)
)
- Added `AverageMeter` for ad-hoc averages of values ([#138](https://github.com/Lightning-AI/metrics/pull/138))
- Added `prefix` argument to `MetricCollection` ([#70](https://github.com/Lightning-AI/metrics/pull/70))
- Added `__getitem__` as metric arithmetic operation ([#142](https://github.com/Lightning-AI/metrics/pull/142))
- Added property `is_differentiable` to metrics and test for differentiability ([#154](https://github.com/Lightning-AI/metrics/pull/154))
- Added support for `average`, `ignore_index` and `mdmc_average` in `Accuracy` metric ([#166](https://github.com/Lightning-AI/metrics/pull/166))
- Added `postfix` arg to `MetricCollection` ([#188](https://github.com/Lightning-AI/metrics/pull/188))

### Changed

- Changed `ExplainedVariance` from storing all preds/targets to tracking 5 statistics ([#68](https://github.com/Lightning-AI/metrics/pull/68))
- Changed behaviour of `confusionmatrix` for multilabel data to better match `multilabel_confusion_matrix` from sklearn ([#134](https://github.com/Lightning-AI/metrics/pull/134))
- Updated FBeta arguments ([#111](https://github.com/Lightning-AI/metrics/pull/111))
- Changed `reset` method to use `detach.clone()` instead of `deepcopy` when resetting to default ([#163](https://github.com/Lightning-AI/metrics/pull/163))
- Metrics passed as dict to `MetricCollection` will now always be in deterministic order ([#173](https://github.com/Lightning-AI/metrics/pull/173))
- Allowed `MetricCollection` pass metrics as arguments ([#176](https://github.com/Lightning-AI/metrics/pull/176))

### Deprecated

- Rename argument `is_multiclass` -> `multiclass` ([#162](https://github.com/Lightning-AI/metrics/pull/162))

### Removed

- Prune remaining deprecated ([#92](https://github.com/Lightning-AI/metrics/pull/92))

### Fixed

- Fixed when `_stable_1d_sort` to work when `n>=N` ([PL^6177](https://github.com/Lightning-AI/lightning/pull/6177))
- Fixed `_computed` attribute not being correctly reset ([#147](https://github.com/Lightning-AI/metrics/pull/147))
- Fixed to Blau score ([#165](https://github.com/Lightning-AI/metrics/pull/165))
- Fixed backwards compatibility for logging with older version of pytorch-lightning ([#182](https://github.com/Lightning-AI/metrics/pull/182))

---

## [0.2.0] - 2021-03-12

### Changed

- Decoupled PL dependency ([#13](https://github.com/Lightning-AI/metrics/pull/13))
- Refactored functional - mimic the module-like structure: classification, regression, etc. ([#16](https://github.com/Lightning-AI/metrics/pull/16))
- Refactored utilities -  split to topics/submodules ([#14](https://github.com/Lightning-AI/metrics/pull/14))
- Refactored `MetricCollection` ([#19](https://github.com/Lightning-AI/metrics/pull/19))

### Removed

- Removed deprecated metrics from PL base ([#12](https://github.com/Lightning-AI/metrics/pull/12),
    [#15](https://github.com/Lightning-AI/metrics/pull/15))

---

## [0.1.0] - 2021-02-22

- Added `Accuracy` metric now generalizes to Top-k accuracy for (multi-dimensional) multi-class inputs using the `top_k` parameter ([PL^4838](https://github.com/Lightning-AI/lightning/pull/4838))
- Added `Accuracy` metric now enables the computation of subset accuracy for multi-label or multi-dimensional multi-class inputs with the `subset_accuracy` parameter ([PL^4838](https://github.com/Lightning-AI/lightning/pull/4838))
- Added `HammingDistance` metric to compute the hamming distance (loss) ([PL^4838](https://github.com/Lightning-AI/lightning/pull/4838))
- Added `StatScores` metric to compute the number of true positives, false positives, true negatives and false negatives ([PL^4839](https://github.com/Lightning-AI/lightning/pull/4839))
- Added `R2Score` metric ([PL^5241](https://github.com/Lightning-AI/lightning/pull/5241))
- Added `MetricCollection` ([PL^4318](https://github.com/Lightning-AI/lightning/pull/4318))
- Added `.clone()` method to metrics ([PL^4318](https://github.com/Lightning-AI/lightning/pull/4318))
- Added `IoU` class interface ([PL^4704](https://github.com/Lightning-AI/lightning/pull/4704))
- The `Recall` and `Precision` metrics (and their functional counterparts `recall` and `precision`) can now be generalized to Recall@K and Precision@K with the use of `top_k` parameter ([PL^4842](https://github.com/Lightning-AI/lightning/pull/4842))
- Added compositional metrics ([PL^5464](https://github.com/Lightning-AI/lightning/pull/5464))
- Added AUC/AUROC class interface ([PL^5479](https://github.com/Lightning-AI/lightning/pull/5479))
- Added `QuantizationAwareTraining` callback ([PL^5706](https://github.com/Lightning-AI/lightning/pull/5706))
- Added `ConfusionMatrix` class interface ([PL^4348](https://github.com/Lightning-AI/lightning/pull/4348))
- Added multiclass AUROC metric ([PL^4236](https://github.com/Lightning-AI/lightning/pull/4236))
- Added `PrecisionRecallCurve, ROC, AveragePrecision` class metric ([PL^4549](https://github.com/Lightning-AI/lightning/pull/4549))
- Classification metrics overhaul ([PL^4837](https://github.com/Lightning-AI/lightning/pull/4837))
- Added `F1` class metric ([PL^4656](https://github.com/Lightning-AI/lightning/pull/4656))
- Added metrics aggregation in Horovod and fixed early stopping ([PL^3775](https://github.com/Lightning-AI/lightning/pull/3775))
- Added `persistent(mode)` method to metrics, to enable and disable metric states being added to `state_dict` ([PL^4482](https://github.com/Lightning-AI/lightning/pull/4482))
- Added unification of regression metrics ([PL^4166](https://github.com/Lightning-AI/lightning/pull/4166))
- Added persistent flag to `Metric.add_state` ([PL^4195](https://github.com/Lightning-AI/lightning/pull/4195))
- Added classification metrics ([PL^4043](https://github.com/Lightning-AI/lightning/pull/4043))
- Added new Metrics API. ([PL^3868](https://github.com/Lightning-AI/lightning/pull/3868), [PL^3921](https://github.com/Lightning-AI/lightning/pull/3921))
- Added EMB similarity ([PL^3349](https://github.com/Lightning-AI/lightning/pull/3349))
- Added SSIM metrics ([PL^2671](https://github.com/Lightning-AI/lightning/pull/2671))
- Added BLEU metrics ([PL^2535](https://github.com/Lightning-AI/lightning/pull/2535))<|MERGE_RESOLUTION|>--- conflicted
+++ resolved
@@ -27,11 +27,8 @@
 
 ### Fixed
 
-<<<<<<< HEAD
 - Fixed plotting of multilabel confusion matrix ([#2858](https://github.com/PyTorchLightning/metrics/pull/2858))
-=======
 - Fixed issue with shared state in metric collection when using dice score ([#2848](https://github.com/PyTorchLightning/metrics/pull/2848))
->>>>>>> cd24d2be
 
 
 ---
