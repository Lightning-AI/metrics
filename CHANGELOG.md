# Changelog
All notable changes to this project will be documented in this file.

The format is based on [Keep a Changelog](https://keepachangelog.com/en/1.0.0/),
and this project adheres to [Semantic Versioning](https://semver.org/spec/v2.0.0.html).

**Note: we move fast, but still we preserve 0.1 version (one feature release) back compatibility.**


## [unreleased] - 2022-MM-DD

### Added

- Added support for plotting of metrics through `.plot()` method ([#1328](https://github.com/Lightning-AI/metrics/pull/1328))

- Added `classes` to output from `MAP` metric ([#1419](https://github.com/Lightning-AI/metrics/pull/1419))

### Changed

- Changed `update_count` and `update_called` from private to public methods ([#1370](https://github.com/Lightning-AI/metrics/pull/1370))


- Raise exception for invalid kwargs in Metric base class ([#1427](https://github.com/Lightning-AI/metrics/pull/1427))


### Deprecated

-


### Removed

-


### Fixed

- Fixed type checking on the `maximize` parameter at the initialization of `MetricTracker` ([#1428](https://github.com/Lightning-AI/metrics/issues/1428))


<<<<<<< HEAD
- Fix checking for `nltk.punkt` in `RougeScore` if a machine is not online ([#1456](https://github.com/Lightning-AI/metrics/pull/1456))

=======
- Fix dtype checking in `PrecisionRecallCurve` for `target` tensor ([#1457](https://github.com/Lightning-AI/metrics/pull/1457))
>>>>>>> 94c49f36

## [0.11.0] - 2022-11-30

### Added

- Added `MulticlassExactMatch` to classification metrics ([#1343](https://github.com/Lightning-AI/metrics/pull/1343))
- Added `TotalVariation` to image package ([#978](https://github.com/Lightning-AI/metrics/pull/978))
- Added `CLIPScore` to new multimodal package ([#1314](https://github.com/Lightning-AI/metrics/pull/1314))
- Added regression metrics:
   * `KendallRankCorrCoef` ([#1271](https://github.com/Lightning-AI/metrics/pull/1271))
   * `LogCoshError` ([#1316](https://github.com/Lightning-AI/metrics/pull/1316))
- Added new nominal metrics:
  * `CramersV` ([#1298](https://github.com/Lightning-AI/metrics/pull/1298))
  * `PearsonsContingencyCoefficient` ([#1334](https://github.com/Lightning-AI/metrics/pull/1334))
  * `TschuprowsT` ([#1334](https://github.com/Lightning-AI/metrics/pull/1334))
  * `TheilsU` ([#1337](https://github.com/Lightning-AI/metrics/pull/1334))
- Added option to pass `distributed_available_fn` to metrics to allow checks for custom communication backend for making `dist_sync_fn` actually useful ([#1301](https://github.com/Lightning-AI/metrics/pull/1301))
- Added `normalize` argument to `Inception`, `FID`, `KID` metrics ([#1246](https://github.com/Lightning-AI/metrics/pull/1246))

### Changed

- Changed minimum Pytorch version to be 1.8 ([#1263](https://github.com/Lightning-AI/metrics/pull/1263))
- Changed interface for all functional and modular classification metrics after refactor ([#1252](https://github.com/Lightning-AI/metrics/pull/1252))

### Removed

- Removed deprecated `BinnedAveragePrecision`, `BinnedPrecisionRecallCurve`, `RecallAtFixedPrecision` ([#1251](https://github.com/Lightning-AI/metrics/pull/1251))
- Removed deprecated `LabelRankingAveragePrecision`, `LabelRankingLoss` and `CoverageError` ([#1251](https://github.com/Lightning-AI/metrics/pull/1251))
- Removed deprecated `KLDivergence` and `AUC` ([#1251](https://github.com/Lightning-AI/metrics/pull/1251))

### Fixed

- Fixed precision bug in `pairwise_euclidean_distance` ([#1352](https://github.com/Lightning-AI/metrics/pull/1352))

## [0.10.3] - 2022-11-16

### Fixed

- Fixed bug in `Metrictracker.best_metric` when `return_step=False` ([#1306](https://github.com/Lightning-AI/metrics/pull/1306))
- Fixed bug to prevent users from going into an infinite loop if trying to iterate of a single metric ([#1320](https://github.com/Lightning-AI/metrics/pull/1320))

## [0.10.2] - 2022-10-31

### Changed

- Changed in-place operation to out-of-place operation in `pairwise_cosine_similarity` ([#1288](https://github.com/Lightning-AI/metrics/pull/1288))

### Fixed

- Fixed high memory usage for certain classification metrics when `average='micro'` ([#1286](https://github.com/Lightning-AI/metrics/pull/1286))
- Fixed precision problems when `structural_similarity_index_measure` was used with autocast ([#1291](https://github.com/Lightning-AI/metrics/pull/1291))
- Fixed slow performance for confusion matrix based metrics ([#1302](https://github.com/Lightning-AI/metrics/pull/1302))
- Fixed restrictive dtype checking in `spearman_corrcoef` when used with autocast ([#1303](https://github.com/Lightning-AI/metrics/pull/1303))


## [0.10.1] - 2022-10-21

### Fixed

- Fixed broken clone method for classification metrics ([#1250](https://github.com/Lightning-AI/metrics/pull/1250))
- Fixed unintentional downloading of `nltk.punkt` when `lsum` not in `rouge_keys` ([#1258](https://github.com/Lightning-AI/metrics/pull/1258))
- Fixed type casting in `MAP` metric between `bool` and `float32` ([#1150](https://github.com/Lightning-AI/metrics/pull/1150))


## [0.10.0] - 2022-10-04

### Added

- Added a new NLP metric `InfoLM` ([#915](https://github.com/Lightning-AI/metrics/pull/915))
- Added `Perplexity` metric ([#922](https://github.com/Lightning-AI/metrics/pull/922))
- Added `ConcordanceCorrCoef` metric to regression package ([#1201](https://github.com/Lightning-AI/metrics/pull/1201))
- Added argument `normalize` to `LPIPS` metric ([#1216](https://github.com/Lightning-AI/metrics/pull/1216))
- Added support for multiprocessing of batches in `PESQ` metric ([#1227](https://github.com/Lightning-AI/metrics/pull/1227))
- Added support for multioutput in `PearsonCorrCoef` and `SpearmanCorrCoef` ([#1200](https://github.com/Lightning-AI/metrics/pull/1200))

### Changed

- Classification refactor (
    [#1054](https://github.com/Lightning-AI/metrics/pull/1054),
    [#1143](https://github.com/Lightning-AI/metrics/pull/1143),
    [#1145](https://github.com/Lightning-AI/metrics/pull/1145),
    [#1151](https://github.com/Lightning-AI/metrics/pull/1151),
    [#1159](https://github.com/Lightning-AI/metrics/pull/1159),
    [#1163](https://github.com/Lightning-AI/metrics/pull/1163),
    [#1167](https://github.com/Lightning-AI/metrics/pull/1167),
    [#1175](https://github.com/Lightning-AI/metrics/pull/1175),
    [#1189](https://github.com/Lightning-AI/metrics/pull/1189),
    [#1197](https://github.com/Lightning-AI/metrics/pull/1197),
    [#1215](https://github.com/Lightning-AI/metrics/pull/1215),
    [#1195](https://github.com/Lightning-AI/metrics/pull/1195)
)
- Changed update in `FID` metric to be done in online fashion to save memory ([#1199](https://github.com/Lightning-AI/metrics/pull/1199))
- Improved performance of retrieval metrics ([#1242](https://github.com/Lightning-AI/metrics/pull/1242))
- Changed `SSIM` and `MSSSIM` update to be online to reduce memory usage ([#1231](https://github.com/Lightning-AI/metrics/pull/1231))

### Deprecated

- Deprecated `BinnedAveragePrecision`, `BinnedPrecisionRecallCurve`, `BinnedRecallAtFixedPrecision` ([#1163](https://github.com/Lightning-AI/metrics/pull/1163))
  * `BinnedAveragePrecision` -> use `AveragePrecision` with `thresholds` arg
  * `BinnedPrecisionRecallCurve` -> use `AveragePrecisionRecallCurve` with `thresholds` arg
  * `BinnedRecallAtFixedPrecision` -> use `RecallAtFixedPrecision` with `thresholds` arg
- Renamed and refactored `LabelRankingAveragePrecision`, `LabelRankingLoss` and `CoverageError` ([#1167](https://github.com/Lightning-AI/metrics/pull/1167))
  * `LabelRankingAveragePrecision` -> `MultilabelRankingAveragePrecision`
  * `LabelRankingLoss` -> `MultilabelRankingLoss`
  * `CoverageError` -> `MultilabelCoverageError`
- Deprecated `KLDivergence` and `AUC` from classification package ([#1189](https://github.com/Lightning-AI/metrics/pull/1189))
  * `KLDivergence` moved to `regression` package
  * Instead of `AUC` use `torchmetrics.utils.compute.auc`

### Fixed

- Fixed a bug in `ssim` when `return_full_image=True` where the score was still reduced ([#1204](https://github.com/Lightning-AI/metrics/pull/1204))
- Fixed MPS support for:
  * MAE metric ([#1210](https://github.com/Lightning-AI/metrics/pull/1210))
  * Jaccard index ([#1205](https://github.com/Lightning-AI/metrics/pull/1205))
- Fixed bug in `ClasswiseWrapper` such that `compute` gave wrong result ([#1225](https://github.com/Lightning-AI/metrics/pull/1225))
- Fixed synchronization of empty list states ([#1219](https://github.com/Lightning-AI/metrics/pull/1219))


## [0.9.3] - 2022-08-22

### Added

- Added global option `sync_on_compute` to disable automatic synchronization when `compute` is called ([#1107](https://github.dev/Lightning-AI/metrics/pull/1107))

### Fixed

- Fixed missing reset in `ClasswiseWrapper` ([#1129](https://github.com/Lightning-AI/metrics/pull/1129))
- Fixed `JaccardIndex` multi-label compute ([#1125](https://github.com/Lightning-AI/metrics/pull/1125))
- Fix SSIM propagate device if `gaussian_kernel` is False, add test ([#1149](https://github.com/Lightning-AI/metrics/pull/1149))


## [0.9.2] - 2022-06-29

### Fixed

- Fixed mAP calculation for areas with 0 predictions ([#1080](https://github.com/Lightning-AI/metrics/pull/1080))
- Fixed bug where avg precision state and auroc state was not merge when using MetricCollections ([#1086](https://github.com/Lightning-AI/metrics/pull/1086))
- Skip box conversion if no boxes are present in `MeanAveragePrecision` ([#1097](https://github.com/Lightning-AI/metrics/pull/1097))
- Fixed inconsistency in docs and code when setting `average="none"` in `AvaragePrecision` metric ([#1116](https://github.com/Lightning-AI/metrics/pull/1116))


## [0.9.1] - 2022-06-08

### Added

- Added specific `RuntimeError` when metric object is on the wrong device ([#1056](https://github.com/Lightning-AI/metrics/pull/1056))
- Added an option to specify own n-gram weights for `BLEUScore` and `SacreBLEUScore` instead of using uniform weights only. ([#1075](https://github.com/Lightning-AI/metrics/pull/1075))

### Fixed

- Fixed aggregation metrics when input only contains zero ([#1070](https://github.com/Lightning-AI/metrics/pull/1070))
- Fixed `TypeError` when providing superclass arguments as `kwargs` ([#1069](https://github.com/Lightning-AI/metrics/pull/1069))
- Fixed bug related to state reference in metric collection when using compute groups ([#1076](https://github.com/Lightning-AI/metrics/pull/1076))


## [0.9.0] - 2022-05-30

### Added

- Added `RetrievalPrecisionRecallCurve` and `RetrievalRecallAtFixedPrecision` to retrieval package ([#951](https://github.com/Lightning-AI/metrics/pull/951))
- Added class property `full_state_update` that determines `forward` should call `update` once or twice (
    [#984](https://github.com/Lightning-AI/metrics/pull/984),
    [#1033](https://github.com/Lightning-AI/metrics/pull/1033))
- Added support for nested metric collections ([#1003](https://github.com/Lightning-AI/metrics/pull/1003))
- Added `Dice` to classification package ([#1021](https://github.com/Lightning-AI/metrics/pull/1021))
- Added support to segmentation type `segm` as IOU for mean average precision ([#822](https://github.com/Lightning-AI/metrics/pull/822))

### Changed

- Renamed `reduction` argument to `average` in Jaccard score and added additional options ([#874](https://github.com/Lightning-AI/metrics/pull/874))

### Removed

- Removed deprecated `compute_on_step` argument (
    [#962](https://github.com/Lightning-AI/metrics/pull/962),
    [#967](https://github.com/Lightning-AI/metrics/pull/967),
    [#979](https://github.com/Lightning-AI/metrics/pull/979),
    [#990](https://github.com/Lightning-AI/metrics/pull/990),
    [#991](https://github.com/Lightning-AI/metrics/pull/991),
    [#993](https://github.com/Lightning-AI/metrics/pull/993),
    [#1005](https://github.com/Lightning-AI/metrics/pull/1005),
    [#1004](https://github.com/Lightning-AI/metrics/pull/1004),
    [#1007](https://github.com/Lightning-AI/metrics/pull/1007)
)

### Fixed

- Fixed non-empty state dict for a few metrics ([#1012](https://github.com/Lightning-AI/metrics/pull/1012))
- Fixed bug when comparing states while finding compute groups ([#1022](https://github.com/Lightning-AI/metrics/pull/1022))
- Fixed `torch.double` support in stat score metrics ([#1023](https://github.com/Lightning-AI/metrics/pull/1023))
- Fixed `FID` calculation for non-equal size real and fake input ([#1028](https://github.com/Lightning-AI/metrics/pull/1028))
- Fixed case where `KLDivergence` could output `Nan` ([#1030](https://github.com/Lightning-AI/metrics/pull/1030))
- Fixed deterministic for PyTorch<1.8 ([#1035](https://github.com/Lightning-AI/metrics/pull/1035))
- Fixed default value for `mdmc_average` in `Accuracy` ([#1036](https://github.com/Lightning-AI/metrics/pull/1036))
- Fixed missing copy of property when using compute groups in `MetricCollection` ([#1052](https://github.com/Lightning-AI/metrics/pull/1052))


## [0.8.2] - 2022-05-06


### Fixed

- Fixed multi device aggregation in `PearsonCorrCoef` ([#998](https://github.com/Lightning-AI/metrics/pull/998))
- Fixed MAP metric when using custom list of thresholds ([#995](https://github.com/Lightning-AI/metrics/pull/995))
- Fixed compatibility between compute groups in `MetricCollection` and prefix/postfix arg ([#1007](https://github.com/Lightning-AI/metrics/pull/1008))
- Fixed compatibility with future Pytorch 1.12 in `safe_matmul` ([#1011](https://github.com/Lightning-AI/metrics/pull/1011), [#1014](https://github.com/Lightning-AI/metrics/pull/1014))


## [0.8.1] - 2022-04-27

### Changed

- Reimplemented the `signal_distortion_ratio` metric, which removed the absolute requirement of `fast-bss-eval` ([#964](https://github.com/Lightning-AI/metrics/pull/964))

### Fixed

- Fixed "Sort currently does not support bool dtype on CUDA" error in MAP for empty preds ([#983](https://github.com/Lightning-AI/metrics/pull/983))
- Fixed `BinnedPrecisionRecallCurve` when `thresholds` argument is not provided ([#968](https://github.com/Lightning-AI/metrics/pull/968))
- Fixed `CalibrationError` to work on logit input ([#985](https://github.com/Lightning-AI/metrics/pull/985))


## [0.8.0] - 2022-04-14

### Added

- Added `WeightedMeanAbsolutePercentageError` to regression package ([#948](https://github.com/Lightning-AI/metrics/pull/948))
- Added new classification metrics:
  * `CoverageError` ([#787](https://github.com/Lightning-AI/metrics/pull/787))
  * `LabelRankingAveragePrecision` and `LabelRankingLoss` ([#787](https://github.com/Lightning-AI/metrics/pull/787))
- Added new image metric:
  * `SpectralAngleMapper` ([#885](https://github.com/Lightning-AI/metrics/pull/885))
  * `ErrorRelativeGlobalDimensionlessSynthesis` ([#894](https://github.com/Lightning-AI/metrics/pull/894))
  * `UniversalImageQualityIndex` ([#824](https://github.com/Lightning-AI/metrics/pull/824))
  * `SpectralDistortionIndex` ([#873](https://github.com/Lightning-AI/metrics/pull/873))
- Added support for `MetricCollection` in `MetricTracker` ([#718](https://github.com/Lightning-AI/metrics/pull/718))
- Added support for 3D image and uniform kernel in `StructuralSimilarityIndexMeasure` ([#818](https://github.com/Lightning-AI/metrics/pull/818))
- Added smart update of `MetricCollection` ([#709](https://github.com/Lightning-AI/metrics/pull/709))
- Added `ClasswiseWrapper` for better logging of classification metrics with multiple output values ([#832](https://github.com/Lightning-AI/metrics/pull/832))
- Added `**kwargs` argument for passing additional arguments to base class ([#833](https://github.com/Lightning-AI/metrics/pull/833))
- Added negative `ignore_index` for the Accuracy metric ([#362](https://github.com/Lightning-AI/metrics/pull/362))
- Added `adaptive_k` for the `RetrievalPrecision` metric ([#910](https://github.com/Lightning-AI/metrics/pull/910))
- Added `reset_real_features` argument image quality assessment metrics ([#722](https://github.com/Lightning-AI/metrics/pull/722))
- Added new keyword argument `compute_on_cpu` to all metrics ([#867](https://github.com/Lightning-AI/metrics/pull/867))

### Changed

- Made `num_classes` in `jaccard_index` a required argument ([#853](https://github.com/Lightning-AI/metrics/pull/853), [#914](https://github.com/Lightning-AI/metrics/pull/914))
- Added normalizer, tokenizer to ROUGE metric ([#838](https://github.com/Lightning-AI/metrics/pull/838))
- Improved shape checking of `permutation_invariant_training` ([#864](https://github.com/Lightning-AI/metrics/pull/864))
- Allowed reduction `None` ([#891](https://github.com/Lightning-AI/metrics/pull/891))
- `MetricTracker.best_metric` will now give a warning when computing on metric that do not have a best ([#913](https://github.com/Lightning-AI/metrics/pull/913))

### Deprecated

- Deprecated argument `compute_on_step` ([#792](https://github.com/Lightning-AI/metrics/pull/792))
- Deprecated passing in `dist_sync_on_step`, `process_group`, `dist_sync_fn` direct argument ([#833](https://github.com/Lightning-AI/metrics/pull/833))

### Removed

- Removed support for versions of [Pytorch-Lightning](https://github.com/Lightning-AI/lightning) lower than v1.5 ([#788](https://github.com/Lightning-AI/metrics/pull/788))
- Removed deprecated functions, and warnings in Text ([#773](https://github.com/Lightning-AI/metrics/pull/773))
  * `WER` and `functional.wer`
- Removed deprecated functions and warnings in Image ([#796](https://github.com/Lightning-AI/metrics/pull/796))
  * `SSIM` and `functional.ssim`
  * `PSNR` and `functional.psnr`
- Removed deprecated functions, and warnings in classification and regression ([#806](https://github.com/Lightning-AI/metrics/pull/806))
  * `FBeta` and `functional.fbeta`
  * `F1` and `functional.f1`
  * `Hinge` and `functional.hinge`
  * `IoU` and `functional.iou`
  * `MatthewsCorrcoef`
  * `PearsonCorrcoef`
  * `SpearmanCorrcoef`
- Removed deprecated functions, and warnings in detection and pairwise ([#804](https://github.com/Lightning-AI/metrics/pull/804))
  * `MAP` and `functional.pairwise.manhatten`
- Removed deprecated functions, and warnings in Audio ([#805](https://github.com/Lightning-AI/metrics/pull/805))
  * `PESQ` and `functional.audio.pesq`
  * `PIT` and `functional.audio.pit`
  * `SDR` and `functional.audio.sdr` and `functional.audio.si_sdr`
  * `SNR` and `functional.audio.snr` and `functional.audio.si_snr`
  * `STOI` and `functional.audio.stoi`
- Removed unused `get_num_classes` from `torchmetrics.utilities.data` ([#914](https://github.com/Lightning-AI/metrics/pull/914))

### Fixed

- Fixed device mismatch for `MAP` metric in specific cases ([#950](https://github.com/Lightning-AI/metrics/pull/950))
- Improved testing speed ([#820](https://github.com/Lightning-AI/metrics/pull/820))
- Fixed compatibility of `ClasswiseWrapper` with the `prefix` argument of `MetricCollection` ([#843](https://github.com/Lightning-AI/metrics/pull/843))
- Fixed `BestScore` on GPU ([#912](https://github.com/Lightning-AI/metrics/pull/912))
- Fixed Lsum computation for `ROUGEScore` ([#944](https://github.com/Lightning-AI/metrics/pull/944))


## [0.7.3] - 2022-03-23

### Fixed

- Fixed unsafe log operation in `TweedieDeviace` for power=1 ([#847](https://github.com/Lightning-AI/metrics/pull/847))
- Fixed bug in MAP metric related to either no ground truth or no predictions ([#884](https://github.com/Lightning-AI/metrics/pull/884))
- Fixed `ConfusionMatrix`, `AUROC` and `AveragePrecision` on GPU when running in deterministic mode ([#900](https://github.com/Lightning-AI/metrics/pull/900))
- Fixed NaN or Inf results returned by `signal_distortion_ratio` ([#899](https://github.com/Lightning-AI/metrics/pull/899))
- Fixed memory leak when using `update` method with tensor where `requires_grad=True` ([#902](https://github.com/Lightning-AI/metrics/pull/902))


## [0.7.2] - 2022-02-10

### Fixed

- Minor patches in JOSS paper.


## [0.7.1] - 2022-02-03

### Changed

- Used `torch.bucketize` in calibration error when `torch>1.8` for faster computations ([#769](https://github.com/Lightning-AI/metrics/pull/769))
- Improve mAP performance ([#742](https://github.com/Lightning-AI/metrics/pull/742))

### Fixed

- Fixed check for available modules ([#772](https://github.com/Lightning-AI/metrics/pull/772))
- Fixed Matthews correlation coefficient when the denominator is 0 ([#781](https://github.com/Lightning-AI/metrics/pull/781))


## [0.7.0] - 2022-01-17

### Added

- Added NLP metrics:
  - `MatchErrorRate` ([#619](https://github.com/Lightning-AI/metrics/pull/619))
  - `WordInfoLost` and `WordInfoPreserved` ([#630](https://github.com/Lightning-AI/metrics/pull/630))
  - `SQuAD` ([#623](https://github.com/Lightning-AI/metrics/pull/623))
  - `CHRFScore` ([#641](https://github.com/Lightning-AI/metrics/pull/641))
  - `TranslationEditRate` ([#646](https://github.com/Lightning-AI/metrics/pull/646))
  - `ExtendedEditDistance` ([#668](https://github.com/Lightning-AI/metrics/pull/668))
- Added `MultiScaleSSIM` into image metrics ([#679](https://github.com/Lightning-AI/metrics/pull/679))
- Added Signal to Distortion Ratio (`SDR`) to audio package ([#565](https://github.com/Lightning-AI/metrics/pull/565))
- Added `MinMaxMetric` to wrappers ([#556](https://github.com/Lightning-AI/metrics/pull/556))
- Added `ignore_index` to retrieval metrics ([#676](https://github.com/Lightning-AI/metrics/pull/676))
- Added support for multi references in `ROUGEScore` ([#680](https://github.com/Lightning-AI/metrics/pull/680))
- Added a default VSCode devcontainer configuration ([#621](https://github.com/Lightning-AI/metrics/pull/621))

### Changed

- Scalar metrics will now consistently have additional dimensions squeezed ([#622](https://github.com/Lightning-AI/metrics/pull/622))
- Metrics having third party dependencies removed from global import ([#463](https://github.com/Lightning-AI/metrics/pull/463))
- Untokenized for `BLEUScore` input stay consistent with all the other text metrics ([#640](https://github.com/Lightning-AI/metrics/pull/640))
- Arguments reordered for `TER`, `BLEUScore`, `SacreBLEUScore`, `CHRFScore` now expect input order as predictions first and target second ([#696](https://github.com/Lightning-AI/metrics/pull/696))
- Changed dtype of metric state from `torch.float` to `torch.long` in `ConfusionMatrix` to accommodate larger values ([#715](https://github.com/Lightning-AI/metrics/pull/715))
- Unify `preds`, `target` input argument's naming across all text metrics ([#723](https://github.com/Lightning-AI/metrics/pull/723), [#727](https://github.com/Lightning-AI/metrics/pull/727))
  * `bert`, `bleu`, `chrf`, `sacre_bleu`, `wip`, `wil`, `cer`, `ter`, `wer`, `mer`, `rouge`, `squad`

### Deprecated

- Renamed IoU -> Jaccard Index ([#662](https://github.com/Lightning-AI/metrics/pull/662))
- Renamed text WER metric ([#714](https://github.com/Lightning-AI/metrics/pull/714))
  * `functional.wer` -> `functional.word_error_rate`
  * `WER` -> `WordErrorRate`
- Renamed correlation coefficient classes: ([#710](https://github.com/Lightning-AI/metrics/pull/710))
  * `MatthewsCorrcoef` -> `MatthewsCorrCoef`
  * `PearsonCorrcoef` -> `PearsonCorrCoef`
  * `SpearmanCorrcoef` -> `SpearmanCorrCoef`
- Renamed audio STOI metric: ([#753](https://github.com/Lightning-AI/metrics/pull/753), [#758](https://github.com/Lightning-AI/metrics/pull/758))
  * `audio.STOI` to `audio.ShortTimeObjectiveIntelligibility`
  * `functional.audio.stoi` to `functional.audio.short_time_objective_intelligibility`
- Renamed audio PESQ metrics: ([#751](https://github.com/Lightning-AI/metrics/pull/751))
  * `functional.audio.pesq` -> `functional.audio.perceptual_evaluation_speech_quality`
  * `audio.PESQ` -> `audio.PerceptualEvaluationSpeechQuality`
- Renamed audio SDR metrics: ([#711](https://github.com/Lightning-AI/metrics/pull/711))
  * `functional.sdr` -> `functional.signal_distortion_ratio`
  * `functional.si_sdr` -> `functional.scale_invariant_signal_distortion_ratio`
  * `SDR` -> `SignalDistortionRatio`
  * `SI_SDR` -> `ScaleInvariantSignalDistortionRatio`
- Renamed audio SNR metrics: ([#712](https://github.com/Lightning-AI/metrics/pull/712))
  * `functional.snr` -> `functional.signal_distortion_ratio`
  * `functional.si_snr` -> `functional.scale_invariant_signal_noise_ratio`
  * `SNR` -> `SignalNoiseRatio`
  * `SI_SNR` -> `ScaleInvariantSignalNoiseRatio`
- Renamed F-score metrics: ([#731](https://github.com/Lightning-AI/metrics/pull/731), [#740](https://github.com/Lightning-AI/metrics/pull/740))
  * `functional.f1` ->  `functional.f1_score`
  * `F1` ->  `F1Score`
  * `functional.fbeta` ->  `functional.fbeta_score`
  * `FBeta` ->  `FBetaScore`
- Renamed Hinge metric: ([#734](https://github.com/Lightning-AI/metrics/pull/734))
  * `functional.hinge` ->  `functional.hinge_loss`
  * `Hinge` ->  `HingeLoss`
- Renamed image PSNR metrics ([#732](https://github.com/Lightning-AI/metrics/pull/732))
  * `functional.psnr` -> `functional.peak_signal_noise_ratio`
  * `PSNR` -> `PeakSignalNoiseRatio`
- Renamed image PIT metric: ([#737](https://github.com/Lightning-AI/metrics/pull/737))
  * `functional.pit` ->  `functional.permutation_invariant_training`
  * `PIT` ->  `PermutationInvariantTraining`
- Renamed image SSIM metric: ([#747](https://github.com/Lightning-AI/metrics/pull/747))
  * `functional.ssim` ->  `functional.scale_invariant_signal_noise_ratio`
  * `SSIM` ->  `StructuralSimilarityIndexMeasure`
- Renamed detection `MAP` to `MeanAveragePrecision` metric ([#754](https://github.com/Lightning-AI/metrics/pull/754))
- Renamed Fidelity & LPIPS image metric: ([#752](https://github.com/Lightning-AI/metrics/pull/752))
  * `image.FID` ->  `image.FrechetInceptionDistance`
  * `image.KID` ->  `image.KernelInceptionDistance`
  * `image.LPIPS` ->  `image.LearnedPerceptualImagePatchSimilarity`

### Removed

- Removed `embedding_similarity` metric ([#638](https://github.com/Lightning-AI/metrics/pull/638))
- Removed argument `concatenate_texts` from `wer` metric ([#638](https://github.com/Lightning-AI/metrics/pull/638))
- Removed arguments `newline_sep` and `decimal_places` from `rouge` metric ([#638](https://github.com/Lightning-AI/metrics/pull/638))

### Fixed

- Fixed MetricCollection kwargs filtering when no `kwargs` are present in update signature ([#707](https://github.com/Lightning-AI/metrics/pull/707))


## [0.6.2] - 2021-12-15

### Fixed

- Fixed `torch.sort` currently does not support bool `dtype` on CUDA ([#665](https://github.com/Lightning-AI/metrics/pull/665))
- Fixed mAP properly checks if ground truths are empty ([#684](https://github.com/Lightning-AI/metrics/pull/684))
- Fixed initialization of tensors to be on correct device for `MAP` metric ([#673](https://github.com/Lightning-AI/metrics/pull/673))


## [0.6.1] - 2021-12-06

### Changed

- Migrate MAP metrics from pycocotools to PyTorch ([#632](https://github.com/Lightning-AI/metrics/pull/632))
- Use `torch.topk` instead of `torch.argsort` in retrieval precision for speedup ([#627](https://github.com/Lightning-AI/metrics/pull/627))

### Fixed

- Fix empty predictions in MAP metric ([#594](https://github.com/Lightning-AI/metrics/pull/594), [#610](https://github.com/Lightning-AI/metrics/pull/610), [#624](https://github.com/Lightning-AI/metrics/pull/624))
- Fix edge case of AUROC with `average=weighted` on GPU ([#606](https://github.com/Lightning-AI/metrics/pull/606))
- Fixed `forward` in compositional metrics ([#645](https://github.com/Lightning-AI/metrics/pull/645))


## [0.6.0] - 2021-10-28

### Added

- Added audio metrics:
  - Perceptual Evaluation of Speech Quality (PESQ) ([#353](https://github.com/Lightning-AI/metrics/pull/353))
  - Short-Time Objective Intelligibility (STOI) ([#353](https://github.com/Lightning-AI/metrics/pull/353))
- Added Information retrieval metrics:
  - `RetrievalRPrecision` ([#577](https://github.com/Lightning-AI/metrics/pull/577))
  - `RetrievalHitRate` ([#576](https://github.com/Lightning-AI/metrics/pull/576))
- Added NLP metrics:
  - `SacreBLEUScore` ([#546](https://github.com/Lightning-AI/metrics/pull/546))
  - `CharErrorRate` ([#575](https://github.com/Lightning-AI/metrics/pull/575))
- Added other metrics:
  - Tweedie Deviance Score ([#499](https://github.com/Lightning-AI/metrics/pull/499))
  - Learned Perceptual Image Patch Similarity (LPIPS) ([#431](https://github.com/Lightning-AI/metrics/pull/431))
- Added `MAP` (mean average precision) metric to new detection package ([#467](https://github.com/Lightning-AI/metrics/pull/467))
- Added support for float targets in `nDCG` metric ([#437](https://github.com/Lightning-AI/metrics/pull/437))
- Added `average` argument to `AveragePrecision` metric for reducing multi-label and multi-class problems ([#477](https://github.com/Lightning-AI/metrics/pull/477))
- Added `MultioutputWrapper` ([#510](https://github.com/Lightning-AI/metrics/pull/510))
- Added metric sweeping:
  - `higher_is_better` as constant attribute ([#544](https://github.com/Lightning-AI/metrics/pull/544))
  - `higher_is_better` to rest of codebase ([#584](https://github.com/Lightning-AI/metrics/pull/584))
- Added simple aggregation metrics: `SumMetric`, `MeanMetric`, `CatMetric`, `MinMetric`, `MaxMetric` ([#506](https://github.com/Lightning-AI/metrics/pull/506))
- Added pairwise submodule with metrics ([#553](https://github.com/Lightning-AI/metrics/pull/553))
  - `pairwise_cosine_similarity`
  - `pairwise_euclidean_distance`
  - `pairwise_linear_similarity`
  - `pairwise_manhatten_distance`

### Changed

- `AveragePrecision` will now as default output the `macro` average for multilabel and multiclass problems ([#477](https://github.com/Lightning-AI/metrics/pull/477))
- `half`, `double`, `float` will no longer change the dtype of the metric states. Use `metric.set_dtype` instead ([#493](https://github.com/Lightning-AI/metrics/pull/493))
- Renamed `AverageMeter` to `MeanMetric` ([#506](https://github.com/Lightning-AI/metrics/pull/506))
- Changed `is_differentiable` from property to a constant attribute ([#551](https://github.com/Lightning-AI/metrics/pull/551))
- `ROC` and `AUROC` will no longer throw an error when either the positive or negative class is missing. Instead return 0 score and give a warning

### Deprecated

- Deprecated  `functional.self_supervised.embedding_similarity` in favour of new pairwise submodule

### Removed

- Removed `dtype` property ([#493](https://github.com/Lightning-AI/metrics/pull/493))

### Fixed

- Fixed bug in `F1` with `average='macro'` and `ignore_index!=None` ([#495](https://github.com/Lightning-AI/metrics/pull/495))
- Fixed bug in `pit` by using the returned first result to initialize device and type ([#533](https://github.com/Lightning-AI/metrics/pull/533))
- Fixed `SSIM` metric using too much memory ([#539](https://github.com/Lightning-AI/metrics/pull/539))
- Fixed bug where `device` property was not properly update when metric was a child of a module (#542)

## [0.5.1] - 2021-08-30

### Added

- Added `device` and `dtype` properties ([#462](https://github.com/Lightning-AI/metrics/pull/462))
- Added `TextTester` class for robustly testing text metrics ([#450](https://github.com/Lightning-AI/metrics/pull/450))

### Changed

- Added support for float targets in `nDCG` metric ([#437](https://github.com/Lightning-AI/metrics/pull/437))

### Removed

- Removed `rouge-score` as dependency for text package ([#443](https://github.com/Lightning-AI/metrics/pull/443))
- Removed `jiwer` as dependency for text package ([#446](https://github.com/Lightning-AI/metrics/pull/446))
- Removed `bert-score` as dependency for text package ([#473](https://github.com/Lightning-AI/metrics/pull/473))

### Fixed

- Fixed ranking of samples in `SpearmanCorrCoef` metric ([#448](https://github.com/Lightning-AI/metrics/pull/448))
- Fixed bug where compositional metrics where unable to sync because of type mismatch ([#454](https://github.com/Lightning-AI/metrics/pull/454))
- Fixed metric hashing ([#478](https://github.com/Lightning-AI/metrics/pull/478))
- Fixed `BootStrapper` metrics not working on GPU ([#462](https://github.com/Lightning-AI/metrics/pull/462))
- Fixed the semantic ordering of kernel height and width in `SSIM` metric ([#474](https://github.com/Lightning-AI/metrics/pull/474))


## [0.5.0] - 2021-08-09

### Added

- Added **Text-related (NLP) metrics**:
  - Word Error Rate (WER) ([#383](https://github.com/Lightning-AI/metrics/pull/383))
  - ROUGE ([#399](https://github.com/Lightning-AI/metrics/pull/399))
  - BERT score ([#424](https://github.com/Lightning-AI/metrics/pull/424))
  - BLUE score ([#360](https://github.com/Lightning-AI/metrics/pull/360))
- Added `MetricTracker` wrapper metric for keeping track of the same metric over multiple epochs ([#238](https://github.com/Lightning-AI/metrics/pull/238))
- Added other metrics:
  - Symmetric Mean Absolute Percentage error (SMAPE) ([#375](https://github.com/Lightning-AI/metrics/pull/375))
  - Calibration error ([#394](https://github.com/Lightning-AI/metrics/pull/394))
  - Permutation Invariant Training (PIT) ([#384](https://github.com/Lightning-AI/metrics/pull/384))
- Added support in `nDCG` metric for target with values larger than 1 ([#349](https://github.com/Lightning-AI/metrics/pull/349))
- Added support for negative targets in `nDCG` metric ([#378](https://github.com/Lightning-AI/metrics/pull/378))
- Added `None` as reduction option in `CosineSimilarity` metric ([#400](https://github.com/Lightning-AI/metrics/pull/400))
- Allowed passing labels in (n_samples, n_classes) to `AveragePrecision` ([#386](https://github.com/Lightning-AI/metrics/pull/386))

### Changed

- Moved `psnr` and `ssim` from `functional.regression.*` to `functional.image.*` ([#382](https://github.com/Lightning-AI/metrics/pull/382))
- Moved `image_gradient` from `functional.image_gradients` to `functional.image.gradients` ([#381](https://github.com/Lightning-AI/metrics/pull/381))
- Moved `R2Score` from `regression.r2score` to `regression.r2` ([#371](https://github.com/Lightning-AI/metrics/pull/371))
- Pearson metric now only store 6 statistics instead of all predictions and targets ([#380](https://github.com/Lightning-AI/metrics/pull/380))
- Use `torch.argmax` instead of `torch.topk` when `k=1` for better performance ([#419](https://github.com/Lightning-AI/metrics/pull/419))
- Moved check for number of samples in R2 score to support single sample updating ([#426](https://github.com/Lightning-AI/metrics/pull/426))

### Deprecated

- Rename `r2score` >> `r2_score` and `kldivergence` >> `kl_divergence` in `functional` ([#371](https://github.com/Lightning-AI/metrics/pull/371))
- Moved `bleu_score` from `functional.nlp` to `functional.text.bleu` ([#360](https://github.com/Lightning-AI/metrics/pull/360))

### Removed

- Removed restriction that `threshold` has to be in (0,1) range to support logit input (
    [#351](https://github.com/Lightning-AI/metrics/pull/351)
    [#401](https://github.com/Lightning-AI/metrics/pull/401))
- Removed restriction that `preds` could not be bigger than `num_classes` to support logit input ([#357](https://github.com/Lightning-AI/metrics/pull/357))
- Removed module `regression.psnr` and `regression.ssim` ([#382](https://github.com/Lightning-AI/metrics/pull/382)):
- Removed ([#379](https://github.com/Lightning-AI/metrics/pull/379)):
    * function `functional.mean_relative_error`
    * `num_thresholds` argument in `BinnedPrecisionRecallCurve`

### Fixed

- Fixed bug where classification metrics with `average='macro'` would lead to wrong result if a class was missing ([#303](https://github.com/Lightning-AI/metrics/pull/303))
- Fixed `weighted`, `multi-class` AUROC computation to allow for 0 observations of some class, as contribution to final AUROC is 0 ([#376](https://github.com/Lightning-AI/metrics/pull/376))
- Fixed that `_forward_cache` and `_computed` attributes are also moved to the correct device if metric is moved ([#413](https://github.com/Lightning-AI/metrics/pull/413))
- Fixed calculation in `IoU` metric when using `ignore_index` argument ([#328](https://github.com/Lightning-AI/metrics/pull/328))


## [0.4.1] - 2021-07-05

### Changed

- Extend typing ([#330](https://github.com/Lightning-AI/metrics/pull/330),
    [#332](https://github.com/Lightning-AI/metrics/pull/332),
    [#333](https://github.com/Lightning-AI/metrics/pull/333),
    [#335](https://github.com/Lightning-AI/metrics/pull/335),
    [#314](https://github.com/Lightning-AI/metrics/pull/314))

### Fixed

- Fixed DDP by `is_sync` logic to `Metric` ([#339](https://github.com/Lightning-AI/metrics/pull/339))


## [0.4.0] - 2021-06-29

### Added

- Added **Image-related metrics**:
  - Fréchet inception distance (FID) ([#213](https://github.com/Lightning-AI/metrics/pull/213))
  - Kernel Inception Distance (KID) ([#301](https://github.com/Lightning-AI/metrics/pull/301))
  - Inception Score ([#299](https://github.com/Lightning-AI/metrics/pull/299))
  - KL divergence ([#247](https://github.com/Lightning-AI/metrics/pull/247))
- Added **Audio metrics**: SNR, SI_SDR, SI_SNR ([#292](https://github.com/Lightning-AI/metrics/pull/292))
- Added other metrics:
  - Cosine Similarity ([#305](https://github.com/Lightning-AI/metrics/pull/305))
  - Specificity ([#210](https://github.com/Lightning-AI/metrics/pull/210))
  - Mean Absolute Percentage error (MAPE) ([#248](https://github.com/Lightning-AI/metrics/pull/248))
- Added `add_metrics` method to `MetricCollection` for adding additional metrics after initialization ([#221](https://github.com/Lightning-AI/metrics/pull/221))
- Added pre-gather reduction in the case of `dist_reduce_fx="cat"` to reduce communication cost ([#217](https://github.com/Lightning-AI/metrics/pull/217))
- Added better error message for `AUROC` when `num_classes` is not provided for multiclass input ([#244](https://github.com/Lightning-AI/metrics/pull/244))
- Added support for unnormalized scores (e.g. logits) in `Accuracy`, `Precision`, `Recall`, `FBeta`, `F1`, `StatScore`, `Hamming`, `ConfusionMatrix` metrics ([#200](https://github.com/Lightning-AI/metrics/pull/200))
- Added `squared` argument to `MeanSquaredError` for computing `RMSE` ([#249](https://github.com/Lightning-AI/metrics/pull/249))
- Added `is_differentiable` property to `ConfusionMatrix`, `F1`, `FBeta`, `Hamming`, `Hinge`, `IOU`, `MatthewsCorrcoef`, `Precision`, `Recall`, `PrecisionRecallCurve`, `ROC`, `StatScores` ([#253](https://github.com/Lightning-AI/metrics/pull/253))
- Added `sync` and `sync_context` methods for manually controlling when metric states are synced ([#302](https://github.com/Lightning-AI/metrics/pull/302))

### Changed

- Forward cache is reset when `reset` method is called ([#260](https://github.com/Lightning-AI/metrics/pull/260))
- Improved per-class metric handling for imbalanced datasets for `precision`, `recall`, `precision_recall`, `fbeta`, `f1`, `accuracy`, and `specificity` ([#204](https://github.com/Lightning-AI/metrics/pull/204))
- Decorated `torch.jit.unused` to `MetricCollection` forward ([#307](https://github.com/Lightning-AI/metrics/pull/307))
- Renamed `thresholds` argument to binned metrics for manually controlling the thresholds ([#322](https://github.com/Lightning-AI/metrics/pull/322))
- Extend typing ([#324](https://github.com/Lightning-AI/metrics/pull/324),
    [#326](https://github.com/Lightning-AI/metrics/pull/326),
    [#327](https://github.com/Lightning-AI/metrics/pull/327))

### Deprecated

- Deprecated `functional.mean_relative_error`, use `functional.mean_absolute_percentage_error` ([#248](https://github.com/Lightning-AI/metrics/pull/248))
- Deprecated `num_thresholds` argument in `BinnedPrecisionRecallCurve` ([#322](https://github.com/Lightning-AI/metrics/pull/322))

### Removed

- Removed argument `is_multiclass` ([#319](https://github.com/Lightning-AI/metrics/pull/319))

### Fixed

- AUC can also support more dimensional inputs when all but one dimension are of size 1 ([#242](https://github.com/Lightning-AI/metrics/pull/242))
- Fixed `dtype` of modular metrics after reset has been called ([#243](https://github.com/Lightning-AI/metrics/pull/243))
- Fixed calculation in `matthews_corrcoef` to correctly match formula ([#321](https://github.com/Lightning-AI/metrics/pull/321))

## [0.3.2] - 2021-05-10

### Added

- Added `is_differentiable` property:
    * To `AUC`, `AUROC`, `CohenKappa` and `AveragePrecision` ([#178](https://github.com/Lightning-AI/metrics/pull/178))
    * To `PearsonCorrCoef`, `SpearmanCorrcoef`, `R2Score` and `ExplainedVariance` ([#225](https://github.com/Lightning-AI/metrics/pull/225))

### Changed

- `MetricCollection` should return metrics with prefix on `items()`, `keys()` ([#209](https://github.com/Lightning-AI/metrics/pull/209))
- Calling `compute` before `update` will now give warning ([#164](https://github.com/Lightning-AI/metrics/pull/164))

### Removed

- Removed `numpy` as direct dependency ([#212](https://github.com/Lightning-AI/metrics/pull/212))

### Fixed

- Fixed auc calculation and add tests ([#197](https://github.com/Lightning-AI/metrics/pull/197))
- Fixed loading persisted metric states using `load_state_dict()` ([#202](https://github.com/Lightning-AI/metrics/pull/202))
- Fixed `PSNR` not working with `DDP` ([#214](https://github.com/Lightning-AI/metrics/pull/214))
- Fixed metric calculation with unequal batch sizes ([#220](https://github.com/Lightning-AI/metrics/pull/220))
- Fixed metric concatenation for list states for zero-dim input ([#229](https://github.com/Lightning-AI/metrics/pull/229))
- Fixed numerical instability in `AUROC` metric for large input ([#230](https://github.com/Lightning-AI/metrics/pull/230))

## [0.3.1] - 2021-04-21

- Cleaning remaining inconsistency and fix PL develop integration (
    [#191](https://github.com/Lightning-AI/metrics/pull/191),
    [#192](https://github.com/Lightning-AI/metrics/pull/192),
    [#193](https://github.com/Lightning-AI/metrics/pull/193),
    [#194](https://github.com/Lightning-AI/metrics/pull/194)
)


## [0.3.0] - 2021-04-20

### Added

- Added `BootStrapper` to easily calculate confidence intervals for metrics ([#101](https://github.com/Lightning-AI/metrics/pull/101))
- Added Binned metrics  ([#128](https://github.com/Lightning-AI/metrics/pull/128))
- Added metrics for Information Retrieval ([(PL^5032)](https://github.com/Lightning-AI/lightning/pull/5032)):
    * `RetrievalMAP` ([PL^5032](https://github.com/Lightning-AI/lightning/pull/5032))
    * `RetrievalMRR` ([#119](https://github.com/Lightning-AI/metrics/pull/119))
    * `RetrievalPrecision` ([#139](https://github.com/Lightning-AI/metrics/pull/139))
    * `RetrievalRecall` ([#146](https://github.com/Lightning-AI/metrics/pull/146))
    * `RetrievalNormalizedDCG` ([#160](https://github.com/Lightning-AI/metrics/pull/160))
    * `RetrievalFallOut` ([#161](https://github.com/Lightning-AI/metrics/pull/161))
- Added other metrics:
    * `CohenKappa` ([#69](https://github.com/Lightning-AI/metrics/pull/69))
    * `MatthewsCorrcoef` ([#98](https://github.com/Lightning-AI/metrics/pull/98))
    * `PearsonCorrcoef` ([#157](https://github.com/Lightning-AI/metrics/pull/157))
    * `SpearmanCorrcoef` ([#158](https://github.com/Lightning-AI/metrics/pull/158))
    * `Hinge` ([#120](https://github.com/Lightning-AI/metrics/pull/120))
- Added `average='micro'` as an option in AUROC for multilabel problems ([#110](https://github.com/Lightning-AI/metrics/pull/110))
- Added multilabel support to `ROC` metric ([#114](https://github.com/Lightning-AI/metrics/pull/114))
- Added testing for `half` precision ([#77](https://github.com/Lightning-AI/metrics/pull/77),
    [#135](https://github.com/Lightning-AI/metrics/pull/135)
)
- Added `AverageMeter` for ad-hoc averages of values ([#138](https://github.com/Lightning-AI/metrics/pull/138))
- Added `prefix` argument to `MetricCollection` ([#70](https://github.com/Lightning-AI/metrics/pull/70))
- Added `__getitem__` as metric arithmetic operation ([#142](https://github.com/Lightning-AI/metrics/pull/142))
- Added property `is_differentiable` to metrics and test for differentiability ([#154](https://github.com/Lightning-AI/metrics/pull/154))
- Added support for `average`, `ignore_index` and `mdmc_average` in `Accuracy` metric ([#166](https://github.com/Lightning-AI/metrics/pull/166))
- Added `postfix` arg to `MetricCollection` ([#188](https://github.com/Lightning-AI/metrics/pull/188))

### Changed

- Changed `ExplainedVariance` from storing all preds/targets to tracking 5 statistics ([#68](https://github.com/Lightning-AI/metrics/pull/68))
- Changed behaviour of `confusionmatrix` for multilabel data to better match `multilabel_confusion_matrix` from sklearn ([#134](https://github.com/Lightning-AI/metrics/pull/134))
- Updated FBeta arguments ([#111](https://github.com/Lightning-AI/metrics/pull/111))
- Changed `reset` method to use `detach.clone()` instead of `deepcopy` when resetting to default ([#163](https://github.com/Lightning-AI/metrics/pull/163))
- Metrics passed as dict to `MetricCollection` will now always be in deterministic order ([#173](https://github.com/Lightning-AI/metrics/pull/173))
- Allowed `MetricCollection` pass metrics as arguments ([#176](https://github.com/Lightning-AI/metrics/pull/176))

### Deprecated

- Rename argument `is_multiclass` -> `multiclass` ([#162](https://github.com/Lightning-AI/metrics/pull/162))

### Removed

- Prune remaining deprecated ([#92](https://github.com/Lightning-AI/metrics/pull/92))

### Fixed

- Fixed when `_stable_1d_sort` to work when `n>=N` ([PL^6177](https://github.com/Lightning-AI/lightning/pull/6177))
- Fixed `_computed` attribute not being correctly reset ([#147](https://github.com/Lightning-AI/metrics/pull/147))
- Fixed to Blau score ([#165](https://github.com/Lightning-AI/metrics/pull/165))
- Fixed backwards compatibility for logging with older version of pytorch-lightning ([#182](https://github.com/Lightning-AI/metrics/pull/182))


## [0.2.0] - 2021-03-12

### Changed

- Decoupled PL dependency ([#13](https://github.com/Lightning-AI/metrics/pull/13))
- Refactored functional - mimic the module-like structure: classification, regression, etc. ([#16](https://github.com/Lightning-AI/metrics/pull/16))
- Refactored utilities -  split to topics/submodules ([#14](https://github.com/Lightning-AI/metrics/pull/14))
- Refactored `MetricCollection` ([#19](https://github.com/Lightning-AI/metrics/pull/19))

### Removed

- Removed deprecated metrics from PL base ([#12](https://github.com/Lightning-AI/metrics/pull/12),
    [#15](https://github.com/Lightning-AI/metrics/pull/15))



## [0.1.0] - 2021-02-22

- Added `Accuracy` metric now generalizes to Top-k accuracy for (multi-dimensional) multi-class inputs using the `top_k` parameter ([PL^4838](https://github.com/Lightning-AI/lightning/pull/4838))
- Added `Accuracy` metric now enables the computation of subset accuracy for multi-label or multi-dimensional multi-class inputs with the `subset_accuracy` parameter ([PL^4838](https://github.com/Lightning-AI/lightning/pull/4838))
- Added `HammingDistance` metric to compute the hamming distance (loss) ([PL^4838](https://github.com/Lightning-AI/lightning/pull/4838))
- Added `StatScores` metric to compute the number of true positives, false positives, true negatives and false negatives ([PL^4839](https://github.com/Lightning-AI/lightning/pull/4839))
- Added `R2Score` metric ([PL^5241](https://github.com/Lightning-AI/lightning/pull/5241))
- Added `MetricCollection` ([PL^4318](https://github.com/Lightning-AI/lightning/pull/4318))
- Added `.clone()` method to metrics ([PL^4318](https://github.com/Lightning-AI/lightning/pull/4318))
- Added `IoU` class interface ([PL^4704](https://github.com/Lightning-AI/lightning/pull/4704))
- The `Recall` and `Precision` metrics (and their functional counterparts `recall` and `precision`) can now be generalized to Recall@K and Precision@K with the use of `top_k` parameter ([PL^4842](https://github.com/Lightning-AI/lightning/pull/4842))
- Added compositional metrics ([PL^5464](https://github.com/Lightning-AI/lightning/pull/5464))
- Added AUC/AUROC class interface ([PL^5479](https://github.com/Lightning-AI/lightning/pull/5479))
- Added `QuantizationAwareTraining` callback ([PL^5706](https://github.com/Lightning-AI/lightning/pull/5706))
- Added `ConfusionMatrix` class interface ([PL^4348](https://github.com/Lightning-AI/lightning/pull/4348))
- Added multiclass AUROC metric ([PL^4236](https://github.com/Lightning-AI/lightning/pull/4236))
- Added `PrecisionRecallCurve, ROC, AveragePrecision` class metric ([PL^4549](https://github.com/Lightning-AI/lightning/pull/4549))
- Classification metrics overhaul ([PL^4837](https://github.com/Lightning-AI/lightning/pull/4837))
- Added `F1` class metric ([PL^4656](https://github.com/Lightning-AI/lightning/pull/4656))
- Added metrics aggregation in Horovod and fixed early stopping ([PL^3775](https://github.com/Lightning-AI/lightning/pull/3775))
- Added `persistent(mode)` method to metrics, to enable and disable metric states being added to `state_dict` ([PL^4482](https://github.com/Lightning-AI/lightning/pull/4482))
- Added unification of regression metrics ([PL^4166](https://github.com/Lightning-AI/lightning/pull/4166))
- Added persistent flag to `Metric.add_state` ([PL^4195](https://github.com/Lightning-AI/lightning/pull/4195))
- Added classification metrics ([PL^4043](https://github.com/Lightning-AI/lightning/pull/4043))
- Added new Metrics API. ([PL^3868](https://github.com/Lightning-AI/lightning/pull/3868), [PL^3921](https://github.com/Lightning-AI/lightning/pull/3921))
- Added EMB similarity ([PL^3349](https://github.com/Lightning-AI/lightning/pull/3349))
- Added SSIM metrics ([PL^2671](https://github.com/Lightning-AI/lightning/pull/2671))
- Added BLEU metrics ([PL^2535](https://github.com/Lightning-AI/lightning/pull/2535))<|MERGE_RESOLUTION|>--- conflicted
+++ resolved
@@ -38,12 +38,11 @@
 - Fixed type checking on the `maximize` parameter at the initialization of `MetricTracker` ([#1428](https://github.com/Lightning-AI/metrics/issues/1428))
 
 
-<<<<<<< HEAD
 - Fix checking for `nltk.punkt` in `RougeScore` if a machine is not online ([#1456](https://github.com/Lightning-AI/metrics/pull/1456))
 
-=======
+
 - Fix dtype checking in `PrecisionRecallCurve` for `target` tensor ([#1457](https://github.com/Lightning-AI/metrics/pull/1457))
->>>>>>> 94c49f36
+
 
 ## [0.11.0] - 2022-11-30
 
