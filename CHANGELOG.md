--- conflicted
+++ resolved
@@ -11,17 +11,10 @@
 
 ### Added
 
-<<<<<<< HEAD
 - Added `Perplexity` metric ([#922](https://github.com/PyTorchLightning/metrics/pull/922))
 
 
--
-=======
 - Added global option `sync_on_compute` to disable automatic syncronization when `compute` is called ([#1107](https://github.dev/Lightning-AI/metrics/pull/1107))
->>>>>>> b49e5793
-
-
--
 
 
 ### Changed
