# Changelog
All notable changes to this project will be documented in this file.

The format is based on [Keep a Changelog](https://keepachangelog.com/en/1.0.0/),
and this project adheres to [Semantic Versioning](https://semver.org/spec/v2.0.0.html).


## [unReleased] - 2021-MM-DD

### Added

- Added Specificity metric ([#210](https://github.com/PyTorchLightning/metrics/pull/210))


- Added `add_metrics` method to `MetricCollection` for adding additional metrics after initialization ([#221](https://github.com/PyTorchLightning/metrics/pull/221))


- Added pre-gather reduction in the case of `dist_reduce_fx="cat"` to reduce communication cost ([#217](https://github.com/PyTorchLightning/metrics/pull/217))


<<<<<<< HEAD
- Added better error message for `AUROC` when `num_classes` is not provided for multiclass input ([#244](https://github.com/PyTorchLightning/metrics/pull/244))
=======
- Added support for unnormalized scores (e.g. logits) in `Accuracy`, `Precision`, `Recall`, `FBeta`, `F1`, `StatScore`, `Hamming`, `ConfusionMatrix` metrics ([#200](https://github.com/PyTorchLightning/metrics/pull/200))
>>>>>>> 078671fa


### Changed


### Deprecated


### Removed


### Fixed

- AUC can also support more dimensional inputs when all but one dimensions are of size 1 ([#242](https://github.com/PyTorchLightning/metrics/pull/242))



## [0.3.2] - 2021-05-10

### Added

- Added `is_differentiable` property:
    * To `AUC`, `AUROC`, `CohenKappa` and `AveragePrecision` ([#178](https://github.com/PyTorchLightning/metrics/pull/178))
    * To `PearsonCorrCoef`, `SpearmanCorrcoef`, `R2Score` and `ExplainedVariance` ([#225](https://github.com/PyTorchLightning/metrics/pull/225))

### Changed

- `MetricCollection` should return metrics with prefix on `items()`, `keys()` ([#209](https://github.com/PyTorchLightning/metrics/pull/209))
- Calling `compute` before `update` will now give an warning ([#164](https://github.com/PyTorchLightning/metrics/pull/164))

### Removed

- Removed `numpy` as dependency ([#212](https://github.com/PyTorchLightning/metrics/pull/212))

### Fixed

- Fixed auc calculation and add tests ([#197](https://github.com/PyTorchLightning/metrics/pull/197))
- Fixed loading persisted metric states using `load_state_dict()` ([#202](https://github.com/PyTorchLightning/metrics/pull/202))
- Fixed `PSNR` not working with `DDP` ([#214](https://github.com/PyTorchLightning/metrics/pull/214))
- Fixed metric calculation with unequal batch sizes ([#220](https://github.com/PyTorchLightning/metrics/pull/220))
- Fixed metric concatenation for list states for zero-dim input ([#229](https://github.com/PyTorchLightning/metrics/pull/229))
- Fixed numerical instability in `AUROC` metric for large input ([#230](https://github.com/PyTorchLightning/metrics/pull/230))

## [0.3.1] - 2021-04-21

- Cleaning remaining inconsistency and fix PL develop integration (
    [#191](https://github.com/PyTorchLightning/metrics/pull/191),
    [#192](https://github.com/PyTorchLightning/metrics/pull/192),
    [#193](https://github.com/PyTorchLightning/metrics/pull/193),
    [#194](https://github.com/PyTorchLightning/metrics/pull/194)
)


## [0.3.0] - 2021-04-20

### Added

- Added `BootStrapper` to easily calculate confidence intervals for metrics ([#101](https://github.com/PyTorchLightning/metrics/pull/101))
- Added Binned metrics  ([#128](https://github.com/PyTorchLightning/metrics/pull/128))
- Added metrics for Information Retrieval ([(PL^5032)](https://github.com/PyTorchLightning/pytorch-lightning/pull/5032)):
    * Added `RetrievalMAP` ([PL^5032](https://github.com/PyTorchLightning/pytorch-lightning/pull/5032))
    * Added `RetrievalMRR` ([#119](https://github.com/PyTorchLightning/metrics/pull/119))
    * Added `RetrievalPrecision` ([#139](https://github.com/PyTorchLightning/metrics/pull/139))
    * Added `RetrievalRecall` ([#146](https://github.com/PyTorchLightning/metrics/pull/146))
    * Added `RetrievalNormalizedDCG` ([#160](https://github.com/PyTorchLightning/metrics/pull/160))
    * Added `RetrievalFallOut` ([#161](https://github.com/PyTorchLightning/metrics/pull/161))
- Added other metrics:
    * Added `CohenKappa` ([#69](https://github.com/PyTorchLightning/metrics/pull/69))
    * Added `MatthewsCorrcoef` ([#98](https://github.com/PyTorchLightning/metrics/pull/98))
    * Added `PearsonCorrcoef` ([#157](https://github.com/PyTorchLightning/metrics/pull/157))
    * Added `SpearmanCorrcoef` ([#158](https://github.com/PyTorchLightning/metrics/pull/158))
    * Added `Hinge` ([#120](https://github.com/PyTorchLightning/metrics/pull/120))
- Added `average='micro'` as an option in AUROC for multilabel problems ([#110](https://github.com/PyTorchLightning/metrics/pull/110))
- Added multilabel support to `ROC` metric ([#114](https://github.com/PyTorchLightning/metrics/pull/114))
- Added testing for `half` precision ([#77](https://github.com/PyTorchLightning/metrics/pull/77),
    [#135](https://github.com/PyTorchLightning/metrics/pull/135)
)
- Added `AverageMeter` for ad-hoc averages of values ([#138](https://github.com/PyTorchLightning/metrics/pull/138))
- Added `prefix` argument to `MetricCollection` ([#70](https://github.com/PyTorchLightning/metrics/pull/70))
- Added `__getitem__` as metric arithmetic operation ([#142](https://github.com/PyTorchLightning/metrics/pull/142))
- Added property `is_differentiable` to metrics and test for differentiability ([#154](https://github.com/PyTorchLightning/metrics/pull/154))
- Added support for `average`, `ignore_index` and `mdmc_average` in `Accuracy` metric ([#166](https://github.com/PyTorchLightning/metrics/pull/166))
- Added `postfix` arg to `MetricCollection` ([#188](https://github.com/PyTorchLightning/metrics/pull/188))

### Changed

- Changed `ExplainedVariance` from storing all preds/targets to tracking 5 statistics ([#68](https://github.com/PyTorchLightning/metrics/pull/68))
- Changed behaviour of `confusionmatrix` for multilabel data to better match `multilabel_confusion_matrix` from sklearn ([#134](https://github.com/PyTorchLightning/metrics/pull/134))
- Updated FBeta arguments ([#111](https://github.com/PyTorchLightning/metrics/pull/111))
- Changed `reset` method to use `detach.clone()` instead of `deepcopy` when resetting to default ([#163](https://github.com/PyTorchLightning/metrics/pull/163))
- Metrics passed as dict to `MetricCollection` will now always be in deterministic order ([#173](https://github.com/PyTorchLightning/metrics/pull/173))
- Allowed `MetricCollection` pass metrics as arguments ([#176](https://github.com/PyTorchLightning/metrics/pull/176))

### Deprecated

- Rename argument `is_multiclass` -> `multiclass` ([#162](https://github.com/PyTorchLightning/metrics/pull/162))

### Removed

- Prune remaining deprecated ([#92](https://github.com/PyTorchLightning/metrics/pull/92))

### Fixed

- Fixed when `_stable_1d_sort` to work when `n>=N` ([PL^6177](https://github.com/PyTorchLightning/pytorch-lightning/pull/6177))
- Fixed `_computed` attribute not being correctly reset ([#147](https://github.com/PyTorchLightning/metrics/pull/147))
- Fixed to Blau score ([#165](https://github.com/PyTorchLightning/metrics/pull/165))
- Fixed backwards compatibility for logging with older version of pytorch-lightning ([#182](https://github.com/PyTorchLightning/metrics/pull/182))


## [0.2.0] - 2021-03-12

### Changed

- Decoupled PL dependency ([#13](https://github.com/PyTorchLightning/metrics/pull/13))
- Refactored functional - mimic the module-like structure: classification, regression, etc. ([#16](https://github.com/PyTorchLightning/metrics/pull/16))
- Refactored utilities -  split to topics/submodules ([#14](https://github.com/PyTorchLightning/metrics/pull/14))
- Refactored `MetricCollection` ([#19](https://github.com/PyTorchLightning/metrics/pull/19))

### Removed

- Removed deprecated metrics from PL base ([#12](https://github.com/PyTorchLightning/metrics/pull/12),
    [#15](https://github.com/PyTorchLightning/metrics/pull/15))



## [0.1.0] - 2021-02-22

- Added `Accuracy` metric now generalizes to Top-k accuracy for (multi-dimensional) multi-class inputs using the `top_k` parameter ([PL^4838](https://github.com/PyTorchLightning/pytorch-lightning/pull/4838))
- Added `Accuracy` metric now enables the computation of subset accuracy for multi-label or multi-dimensional multi-class inputs with the `subset_accuracy` parameter ([PL^4838](https://github.com/PyTorchLightning/pytorch-lightning/pull/4838))
- Added `HammingDistance` metric to compute the hamming distance (loss) ([PL^4838](https://github.com/PyTorchLightning/pytorch-lightning/pull/4838))
- Added `StatScores` metric to compute the number of true positives, false positives, true negatives and false negatives ([PL^4839](https://github.com/PyTorchLightning/pytorch-lightning/pull/4839))
- Added `R2Score` metric ([PL^5241](https://github.com/PyTorchLightning/pytorch-lightning/pull/5241))
- Added `MetricCollection` ([PL^4318](https://github.com/PyTorchLightning/pytorch-lightning/pull/4318))
- Added `.clone()` method to metrics ([PL^4318](https://github.com/PyTorchLightning/pytorch-lightning/pull/4318))
- Added `IoU` class interface ([PL^4704](https://github.com/PyTorchLightning/pytorch-lightning/pull/4704))
- The `Recall` and `Precision` metrics (and their functional counterparts `recall` and `precision`) can now be generalized to Recall@K and Precision@K with the use of `top_k` parameter ([PL^4842](https://github.com/PyTorchLightning/pytorch-lightning/pull/4842))
- Added compositional metrics ([PL^5464](https://github.com/PyTorchLightning/pytorch-lightning/pull/5464))
- Added AUC/AUROC class interface ([PL^5479](https://github.com/PyTorchLightning/pytorch-lightning/pull/5479))
- Added `QuantizationAwareTraining` callback ([PL^5706](https://github.com/PyTorchLightning/pytorch-lightning/pull/5706))
- Added `ConfusionMatrix` class interface ([PL^4348](https://github.com/PyTorchLightning/pytorch-lightning/pull/4348))
- Added multiclass AUROC metric ([PL^4236](https://github.com/PyTorchLightning/pytorch-lightning/pull/4236))
- Added `PrecisionRecallCurve, ROC, AveragePrecision` class metric ([PL^4549](https://github.com/PyTorchLightning/pytorch-lightning/pull/4549))
- Classification metrics overhaul ([PL^4837](https://github.com/PyTorchLightning/pytorch-lightning/pull/4837))
- Added `F1` class metric ([PL^4656](https://github.com/PyTorchLightning/pytorch-lightning/pull/4656))
- Added metrics aggregation in Horovod and fixed early stopping ([PL^3775](https://github.com/PyTorchLightning/pytorch-lightning/pull/3775))
- Added `persistent(mode)` method to metrics, to enable and disable metric states being added to `state_dict` ([PL^4482](https://github.com/PyTorchLightning/pytorch-lightning/pull/4482))
- Added unification of regression metrics ([PL^4166](https://github.com/PyTorchLightning/pytorch-lightning/pull/4166))
- Added persistent flag to `Metric.add_state` ([PL^4195](https://github.com/PyTorchLightning/pytorch-lightning/pull/4195))
- Added classification metrics ([PL^4043](https://github.com/PyTorchLightning/pytorch-lightning/pull/4043))
- Added new Metrics API. ([PL^3868](https://github.com/PyTorchLightning/pytorch-lightning/pull/3868), [PL^3921](https://github.com/PyTorchLightning/pytorch-lightning/pull/3921))
- Added EMB similarity ([PL^3349](https://github.com/PyTorchLightning/pytorch-lightning/pull/3349))
- Added SSIM metrics ([PL^2671](https://github.com/PyTorchLightning/pytorch-lightning/pull/2671))
- Added BLEU metrics ([PL^2535](https://github.com/PyTorchLightning/pytorch-lightning/pull/2535))<|MERGE_RESOLUTION|>--- conflicted
+++ resolved
@@ -18,11 +18,10 @@
 - Added pre-gather reduction in the case of `dist_reduce_fx="cat"` to reduce communication cost ([#217](https://github.com/PyTorchLightning/metrics/pull/217))
 
 
-<<<<<<< HEAD
 - Added better error message for `AUROC` when `num_classes` is not provided for multiclass input ([#244](https://github.com/PyTorchLightning/metrics/pull/244))
-=======
+
+
 - Added support for unnormalized scores (e.g. logits) in `Accuracy`, `Precision`, `Recall`, `FBeta`, `F1`, `StatScore`, `Hamming`, `ConfusionMatrix` metrics ([#200](https://github.com/PyTorchLightning/metrics/pull/200))
->>>>>>> 078671fa
 
 
 ### Changed
