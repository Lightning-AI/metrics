--- conflicted
+++ resolved
@@ -83,11 +83,7 @@
 - Fixed `weighted`, `multi-class` AUROC computation to allow for 0 observations of some class, as contribution to final AUROC is 0 ([#348](https://github.com/PyTorchLightning/metrics/issues/348))
 
 
-<<<<<<< HEAD
-=======
 - Fixed calculation in `IoU` metric when using `ignore_index` argument ([#328](https://github.com/PyTorchLightning/metrics/pull/328))
-
->>>>>>> 77853267
 
 ## [0.4.1] - 2021-07-05
 
