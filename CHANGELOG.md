--- conflicted
+++ resolved
@@ -26,11 +26,8 @@
 
 ### Fixed
 
-<<<<<<< HEAD
+
 - Fixed `top_k` for `multiclassf1score` with one-hot encoding ([#2839](https://github.com/Lightning-AI/torchmetrics/issues/2839))
-=======
-- Fixed issue with shared state in metric collection when using dice score ([#2848](https://github.com/PyTorchLightning/metrics/pull/2848))
->>>>>>> cd24d2be
 
 
 ---
