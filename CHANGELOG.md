--- conflicted
+++ resolved
@@ -102,11 +102,10 @@
 - Fixed evaluation of `R2Score` with near constant target ([#1576](https://github.com/Lightning-AI/metrics/pull/1576))
 
 
-<<<<<<< HEAD
 - Fixed bug related to `top_k>1` and `ignore_index!=None` in `StatScores` based metrics ([#1589](https://github.com/Lightning-AI/metrics/pull/1589))
-=======
+
+
 - Fixed corner case for `PearsonCorrCoef` when running in ddp mode but only on single device ([#1587](https://github.com/Lightning-AI/metrics/pull/1587))
->>>>>>> 163cb616
 
 
 ## [0.11.2] - 2023-02-21
