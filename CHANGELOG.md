# Changelog
All notable changes to this project will be documented in this file.

The format is based on [Keep a Changelog](https://keepachangelog.com/en/1.0.0/),
and this project adheres to [Semantic Versioning](https://semver.org/spec/v2.0.0.html).

**Note: we move fast, but still we preserve 0.1 version (one feature release) back compatibility.**


## [unReleased] - 2022-MM-DD

### Added

- Added `TotalVariation` to image package ([#978](https://github.com/Lightning-AI/metrics/pull/978))


### Changed

- Changed `MeanAveragePrecision` to vectorize `_find_best_gt_match` operation ([#1259](https://github.com/Lightning-AI/metrics/pull/1259))


- Changed minimum Pytorch version to be 1.8 ([#1263](https://github.com/Lightning-AI/metrics/pull/1263))


- Changed in-place operation to out-of-place operation in `pairwise_cosine_similarity` ([#1288](https://github.com/Lightning-AI/metrics/pull/1288))


### Deprecated

-


### Removed

- Removed deprecated `BinnedAveragePrecision`, `BinnedPrecisionRecallCurve`, `RecallAtFixedPrecision` ([#1251](https://github.com/Lightning-AI/metrics/pull/1251))
- Removed deprecated `LabelRankingAveragePrecision`, `LabelRankingLoss` and `CoverageError` ([#1251](https://github.com/Lightning-AI/metrics/pull/1251))
- Removed deprecated `KLDivergence` and `AUC` ([#1251](https://github.com/Lightning-AI/metrics/pull/1251))

### Fixed

- Fixed high memory usage for certain classification metrics when `average='micro'` ([#1286](https://github.com/Lightning-AI/metrics/pull/1286))


## [0.10.1] - 2022-10-21

### Fixed

- Fixed broken clone method for classification metrics ([#1250](https://github.com/Lightning-AI/metrics/pull/1250))
- Fixed unintentional downloading of `nltk.punkt` when `lsum` not in `rouge_keys` ([#1258](https://github.com/Lightning-AI/metrics/pull/1258))
- Fixed type casting in `MAP` metric between `bool` and `float32` ([#1150](https://github.com/Lightning-AI/metrics/pull/1150))


<<<<<<< HEAD
- Fixed high memory usage for certain classification metrics when `average='micro'` ([#1286](https://github.com/Lightning-AI/metrics/pull/1286))


- Fixed precision problems when `structural_similarity_index_measure` was used with autocast ([#1291](https://github.com/Lightning-AI/metrics/pull/1291))


=======
>>>>>>> 45aabe44
## [0.10.0] - 2022-10-04

### Added

- Added a new NLP metric `InfoLM` ([#915](https://github.com/Lightning-AI/metrics/pull/915))
- Added `Perplexity` metric ([#922](https://github.com/Lightning-AI/metrics/pull/922))
- Added `ConcordanceCorrCoef` metric to regression package ([#1201](https://github.com/Lightning-AI/metrics/pull/1201))
- Added argument `normalize` to `LPIPS` metric ([#1216](https://github.com/Lightning-AI/metrics/pull/1216))
- Added support for multiprocessing of batches in `PESQ` metric ([#1227](https://github.com/Lightning-AI/metrics/pull/1227))
- Added support for multioutput in `PearsonCorrCoef` and `SpearmanCorrCoef` ([#1200](https://github.com/Lightning-AI/metrics/pull/1200))

### Changed

- Classification refactor (
    [#1054](https://github.com/Lightning-AI/metrics/pull/1054),
    [#1143](https://github.com/Lightning-AI/metrics/pull/1143),
    [#1145](https://github.com/Lightning-AI/metrics/pull/1145),
    [#1151](https://github.com/Lightning-AI/metrics/pull/1151),
    [#1159](https://github.com/Lightning-AI/metrics/pull/1159),
    [#1163](https://github.com/Lightning-AI/metrics/pull/1163),
    [#1167](https://github.com/Lightning-AI/metrics/pull/1167),
    [#1175](https://github.com/Lightning-AI/metrics/pull/1175),
    [#1189](https://github.com/Lightning-AI/metrics/pull/1189),
    [#1197](https://github.com/Lightning-AI/metrics/pull/1197),
    [#1215](https://github.com/Lightning-AI/metrics/pull/1215),
    [#1195](https://github.com/Lightning-AI/metrics/pull/1195)
)
- Changed update in `FID` metric to be done in online fashion to save memory ([#1199](https://github.com/Lightning-AI/metrics/pull/1199))
- Improved performance of retrieval metrics ([#1242](https://github.com/Lightning-AI/metrics/pull/1242))
- Changed `SSIM` and `MSSSIM` update to be online to reduce memory usage ([#1231](https://github.com/Lightning-AI/metrics/pull/1231))

### Deprecated

- Deprecated `BinnedAveragePrecision`, `BinnedPrecisionRecallCurve`, `BinnedRecallAtFixedPrecision` ([#1163](https://github.com/Lightning-AI/metrics/pull/1163))
  * `BinnedAveragePrecision` -> use `AveragePrecision` with `thresholds` arg
  * `BinnedPrecisionRecallCurve` -> use `AveragePrecisionRecallCurve` with `thresholds` arg
  * `BinnedRecallAtFixedPrecision` -> use `RecallAtFixedPrecision` with `thresholds` arg
- Renamed and refactored `LabelRankingAveragePrecision`, `LabelRankingLoss` and `CoverageError` ([#1167](https://github.com/Lightning-AI/metrics/pull/1167))
  * `LabelRankingAveragePrecision` -> `MultilabelRankingAveragePrecision`
  * `LabelRankingLoss` -> `MultilabelRankingLoss`
  * `CoverageError` -> `MultilabelCoverageError`
- Deprecated `KLDivergence` and `AUC` from classification package ([#1189](https://github.com/Lightning-AI/metrics/pull/1189))
  * `KLDivergence` moved to `regression` package
  * Instead of `AUC` use `torchmetrics.utils.compute.auc`

### Fixed

- Fixed a bug in `ssim` when `return_full_image=True` where the score was still reduced ([#1204](https://github.com/Lightning-AI/metrics/pull/1204))
- Fixed MPS support for:
  * MAE metric ([#1210](https://github.com/Lightning-AI/metrics/pull/1210))
  * Jaccard index ([#1205](https://github.com/Lightning-AI/metrics/pull/1205))
- Fixed bug in `ClasswiseWrapper` such that `compute` gave wrong result ([#1225](https://github.com/Lightning-AI/metrics/pull/1225))
- Fixed synchronization of empty list states ([#1219](https://github.com/Lightning-AI/metrics/pull/1219))


## [0.9.3] - 2022-08-22

### Added

- Added global option `sync_on_compute` to disable automatic synchronization when `compute` is called ([#1107](https://github.dev/Lightning-AI/metrics/pull/1107))

### Fixed

- Fixed missing reset in `ClasswiseWrapper` ([#1129](https://github.com/Lightning-AI/metrics/pull/1129))
- Fixed `JaccardIndex` multi-label compute ([#1125](https://github.com/Lightning-AI/metrics/pull/1125))
- Fix SSIM propagate device if `gaussian_kernel` is False, add test ([#1149](https://github.com/Lightning-AI/metrics/pull/1149))


## [0.9.2] - 2022-06-29

### Fixed

- Fixed mAP calculation for areas with 0 predictions ([#1080](https://github.com/Lightning-AI/metrics/pull/1080))
- Fixed bug where avg precision state and auroc state was not merge when using MetricCollections ([#1086](https://github.com/Lightning-AI/metrics/pull/1086))
- Skip box conversion if no boxes are present in `MeanAveragePrecision` ([#1097](https://github.com/Lightning-AI/metrics/pull/1097))
- Fixed inconsistency in docs and code when setting `average="none"` in `AvaragePrecision` metric ([#1116](https://github.com/Lightning-AI/metrics/pull/1116))


## [0.9.1] - 2022-06-08

### Added

- Added specific `RuntimeError` when metric object is on the wrong device ([#1056](https://github.com/Lightning-AI/metrics/pull/1056))
- Added an option to specify own n-gram weights for `BLEUScore` and `SacreBLEUScore` instead of using uniform weights only. ([#1075](https://github.com/Lightning-AI/metrics/pull/1075))

### Fixed

- Fixed aggregation metrics when input only contains zero ([#1070](https://github.com/Lightning-AI/metrics/pull/1070))
- Fixed `TypeError` when providing superclass arguments as `kwargs` ([#1069](https://github.com/Lightning-AI/metrics/pull/1069))
- Fixed bug related to state reference in metric collection when using compute groups ([#1076](https://github.com/Lightning-AI/metrics/pull/1076))


## [0.9.0] - 2022-05-30

### Added

- Added `RetrievalPrecisionRecallCurve` and `RetrievalRecallAtFixedPrecision` to retrieval package ([#951](https://github.com/Lightning-AI/metrics/pull/951))
- Added class property `full_state_update` that determines `forward` should call `update` once or twice (
    [#984](https://github.com/Lightning-AI/metrics/pull/984),
    [#1033](https://github.com/Lightning-AI/metrics/pull/1033))
- Added support for nested metric collections ([#1003](https://github.com/Lightning-AI/metrics/pull/1003))
- Added `Dice` to classification package ([#1021](https://github.com/Lightning-AI/metrics/pull/1021))
- Added support to segmentation type `segm` as IOU for mean average precision ([#822](https://github.com/Lightning-AI/metrics/pull/822))

### Changed

- Renamed `reduction` argument to `average` in Jaccard score and added additional options ([#874](https://github.com/Lightning-AI/metrics/pull/874))

### Removed

- Removed deprecated `compute_on_step` argument (
    [#962](https://github.com/Lightning-AI/metrics/pull/962),
    [#967](https://github.com/Lightning-AI/metrics/pull/967),
    [#979](https://github.com/Lightning-AI/metrics/pull/979),
    [#990](https://github.com/Lightning-AI/metrics/pull/990),
    [#991](https://github.com/Lightning-AI/metrics/pull/991),
    [#993](https://github.com/Lightning-AI/metrics/pull/993),
    [#1005](https://github.com/Lightning-AI/metrics/pull/1005),
    [#1004](https://github.com/Lightning-AI/metrics/pull/1004),
    [#1007](https://github.com/Lightning-AI/metrics/pull/1007)
)

### Fixed

- Fixed non-empty state dict for a few metrics ([#1012](https://github.com/Lightning-AI/metrics/pull/1012))
- Fixed bug when comparing states while finding compute groups ([#1022](https://github.com/Lightning-AI/metrics/pull/1022))
- Fixed `torch.double` support in stat score metrics ([#1023](https://github.com/Lightning-AI/metrics/pull/1023))
- Fixed `FID` calculation for non-equal size real and fake input ([#1028](https://github.com/Lightning-AI/metrics/pull/1028))
- Fixed case where `KLDivergence` could output `Nan` ([#1030](https://github.com/Lightning-AI/metrics/pull/1030))
- Fixed deterministic for PyTorch<1.8 ([#1035](https://github.com/Lightning-AI/metrics/pull/1035))
- Fixed default value for `mdmc_average` in `Accuracy` ([#1036](https://github.com/Lightning-AI/metrics/pull/1036))
- Fixed missing copy of property when using compute groups in `MetricCollection` ([#1052](https://github.com/Lightning-AI/metrics/pull/1052))


## [0.8.2] - 2022-05-06


### Fixed

- Fixed multi device aggregation in `PearsonCorrCoef` ([#998](https://github.com/Lightning-AI/metrics/pull/998))
- Fixed MAP metric when using custom list of thresholds ([#995](https://github.com/Lightning-AI/metrics/pull/995))
- Fixed compatibility between compute groups in `MetricCollection` and prefix/postfix arg ([#1007](https://github.com/Lightning-AI/metrics/pull/1008))
- Fixed compatibility with future Pytorch 1.12 in `safe_matmul` ([#1011](https://github.com/Lightning-AI/metrics/pull/1011), [#1014](https://github.com/Lightning-AI/metrics/pull/1014))


## [0.8.1] - 2022-04-27

### Changed

- Reimplemented the `signal_distortion_ratio` metric, which removed the absolute requirement of `fast-bss-eval` ([#964](https://github.com/Lightning-AI/metrics/pull/964))

### Fixed

- Fixed "Sort currently does not support bool dtype on CUDA" error in MAP for empty preds ([#983](https://github.com/Lightning-AI/metrics/pull/983))
- Fixed `BinnedPrecisionRecallCurve` when `thresholds` argument is not provided ([#968](https://github.com/Lightning-AI/metrics/pull/968))
- Fixed `CalibrationError` to work on logit input ([#985](https://github.com/Lightning-AI/metrics/pull/985))


## [0.8.0] - 2022-04-14

### Added

- Added `WeightedMeanAbsolutePercentageError` to regression package ([#948](https://github.com/Lightning-AI/metrics/pull/948))
- Added new classification metrics:
  * `CoverageError` ([#787](https://github.com/Lightning-AI/metrics/pull/787))
  * `LabelRankingAveragePrecision` and `LabelRankingLoss` ([#787](https://github.com/Lightning-AI/metrics/pull/787))
- Added new image metric:
  * `SpectralAngleMapper` ([#885](https://github.com/Lightning-AI/metrics/pull/885))
  * `ErrorRelativeGlobalDimensionlessSynthesis` ([#894](https://github.com/Lightning-AI/metrics/pull/894))
  * `UniversalImageQualityIndex` ([#824](https://github.com/Lightning-AI/metrics/pull/824))
  * `SpectralDistortionIndex` ([#873](https://github.com/Lightning-AI/metrics/pull/873))
- Added support for `MetricCollection` in `MetricTracker` ([#718](https://github.com/Lightning-AI/metrics/pull/718))
- Added support for 3D image and uniform kernel in `StructuralSimilarityIndexMeasure` ([#818](https://github.com/Lightning-AI/metrics/pull/818))
- Added smart update of `MetricCollection` ([#709](https://github.com/Lightning-AI/metrics/pull/709))
- Added `ClasswiseWrapper` for better logging of classification metrics with multiple output values ([#832](https://github.com/Lightning-AI/metrics/pull/832))
- Added `**kwargs` argument for passing additional arguments to base class ([#833](https://github.com/Lightning-AI/metrics/pull/833))
- Added negative `ignore_index` for the Accuracy metric ([#362](https://github.com/Lightning-AI/metrics/pull/362))
- Added `adaptive_k` for the `RetrievalPrecision` metric ([#910](https://github.com/Lightning-AI/metrics/pull/910))
- Added `reset_real_features` argument image quality assessment metrics ([#722](https://github.com/Lightning-AI/metrics/pull/722))
- Added new keyword argument `compute_on_cpu` to all metrics ([#867](https://github.com/Lightning-AI/metrics/pull/867))

### Changed

- Made `num_classes` in `jaccard_index` a required argument ([#853](https://github.com/Lightning-AI/metrics/pull/853), [#914](https://github.com/Lightning-AI/metrics/pull/914))
- Added normalizer, tokenizer to ROUGE metric ([#838](https://github.com/Lightning-AI/metrics/pull/838))
- Improved shape checking of `permutation_invariant_training` ([#864](https://github.com/Lightning-AI/metrics/pull/864))
- Allowed reduction `None` ([#891](https://github.com/Lightning-AI/metrics/pull/891))
- `MetricTracker.best_metric` will now give a warning when computing on metric that do not have a best ([#913](https://github.com/Lightning-AI/metrics/pull/913))

### Deprecated

- Deprecated argument `compute_on_step` ([#792](https://github.com/Lightning-AI/metrics/pull/792))
- Deprecated passing in `dist_sync_on_step`, `process_group`, `dist_sync_fn` direct argument ([#833](https://github.com/Lightning-AI/metrics/pull/833))

### Removed

- Removed support for versions of [Pytorch-Lightning](https://github.com/PyTorchLightning/pytorch-lightning) lower than v1.5 ([#788](https://github.com/Lightning-AI/metrics/pull/788))
- Removed deprecated functions, and warnings in Text ([#773](https://github.com/Lightning-AI/metrics/pull/773))
  * `WER` and `functional.wer`
- Removed deprecated functions and warnings in Image ([#796](https://github.com/Lightning-AI/metrics/pull/796))
  * `SSIM` and `functional.ssim`
  * `PSNR` and `functional.psnr`
- Removed deprecated functions, and warnings in classification and regression ([#806](https://github.com/Lightning-AI/metrics/pull/806))
  * `FBeta` and `functional.fbeta`
  * `F1` and `functional.f1`
  * `Hinge` and `functional.hinge`
  * `IoU` and `functional.iou`
  * `MatthewsCorrcoef`
  * `PearsonCorrcoef`
  * `SpearmanCorrcoef`
- Removed deprecated functions, and warnings in detection and pairwise ([#804](https://github.com/Lightning-AI/metrics/pull/804))
  * `MAP` and `functional.pairwise.manhatten`
- Removed deprecated functions, and warnings in Audio ([#805](https://github.com/Lightning-AI/metrics/pull/805))
  * `PESQ` and `functional.audio.pesq`
  * `PIT` and `functional.audio.pit`
  * `SDR` and `functional.audio.sdr` and `functional.audio.si_sdr`
  * `SNR` and `functional.audio.snr` and `functional.audio.si_snr`
  * `STOI` and `functional.audio.stoi`
- Removed unused `get_num_classes` from `torchmetrics.utilities.data` ([#914](https://github.com/Lightning-AI/metrics/pull/914))

### Fixed

- Fixed device mismatch for `MAP` metric in specific cases ([#950](https://github.com/Lightning-AI/metrics/pull/950))
- Improved testing speed ([#820](https://github.com/Lightning-AI/metrics/pull/820))
- Fixed compatibility of `ClasswiseWrapper` with the `prefix` argument of `MetricCollection` ([#843](https://github.com/Lightning-AI/metrics/pull/843))
- Fixed `BestScore` on GPU ([#912](https://github.com/Lightning-AI/metrics/pull/912))
- Fixed Lsum computation for `ROUGEScore` ([#944](https://github.com/Lightning-AI/metrics/pull/944))


## [0.7.3] - 2022-03-23

### Fixed

- Fixed unsafe log operation in `TweedieDeviace` for power=1 ([#847](https://github.com/Lightning-AI/metrics/pull/847))
- Fixed bug in MAP metric related to either no ground truth or no predictions ([#884](https://github.com/Lightning-AI/metrics/pull/884))
- Fixed `ConfusionMatrix`, `AUROC` and `AveragePrecision` on GPU when running in deterministic mode ([#900](https://github.com/Lightning-AI/metrics/pull/900))
- Fixed NaN or Inf results returned by `signal_distortion_ratio` ([#899](https://github.com/Lightning-AI/metrics/pull/899))
- Fixed memory leak when using `update` method with tensor where `requires_grad=True` ([#902](https://github.com/Lightning-AI/metrics/pull/902))


## [0.7.2] - 2022-02-10

### Fixed

- Minor patches in JOSS paper.


## [0.7.1] - 2022-02-03

### Changed

- Used `torch.bucketize` in calibration error when `torch>1.8` for faster computations ([#769](https://github.com/Lightning-AI/metrics/pull/769))
- Improve mAP performance ([#742](https://github.com/Lightning-AI/metrics/pull/742))

### Fixed

- Fixed check for available modules ([#772](https://github.com/Lightning-AI/metrics/pull/772))
- Fixed Matthews correlation coefficient when the denominator is 0 ([#781](https://github.com/Lightning-AI/metrics/pull/781))


## [0.7.0] - 2022-01-17

### Added

- Added NLP metrics:
  - `MatchErrorRate` ([#619](https://github.com/Lightning-AI/metrics/pull/619))
  - `WordInfoLost` and `WordInfoPreserved` ([#630](https://github.com/Lightning-AI/metrics/pull/630))
  - `SQuAD` ([#623](https://github.com/Lightning-AI/metrics/pull/623))
  - `CHRFScore` ([#641](https://github.com/Lightning-AI/metrics/pull/641))
  - `TranslationEditRate` ([#646](https://github.com/Lightning-AI/metrics/pull/646))
  - `ExtendedEditDistance` ([#668](https://github.com/Lightning-AI/metrics/pull/668))
- Added `MultiScaleSSIM` into image metrics ([#679](https://github.com/Lightning-AI/metrics/pull/679))
- Added Signal to Distortion Ratio (`SDR`) to audio package ([#565](https://github.com/Lightning-AI/metrics/pull/565))
- Added `MinMaxMetric` to wrappers ([#556](https://github.com/Lightning-AI/metrics/pull/556))
- Added `ignore_index` to retrieval metrics ([#676](https://github.com/Lightning-AI/metrics/pull/676))
- Added support for multi references in `ROUGEScore` ([#680](https://github.com/Lightning-AI/metrics/pull/680))
- Added a default VSCode devcontainer configuration ([#621](https://github.com/Lightning-AI/metrics/pull/621))

### Changed

- Scalar metrics will now consistently have additional dimensions squeezed ([#622](https://github.com/Lightning-AI/metrics/pull/622))
- Metrics having third party dependencies removed from global import ([#463](https://github.com/Lightning-AI/metrics/pull/463))
- Untokenized for `BLEUScore` input stay consistent with all the other text metrics ([#640](https://github.com/Lightning-AI/metrics/pull/640))
- Arguments reordered for `TER`, `BLEUScore`, `SacreBLEUScore`, `CHRFScore` now expect input order as predictions first and target second ([#696](https://github.com/Lightning-AI/metrics/pull/696))
- Changed dtype of metric state from `torch.float` to `torch.long` in `ConfusionMatrix` to accommodate larger values ([#715](https://github.com/Lightning-AI/metrics/pull/715))
- Unify `preds`, `target` input argument's naming across all text metrics ([#723](https://github.com/Lightning-AI/metrics/pull/723), [#727](https://github.com/Lightning-AI/metrics/pull/727))
  * `bert`, `bleu`, `chrf`, `sacre_bleu`, `wip`, `wil`, `cer`, `ter`, `wer`, `mer`, `rouge`, `squad`

### Deprecated

- Renamed IoU -> Jaccard Index ([#662](https://github.com/Lightning-AI/metrics/pull/662))
- Renamed text WER metric ([#714](https://github.com/Lightning-AI/metrics/pull/714))
  * `functional.wer` -> `functional.word_error_rate`
  * `WER` -> `WordErrorRate`
- Renamed correlation coefficient classes: ([#710](https://github.com/Lightning-AI/metrics/pull/710))
  * `MatthewsCorrcoef` -> `MatthewsCorrCoef`
  * `PearsonCorrcoef` -> `PearsonCorrCoef`
  * `SpearmanCorrcoef` -> `SpearmanCorrCoef`
- Renamed audio STOI metric: ([#753](https://github.com/Lightning-AI/metrics/pull/753), [#758](https://github.com/Lightning-AI/metrics/pull/758))
  * `audio.STOI` to `audio.ShortTimeObjectiveIntelligibility`
  * `functional.audio.stoi` to `functional.audio.short_time_objective_intelligibility`
- Renamed audio PESQ metrics: ([#751](https://github.com/Lightning-AI/metrics/pull/751))
  * `functional.audio.pesq` -> `functional.audio.perceptual_evaluation_speech_quality`
  * `audio.PESQ` -> `audio.PerceptualEvaluationSpeechQuality`
- Renamed audio SDR metrics: ([#711](https://github.com/Lightning-AI/metrics/pull/711))
  * `functional.sdr` -> `functional.signal_distortion_ratio`
  * `functional.si_sdr` -> `functional.scale_invariant_signal_distortion_ratio`
  * `SDR` -> `SignalDistortionRatio`
  * `SI_SDR` -> `ScaleInvariantSignalDistortionRatio`
- Renamed audio SNR metrics: ([#712](https://github.com/Lightning-AI/metrics/pull/712))
  * `functional.snr` -> `functional.signal_distortion_ratio`
  * `functional.si_snr` -> `functional.scale_invariant_signal_noise_ratio`
  * `SNR` -> `SignalNoiseRatio`
  * `SI_SNR` -> `ScaleInvariantSignalNoiseRatio`
- Renamed F-score metrics: ([#731](https://github.com/Lightning-AI/metrics/pull/731), [#740](https://github.com/Lightning-AI/metrics/pull/740))
  * `functional.f1` ->  `functional.f1_score`
  * `F1` ->  `F1Score`
  * `functional.fbeta` ->  `functional.fbeta_score`
  * `FBeta` ->  `FBetaScore`
- Renamed Hinge metric: ([#734](https://github.com/Lightning-AI/metrics/pull/734))
  * `functional.hinge` ->  `functional.hinge_loss`
  * `Hinge` ->  `HingeLoss`
- Renamed image PSNR metrics ([#732](https://github.com/Lightning-AI/metrics/pull/732))
  * `functional.psnr` -> `functional.peak_signal_noise_ratio`
  * `PSNR` -> `PeakSignalNoiseRatio`
- Renamed image PIT metric: ([#737](https://github.com/Lightning-AI/metrics/pull/737))
  * `functional.pit` ->  `functional.permutation_invariant_training`
  * `PIT` ->  `PermutationInvariantTraining`
- Renamed image SSIM metric: ([#747](https://github.com/Lightning-AI/metrics/pull/747))
  * `functional.ssim` ->  `functional.scale_invariant_signal_noise_ratio`
  * `SSIM` ->  `StructuralSimilarityIndexMeasure`
- Renamed detection `MAP` to `MeanAveragePrecision` metric ([#754](https://github.com/Lightning-AI/metrics/pull/754))
- Renamed Fidelity & LPIPS image metric: ([#752](https://github.com/Lightning-AI/metrics/pull/752))
  * `image.FID` ->  `image.FrechetInceptionDistance`
  * `image.KID` ->  `image.KernelInceptionDistance`
  * `image.LPIPS` ->  `image.LearnedPerceptualImagePatchSimilarity`

### Removed

- Removed `embedding_similarity` metric ([#638](https://github.com/Lightning-AI/metrics/pull/638))
- Removed argument `concatenate_texts` from `wer` metric ([#638](https://github.com/Lightning-AI/metrics/pull/638))
- Removed arguments `newline_sep` and `decimal_places` from `rouge` metric ([#638](https://github.com/Lightning-AI/metrics/pull/638))

### Fixed

- Fixed MetricCollection kwargs filtering when no `kwargs` are present in update signature ([#707](https://github.com/Lightning-AI/metrics/pull/707))


## [0.6.2] - 2021-12-15

### Fixed

- Fixed `torch.sort` currently does not support bool `dtype` on CUDA ([#665](https://github.com/Lightning-AI/metrics/pull/665))
- Fixed mAP properly checks if ground truths are empty ([#684](https://github.com/Lightning-AI/metrics/pull/684))
- Fixed initialization of tensors to be on correct device for `MAP` metric ([#673](https://github.com/Lightning-AI/metrics/pull/673))


## [0.6.1] - 2021-12-06

### Changed

- Migrate MAP metrics from pycocotools to PyTorch ([#632](https://github.com/Lightning-AI/metrics/pull/632))
- Use `torch.topk` instead of `torch.argsort` in retrieval precision for speedup ([#627](https://github.com/Lightning-AI/metrics/pull/627))

### Fixed

- Fix empty predictions in MAP metric ([#594](https://github.com/Lightning-AI/metrics/pull/594), [#610](https://github.com/Lightning-AI/metrics/pull/610), [#624](https://github.com/Lightning-AI/metrics/pull/624))
- Fix edge case of AUROC with `average=weighted` on GPU ([#606](https://github.com/Lightning-AI/metrics/pull/606))
- Fixed `forward` in compositional metrics ([#645](https://github.com/Lightning-AI/metrics/pull/645))


## [0.6.0] - 2021-10-28

### Added

- Added audio metrics:
  - Perceptual Evaluation of Speech Quality (PESQ) ([#353](https://github.com/Lightning-AI/metrics/pull/353))
  - Short-Time Objective Intelligibility (STOI) ([#353](https://github.com/Lightning-AI/metrics/pull/353))
- Added Information retrieval metrics:
  - `RetrievalRPrecision` ([#577](https://github.com/Lightning-AI/metrics/pull/577))
  - `RetrievalHitRate` ([#576](https://github.com/Lightning-AI/metrics/pull/576))
- Added NLP metrics:
  - `SacreBLEUScore` ([#546](https://github.com/Lightning-AI/metrics/pull/546))
  - `CharErrorRate` ([#575](https://github.com/Lightning-AI/metrics/pull/575))
- Added other metrics:
  - Tweedie Deviance Score ([#499](https://github.com/Lightning-AI/metrics/pull/499))
  - Learned Perceptual Image Patch Similarity (LPIPS) ([#431](https://github.com/Lightning-AI/metrics/pull/431))
- Added `MAP` (mean average precision) metric to new detection package ([#467](https://github.com/Lightning-AI/metrics/pull/467))
- Added support for float targets in `nDCG` metric ([#437](https://github.com/Lightning-AI/metrics/pull/437))
- Added `average` argument to `AveragePrecision` metric for reducing multi-label and multi-class problems ([#477](https://github.com/Lightning-AI/metrics/pull/477))
- Added `MultioutputWrapper` ([#510](https://github.com/Lightning-AI/metrics/pull/510))
- Added metric sweeping:
  - `higher_is_better` as constant attribute ([#544](https://github.com/Lightning-AI/metrics/pull/544))
  - `higher_is_better` to rest of codebase ([#584](https://github.com/Lightning-AI/metrics/pull/584))
- Added simple aggregation metrics: `SumMetric`, `MeanMetric`, `CatMetric`, `MinMetric`, `MaxMetric` ([#506](https://github.com/Lightning-AI/metrics/pull/506))
- Added pairwise submodule with metrics ([#553](https://github.com/Lightning-AI/metrics/pull/553))
  - `pairwise_cosine_similarity`
  - `pairwise_euclidean_distance`
  - `pairwise_linear_similarity`
  - `pairwise_manhatten_distance`

### Changed

- `AveragePrecision` will now as default output the `macro` average for multilabel and multiclass problems ([#477](https://github.com/Lightning-AI/metrics/pull/477))
- `half`, `double`, `float` will no longer change the dtype of the metric states. Use `metric.set_dtype` instead ([#493](https://github.com/Lightning-AI/metrics/pull/493))
- Renamed `AverageMeter` to `MeanMetric` ([#506](https://github.com/Lightning-AI/metrics/pull/506))
- Changed `is_differentiable` from property to a constant attribute ([#551](https://github.com/Lightning-AI/metrics/pull/551))
- `ROC` and `AUROC` will no longer throw an error when either the positive or negative class is missing. Instead return 0 score and give a warning

### Deprecated

- Deprecated  `functional.self_supervised.embedding_similarity` in favour of new pairwise submodule

### Removed

- Removed `dtype` property ([#493](https://github.com/Lightning-AI/metrics/pull/493))

### Fixed

- Fixed bug in `F1` with `average='macro'` and `ignore_index!=None` ([#495](https://github.com/Lightning-AI/metrics/pull/495))
- Fixed bug in `pit` by using the returned first result to initialize device and type ([#533](https://github.com/Lightning-AI/metrics/pull/533))
- Fixed `SSIM` metric using too much memory ([#539](https://github.com/Lightning-AI/metrics/pull/539))
- Fixed bug where `device` property was not properly update when metric was a child of a module (#542)

## [0.5.1] - 2021-08-30

### Added

- Added `device` and `dtype` properties ([#462](https://github.com/Lightning-AI/metrics/pull/462))
- Added `TextTester` class for robustly testing text metrics ([#450](https://github.com/Lightning-AI/metrics/pull/450))

### Changed

- Added support for float targets in `nDCG` metric ([#437](https://github.com/Lightning-AI/metrics/pull/437))

### Removed

- Removed `rouge-score` as dependency for text package ([#443](https://github.com/Lightning-AI/metrics/pull/443))
- Removed `jiwer` as dependency for text package ([#446](https://github.com/Lightning-AI/metrics/pull/446))
- Removed `bert-score` as dependency for text package ([#473](https://github.com/Lightning-AI/metrics/pull/473))

### Fixed

- Fixed ranking of samples in `SpearmanCorrCoef` metric ([#448](https://github.com/Lightning-AI/metrics/pull/448))
- Fixed bug where compositional metrics where unable to sync because of type mismatch ([#454](https://github.com/Lightning-AI/metrics/pull/454))
- Fixed metric hashing ([#478](https://github.com/Lightning-AI/metrics/pull/478))
- Fixed `BootStrapper` metrics not working on GPU ([#462](https://github.com/Lightning-AI/metrics/pull/462))
- Fixed the semantic ordering of kernel height and width in `SSIM` metric ([#474](https://github.com/Lightning-AI/metrics/pull/474))


## [0.5.0] - 2021-08-09

### Added

- Added **Text-related (NLP) metrics**:
  - Word Error Rate (WER) ([#383](https://github.com/Lightning-AI/metrics/pull/383))
  - ROUGE ([#399](https://github.com/Lightning-AI/metrics/pull/399))
  - BERT score ([#424](https://github.com/Lightning-AI/metrics/pull/424))
  - BLUE score ([#360](https://github.com/Lightning-AI/metrics/pull/360))
- Added `MetricTracker` wrapper metric for keeping track of the same metric over multiple epochs ([#238](https://github.com/Lightning-AI/metrics/pull/238))
- Added other metrics:
  - Symmetric Mean Absolute Percentage error (SMAPE) ([#375](https://github.com/Lightning-AI/metrics/pull/375))
  - Calibration error ([#394](https://github.com/Lightning-AI/metrics/pull/394))
  - Permutation Invariant Training (PIT) ([#384](https://github.com/Lightning-AI/metrics/pull/384))
- Added support in `nDCG` metric for target with values larger than 1 ([#349](https://github.com/Lightning-AI/metrics/pull/349))
- Added support for negative targets in `nDCG` metric ([#378](https://github.com/Lightning-AI/metrics/pull/378))
- Added `None` as reduction option in `CosineSimilarity` metric ([#400](https://github.com/Lightning-AI/metrics/pull/400))
- Allowed passing labels in (n_samples, n_classes) to `AveragePrecision` ([#386](https://github.com/Lightning-AI/metrics/pull/386))

### Changed

- Moved `psnr` and `ssim` from `functional.regression.*` to `functional.image.*` ([#382](https://github.com/Lightning-AI/metrics/pull/382))
- Moved `image_gradient` from `functional.image_gradients` to `functional.image.gradients` ([#381](https://github.com/Lightning-AI/metrics/pull/381))
- Moved `R2Score` from `regression.r2score` to `regression.r2` ([#371](https://github.com/Lightning-AI/metrics/pull/371))
- Pearson metric now only store 6 statistics instead of all predictions and targets ([#380](https://github.com/Lightning-AI/metrics/pull/380))
- Use `torch.argmax` instead of `torch.topk` when `k=1` for better performance ([#419](https://github.com/Lightning-AI/metrics/pull/419))
- Moved check for number of samples in R2 score to support single sample updating ([#426](https://github.com/Lightning-AI/metrics/pull/426))

### Deprecated

- Rename `r2score` >> `r2_score` and `kldivergence` >> `kl_divergence` in `functional` ([#371](https://github.com/Lightning-AI/metrics/pull/371))
- Moved `bleu_score` from `functional.nlp` to `functional.text.bleu` ([#360](https://github.com/Lightning-AI/metrics/pull/360))

### Removed

- Removed restriction that `threshold` has to be in (0,1) range to support logit input (
    [#351](https://github.com/Lightning-AI/metrics/pull/351)
    [#401](https://github.com/Lightning-AI/metrics/pull/401))
- Removed restriction that `preds` could not be bigger than `num_classes` to support logit input ([#357](https://github.com/Lightning-AI/metrics/pull/357))
- Removed module `regression.psnr` and `regression.ssim` ([#382](https://github.com/Lightning-AI/metrics/pull/382)):
- Removed ([#379](https://github.com/Lightning-AI/metrics/pull/379)):
    * function `functional.mean_relative_error`
    * `num_thresholds` argument in `BinnedPrecisionRecallCurve`

### Fixed

- Fixed bug where classification metrics with `average='macro'` would lead to wrong result if a class was missing ([#303](https://github.com/Lightning-AI/metrics/pull/303))
- Fixed `weighted`, `multi-class` AUROC computation to allow for 0 observations of some class, as contribution to final AUROC is 0 ([#376](https://github.com/Lightning-AI/metrics/pull/376))
- Fixed that `_forward_cache` and `_computed` attributes are also moved to the correct device if metric is moved ([#413](https://github.com/Lightning-AI/metrics/pull/413))
- Fixed calculation in `IoU` metric when using `ignore_index` argument ([#328](https://github.com/Lightning-AI/metrics/pull/328))


## [0.4.1] - 2021-07-05

### Changed

- Extend typing ([#330](https://github.com/Lightning-AI/metrics/pull/330),
    [#332](https://github.com/Lightning-AI/metrics/pull/332),
    [#333](https://github.com/Lightning-AI/metrics/pull/333),
    [#335](https://github.com/Lightning-AI/metrics/pull/335),
    [#314](https://github.com/Lightning-AI/metrics/pull/314))

### Fixed

- Fixed DDP by `is_sync` logic to `Metric` ([#339](https://github.com/Lightning-AI/metrics/pull/339))


## [0.4.0] - 2021-06-29

### Added

- Added **Image-related metrics**:
  - Fréchet inception distance (FID) ([#213](https://github.com/Lightning-AI/metrics/pull/213))
  - Kernel Inception Distance (KID) ([#301](https://github.com/Lightning-AI/metrics/pull/301))
  - Inception Score ([#299](https://github.com/Lightning-AI/metrics/pull/299))
  - KL divergence ([#247](https://github.com/Lightning-AI/metrics/pull/247))
- Added **Audio metrics**: SNR, SI_SDR, SI_SNR ([#292](https://github.com/Lightning-AI/metrics/pull/292))
- Added other metrics:
  - Cosine Similarity ([#305](https://github.com/Lightning-AI/metrics/pull/305))
  - Specificity ([#210](https://github.com/Lightning-AI/metrics/pull/210))
  - Mean Absolute Percentage error (MAPE) ([#248](https://github.com/Lightning-AI/metrics/pull/248))
- Added `add_metrics` method to `MetricCollection` for adding additional metrics after initialization ([#221](https://github.com/Lightning-AI/metrics/pull/221))
- Added pre-gather reduction in the case of `dist_reduce_fx="cat"` to reduce communication cost ([#217](https://github.com/Lightning-AI/metrics/pull/217))
- Added better error message for `AUROC` when `num_classes` is not provided for multiclass input ([#244](https://github.com/Lightning-AI/metrics/pull/244))
- Added support for unnormalized scores (e.g. logits) in `Accuracy`, `Precision`, `Recall`, `FBeta`, `F1`, `StatScore`, `Hamming`, `ConfusionMatrix` metrics ([#200](https://github.com/Lightning-AI/metrics/pull/200))
- Added `squared` argument to `MeanSquaredError` for computing `RMSE` ([#249](https://github.com/Lightning-AI/metrics/pull/249))
- Added `is_differentiable` property to `ConfusionMatrix`, `F1`, `FBeta`, `Hamming`, `Hinge`, `IOU`, `MatthewsCorrcoef`, `Precision`, `Recall`, `PrecisionRecallCurve`, `ROC`, `StatScores` ([#253](https://github.com/Lightning-AI/metrics/pull/253))
- Added `sync` and `sync_context` methods for manually controlling when metric states are synced ([#302](https://github.com/Lightning-AI/metrics/pull/302))

### Changed

- Forward cache is reset when `reset` method is called ([#260](https://github.com/Lightning-AI/metrics/pull/260))
- Improved per-class metric handling for imbalanced datasets for `precision`, `recall`, `precision_recall`, `fbeta`, `f1`, `accuracy`, and `specificity` ([#204](https://github.com/Lightning-AI/metrics/pull/204))
- Decorated `torch.jit.unused` to `MetricCollection` forward ([#307](https://github.com/Lightning-AI/metrics/pull/307))
- Renamed `thresholds` argument to binned metrics for manually controlling the thresholds ([#322](https://github.com/Lightning-AI/metrics/pull/322))
- Extend typing ([#324](https://github.com/Lightning-AI/metrics/pull/324),
    [#326](https://github.com/Lightning-AI/metrics/pull/326),
    [#327](https://github.com/Lightning-AI/metrics/pull/327))

### Deprecated

- Deprecated `functional.mean_relative_error`, use `functional.mean_absolute_percentage_error` ([#248](https://github.com/Lightning-AI/metrics/pull/248))
- Deprecated `num_thresholds` argument in `BinnedPrecisionRecallCurve` ([#322](https://github.com/Lightning-AI/metrics/pull/322))

### Removed

- Removed argument `is_multiclass` ([#319](https://github.com/Lightning-AI/metrics/pull/319))

### Fixed

- AUC can also support more dimensional inputs when all but one dimension are of size 1 ([#242](https://github.com/Lightning-AI/metrics/pull/242))
- Fixed `dtype` of modular metrics after reset has been called ([#243](https://github.com/Lightning-AI/metrics/pull/243))
- Fixed calculation in `matthews_corrcoef` to correctly match formula ([#321](https://github.com/Lightning-AI/metrics/pull/321))

## [0.3.2] - 2021-05-10

### Added

- Added `is_differentiable` property:
    * To `AUC`, `AUROC`, `CohenKappa` and `AveragePrecision` ([#178](https://github.com/Lightning-AI/metrics/pull/178))
    * To `PearsonCorrCoef`, `SpearmanCorrcoef`, `R2Score` and `ExplainedVariance` ([#225](https://github.com/Lightning-AI/metrics/pull/225))

### Changed

- `MetricCollection` should return metrics with prefix on `items()`, `keys()` ([#209](https://github.com/Lightning-AI/metrics/pull/209))
- Calling `compute` before `update` will now give warning ([#164](https://github.com/Lightning-AI/metrics/pull/164))

### Removed

- Removed `numpy` as direct dependency ([#212](https://github.com/Lightning-AI/metrics/pull/212))

### Fixed

- Fixed auc calculation and add tests ([#197](https://github.com/Lightning-AI/metrics/pull/197))
- Fixed loading persisted metric states using `load_state_dict()` ([#202](https://github.com/Lightning-AI/metrics/pull/202))
- Fixed `PSNR` not working with `DDP` ([#214](https://github.com/Lightning-AI/metrics/pull/214))
- Fixed metric calculation with unequal batch sizes ([#220](https://github.com/Lightning-AI/metrics/pull/220))
- Fixed metric concatenation for list states for zero-dim input ([#229](https://github.com/Lightning-AI/metrics/pull/229))
- Fixed numerical instability in `AUROC` metric for large input ([#230](https://github.com/Lightning-AI/metrics/pull/230))

## [0.3.1] - 2021-04-21

- Cleaning remaining inconsistency and fix PL develop integration (
    [#191](https://github.com/Lightning-AI/metrics/pull/191),
    [#192](https://github.com/Lightning-AI/metrics/pull/192),
    [#193](https://github.com/Lightning-AI/metrics/pull/193),
    [#194](https://github.com/Lightning-AI/metrics/pull/194)
)


## [0.3.0] - 2021-04-20

### Added

- Added `BootStrapper` to easily calculate confidence intervals for metrics ([#101](https://github.com/Lightning-AI/metrics/pull/101))
- Added Binned metrics  ([#128](https://github.com/Lightning-AI/metrics/pull/128))
- Added metrics for Information Retrieval ([(PL^5032)](https://github.com/PyTorchLightning/pytorch-lightning/pull/5032)):
    * `RetrievalMAP` ([PL^5032](https://github.com/PyTorchLightning/pytorch-lightning/pull/5032))
    * `RetrievalMRR` ([#119](https://github.com/Lightning-AI/metrics/pull/119))
    * `RetrievalPrecision` ([#139](https://github.com/Lightning-AI/metrics/pull/139))
    * `RetrievalRecall` ([#146](https://github.com/Lightning-AI/metrics/pull/146))
    * `RetrievalNormalizedDCG` ([#160](https://github.com/Lightning-AI/metrics/pull/160))
    * `RetrievalFallOut` ([#161](https://github.com/Lightning-AI/metrics/pull/161))
- Added other metrics:
    * `CohenKappa` ([#69](https://github.com/Lightning-AI/metrics/pull/69))
    * `MatthewsCorrcoef` ([#98](https://github.com/Lightning-AI/metrics/pull/98))
    * `PearsonCorrcoef` ([#157](https://github.com/Lightning-AI/metrics/pull/157))
    * `SpearmanCorrcoef` ([#158](https://github.com/Lightning-AI/metrics/pull/158))
    * `Hinge` ([#120](https://github.com/Lightning-AI/metrics/pull/120))
- Added `average='micro'` as an option in AUROC for multilabel problems ([#110](https://github.com/Lightning-AI/metrics/pull/110))
- Added multilabel support to `ROC` metric ([#114](https://github.com/Lightning-AI/metrics/pull/114))
- Added testing for `half` precision ([#77](https://github.com/Lightning-AI/metrics/pull/77),
    [#135](https://github.com/Lightning-AI/metrics/pull/135)
)
- Added `AverageMeter` for ad-hoc averages of values ([#138](https://github.com/Lightning-AI/metrics/pull/138))
- Added `prefix` argument to `MetricCollection` ([#70](https://github.com/Lightning-AI/metrics/pull/70))
- Added `__getitem__` as metric arithmetic operation ([#142](https://github.com/Lightning-AI/metrics/pull/142))
- Added property `is_differentiable` to metrics and test for differentiability ([#154](https://github.com/Lightning-AI/metrics/pull/154))
- Added support for `average`, `ignore_index` and `mdmc_average` in `Accuracy` metric ([#166](https://github.com/Lightning-AI/metrics/pull/166))
- Added `postfix` arg to `MetricCollection` ([#188](https://github.com/Lightning-AI/metrics/pull/188))

### Changed

- Changed `ExplainedVariance` from storing all preds/targets to tracking 5 statistics ([#68](https://github.com/Lightning-AI/metrics/pull/68))
- Changed behaviour of `confusionmatrix` for multilabel data to better match `multilabel_confusion_matrix` from sklearn ([#134](https://github.com/Lightning-AI/metrics/pull/134))
- Updated FBeta arguments ([#111](https://github.com/Lightning-AI/metrics/pull/111))
- Changed `reset` method to use `detach.clone()` instead of `deepcopy` when resetting to default ([#163](https://github.com/Lightning-AI/metrics/pull/163))
- Metrics passed as dict to `MetricCollection` will now always be in deterministic order ([#173](https://github.com/Lightning-AI/metrics/pull/173))
- Allowed `MetricCollection` pass metrics as arguments ([#176](https://github.com/Lightning-AI/metrics/pull/176))

### Deprecated

- Rename argument `is_multiclass` -> `multiclass` ([#162](https://github.com/Lightning-AI/metrics/pull/162))

### Removed

- Prune remaining deprecated ([#92](https://github.com/Lightning-AI/metrics/pull/92))

### Fixed

- Fixed when `_stable_1d_sort` to work when `n>=N` ([PL^6177](https://github.com/PyTorchLightning/pytorch-lightning/pull/6177))
- Fixed `_computed` attribute not being correctly reset ([#147](https://github.com/Lightning-AI/metrics/pull/147))
- Fixed to Blau score ([#165](https://github.com/Lightning-AI/metrics/pull/165))
- Fixed backwards compatibility for logging with older version of pytorch-lightning ([#182](https://github.com/Lightning-AI/metrics/pull/182))


## [0.2.0] - 2021-03-12

### Changed

- Decoupled PL dependency ([#13](https://github.com/Lightning-AI/metrics/pull/13))
- Refactored functional - mimic the module-like structure: classification, regression, etc. ([#16](https://github.com/Lightning-AI/metrics/pull/16))
- Refactored utilities -  split to topics/submodules ([#14](https://github.com/Lightning-AI/metrics/pull/14))
- Refactored `MetricCollection` ([#19](https://github.com/Lightning-AI/metrics/pull/19))

### Removed

- Removed deprecated metrics from PL base ([#12](https://github.com/Lightning-AI/metrics/pull/12),
    [#15](https://github.com/Lightning-AI/metrics/pull/15))



## [0.1.0] - 2021-02-22

- Added `Accuracy` metric now generalizes to Top-k accuracy for (multi-dimensional) multi-class inputs using the `top_k` parameter ([PL^4838](https://github.com/PyTorchLightning/pytorch-lightning/pull/4838))
- Added `Accuracy` metric now enables the computation of subset accuracy for multi-label or multi-dimensional multi-class inputs with the `subset_accuracy` parameter ([PL^4838](https://github.com/PyTorchLightning/pytorch-lightning/pull/4838))
- Added `HammingDistance` metric to compute the hamming distance (loss) ([PL^4838](https://github.com/PyTorchLightning/pytorch-lightning/pull/4838))
- Added `StatScores` metric to compute the number of true positives, false positives, true negatives and false negatives ([PL^4839](https://github.com/PyTorchLightning/pytorch-lightning/pull/4839))
- Added `R2Score` metric ([PL^5241](https://github.com/PyTorchLightning/pytorch-lightning/pull/5241))
- Added `MetricCollection` ([PL^4318](https://github.com/PyTorchLightning/pytorch-lightning/pull/4318))
- Added `.clone()` method to metrics ([PL^4318](https://github.com/PyTorchLightning/pytorch-lightning/pull/4318))
- Added `IoU` class interface ([PL^4704](https://github.com/PyTorchLightning/pytorch-lightning/pull/4704))
- The `Recall` and `Precision` metrics (and their functional counterparts `recall` and `precision`) can now be generalized to Recall@K and Precision@K with the use of `top_k` parameter ([PL^4842](https://github.com/PyTorchLightning/pytorch-lightning/pull/4842))
- Added compositional metrics ([PL^5464](https://github.com/PyTorchLightning/pytorch-lightning/pull/5464))
- Added AUC/AUROC class interface ([PL^5479](https://github.com/PyTorchLightning/pytorch-lightning/pull/5479))
- Added `QuantizationAwareTraining` callback ([PL^5706](https://github.com/PyTorchLightning/pytorch-lightning/pull/5706))
- Added `ConfusionMatrix` class interface ([PL^4348](https://github.com/PyTorchLightning/pytorch-lightning/pull/4348))
- Added multiclass AUROC metric ([PL^4236](https://github.com/PyTorchLightning/pytorch-lightning/pull/4236))
- Added `PrecisionRecallCurve, ROC, AveragePrecision` class metric ([PL^4549](https://github.com/PyTorchLightning/pytorch-lightning/pull/4549))
- Classification metrics overhaul ([PL^4837](https://github.com/PyTorchLightning/pytorch-lightning/pull/4837))
- Added `F1` class metric ([PL^4656](https://github.com/PyTorchLightning/pytorch-lightning/pull/4656))
- Added metrics aggregation in Horovod and fixed early stopping ([PL^3775](https://github.com/PyTorchLightning/pytorch-lightning/pull/3775))
- Added `persistent(mode)` method to metrics, to enable and disable metric states being added to `state_dict` ([PL^4482](https://github.com/PyTorchLightning/pytorch-lightning/pull/4482))
- Added unification of regression metrics ([PL^4166](https://github.com/PyTorchLightning/pytorch-lightning/pull/4166))
- Added persistent flag to `Metric.add_state` ([PL^4195](https://github.com/PyTorchLightning/pytorch-lightning/pull/4195))
- Added classification metrics ([PL^4043](https://github.com/PyTorchLightning/pytorch-lightning/pull/4043))
- Added new Metrics API. ([PL^3868](https://github.com/PyTorchLightning/pytorch-lightning/pull/3868), [PL^3921](https://github.com/PyTorchLightning/pytorch-lightning/pull/3921))
- Added EMB similarity ([PL^3349](https://github.com/PyTorchLightning/pytorch-lightning/pull/3349))
- Added SSIM metrics ([PL^2671](https://github.com/PyTorchLightning/pytorch-lightning/pull/2671))
- Added BLEU metrics ([PL^2535](https://github.com/PyTorchLightning/pytorch-lightning/pull/2535))<|MERGE_RESOLUTION|>--- conflicted
+++ resolved
@@ -41,6 +41,9 @@
 - Fixed high memory usage for certain classification metrics when `average='micro'` ([#1286](https://github.com/Lightning-AI/metrics/pull/1286))
 
 
+- Fixed precision problems when `structural_similarity_index_measure` was used with autocast ([#1291](https://github.com/Lightning-AI/metrics/pull/1291))
+
+
 ## [0.10.1] - 2022-10-21
 
 ### Fixed
@@ -50,15 +53,6 @@
 - Fixed type casting in `MAP` metric between `bool` and `float32` ([#1150](https://github.com/Lightning-AI/metrics/pull/1150))
 
 
-<<<<<<< HEAD
-- Fixed high memory usage for certain classification metrics when `average='micro'` ([#1286](https://github.com/Lightning-AI/metrics/pull/1286))
-
-
-- Fixed precision problems when `structural_similarity_index_measure` was used with autocast ([#1291](https://github.com/Lightning-AI/metrics/pull/1291))
-
-
-=======
->>>>>>> 45aabe44
 ## [0.10.0] - 2022-10-04
 
 ### Added
