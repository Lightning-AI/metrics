--- conflicted
+++ resolved
@@ -111,11 +111,6 @@
     "D103",  # todo # Missing docstring in public function
     "D205",  # todo # 1 blank line required between summary line and description
     "D401",  # todo # First line of docstring should be in imperative mood: ...
-<<<<<<< HEAD
-    "D415",  # todo # First line should end with a period, question mark, or exclamation point"
-=======
-    "D417",  # todo # Missing argument descriptions in the docstring: ...
->>>>>>> 780e9afa
 ]
 "tests/**" = [
     "D101",  # Missing docstring in public class
