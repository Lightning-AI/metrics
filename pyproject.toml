--- conflicted
+++ resolved
@@ -86,11 +86,8 @@
     "T10",  # see: https://pypi.org/project/flake8-debugger/
     "TID",  # see: https://pypi.org/project/flake8-tidy-imports/
     "Q",  # see: https://pypi.org/project/flake8-quotes/
-<<<<<<< HEAD
+    "RUF",  # Ruff-specific rules
     "PLE",  # see: https://pypi.org/project/pylint/
-=======
-    "RUF",  # Ruff-specific rules
->>>>>>> 205dbfb0
 ]
 ignore = [
     "E731",  # Do not assign a lambda expression, use a def
