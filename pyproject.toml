--- conflicted
+++ resolved
@@ -84,14 +84,9 @@
     "SIM",  # see: https://pypi.org/project/flake8-simplify
     "YTT",  # see: https://pypi.org/project/flake8-2020
     "ANN",  # see: https://pypi.org/project/flake8-annotations
-<<<<<<< HEAD
     "T10",  # see: https://pypi.org/project/flake8-debugger
     "Q",  # see: https://pypi.org/project/flake8-quotes
-=======
-    "T10",  # see: https://pypi.org/project/flake8-debugger/
-    "Q",  # see: https://pypi.org/project/flake8-quotes/
     "RUF",  # Ruff-specific rules
->>>>>>> 205dbfb0
 ]
 ignore = [
     "E731",  # Do not assign a lambda expression, use a def
