name: Unittesting and coverage
description: pull data samples -> unittests

inputs:
  os:
    description: operation system
    required: true
  python-version:
    description: Python version
    required: true
  pytorch-version:
    description: PyTorch version
    required: true
  requires:
    description: define oldest or latest
    required: false
    default: ""
  dirs:
    description: Testing folders per domains
    required: false
    default: "unittests"
  test-timeout:
    description: PyTest timeout
    required: false
    default: ""
  shell-type:
    description: Define Shell type
    required: false
    default: "bash"

runs:
  using: "composite"
  steps:

  - run: |
      python --version
      pip --version
      pip list
    shell: ${{ inputs.shell-type }}

  - run: echo "PYTEST_ARTEFACT=test-results-${{ inputs.os }}-py${{ inputs.python-version }}-pt{{ inputs.pytorch-version }}-${{ inputs.requires }}" >> $GITHUB_ENV
    shell: bash

  - name: Pull testing data from S3
    working-directory: ./tests
    run: |
      pip install -q "urllib3>1.0"
      # wget is simpler but does not work on Windows
      python -c "from urllib.request import urlretrieve ; urlretrieve('https://pl-public-data.s3.amazonaws.com/metrics/data.zip', 'data.zip')"
      unzip -o data.zip
      ls -l _data/*
    shell: ${{ inputs.shell-type }}

  - name: Export README tests
    run: python -m phmdoctest README.md --outfile tests/unittests/test_readme.py
    shell: ${{ inputs.shell-type }}

  - name: Unittests
    working-directory: ./tests
    run: |
      python -m pytest -v \
<<<<<<< HEAD
        --maxfail=25 \
=======
>>>>>>> 5a443f99
        ${{ inputs.dirs }} \
        --cov=torchmetrics \
        --durations=50 \
        --reruns 3 \
        --reruns-delay 1 \
        --junitxml="$PYTEST_ARTEFACT.xml" \
        ${{ inputs.test-timeout }}
    shell: ${{ inputs.shell-type }}

  - name: Upload pytest results
    uses: actions/upload-artifact@v2
    with:
      name: ${{env.PYTEST_ARTEFACT}}
      path: "test/${{env.PYTEST_ARTEFACT}}.xml"
    if: failure()

  - name: Statistics
    if: success()
    working-directory: ./tests
    run: |
      coverage xml
      coverage report
    shell: ${{ inputs.shell-type }}<|MERGE_RESOLUTION|>--- conflicted
+++ resolved
@@ -59,10 +59,6 @@
     working-directory: ./tests
     run: |
       python -m pytest -v \
-<<<<<<< HEAD
-        --maxfail=25 \
-=======
->>>>>>> 5a443f99
         ${{ inputs.dirs }} \
         --cov=torchmetrics \
         --durations=50 \
