--- conflicted
+++ resolved
@@ -59,10 +59,6 @@
     working-directory: ./tests
     run: |
       python -m pytest -v \
-<<<<<<< HEAD
-        --maxfail=25 \
-=======
->>>>>>> f77686e7
         ${{ inputs.dirs }} \
         --cov=torchmetrics \
         --durations=50 \
