# Copyright The PyTorch Lightning team.
#
# Licensed under the Apache License, Version 2.0 (the "License");
# you may not use this file except in compliance with the License.
# You may obtain a copy of the License at
#
#     http://www.apache.org/licenses/LICENSE-2.0
#
# Unless required by applicable law or agreed to in writing, software
# distributed under the License is distributed on an "AS IS" BASIS,
# WITHOUT WARRANTIES OR CONDITIONS OF ANY KIND, either express or implied.
# See the License for the specific language governing permissions and
# limitations under the License.

pull_request_rules:

  - name: warn on conflicts
    conditions:
      - conflict
      - -draft  # filter-out GH draft PRs
      - -label="has conflicts"
    actions:
      # comment:
      #   message: This pull request is now in conflict... :(
      label:
        add: [ "has conflicts" ]

  - name: resolved conflicts
    conditions:
      - -conflict
      - label="has conflicts"
      - -draft  # filter-out GH draft PRs
      - -merged  # not merged yet
      - -closed
    actions:
      label:
        remove: [ "has conflicts" ]

  - name: update PR
    conditions:
      - -conflict
      - -draft  # filter-out GH draft PRs
      - base=master  # apply only on master
      - -title~=(?i)wip  # skip all PR that title contains “WIP” (ignoring case)
      - "#approved-reviews-by>=2" # number of review approvals
    actions:
      update: {}

  - name: Ready to Go
    conditions:
      - -conflict
      - -draft  # filter-out GH draft PRs
      - -title~=(?i)wip  # skip all PR that title contains “WIP” (ignoring case)
      - "#approved-reviews-by>=1"  # number of review approvals
      - "#changes-requested-reviews-by=0"  # no requested changes
<<<<<<< HEAD
=======
      - "#check-pending<=2"
      - "#check-failure<=5"
>>>>>>> 791d3611
    actions:
      label:
        add: [ "0:] Ready-To-Go" ]

  - name: Not ready yet
    conditions:
      - or:
        - "#approved-reviews-by=0"  # number of review approvals
        - "#changes-requested-reviews-by>=1"  # no requested changes
<<<<<<< HEAD
=======
        - "#check-failure>=5"
>>>>>>> 791d3611
    actions:
      label:
        remove: [ "0:] Ready-To-Go" ]

  - name: add core reviewer
    conditions:
      - -conflict  # skip if conflict
      - -draft  # filter-out GH draft PRs
      - "#approved-reviews-by<2"  # number of review approvals
      - "#review-requested<2"  # number of requested reviews
    actions:
      request_reviews:
        teams:
          - "@PyTorchLightning/core-metrics"<|MERGE_RESOLUTION|>--- conflicted
+++ resolved
@@ -53,11 +53,8 @@
       - -title~=(?i)wip  # skip all PR that title contains “WIP” (ignoring case)
       - "#approved-reviews-by>=1"  # number of review approvals
       - "#changes-requested-reviews-by=0"  # no requested changes
-<<<<<<< HEAD
-=======
       - "#check-pending<=2"
       - "#check-failure<=5"
->>>>>>> 791d3611
     actions:
       label:
         add: [ "0:] Ready-To-Go" ]
@@ -67,10 +64,7 @@
       - or:
         - "#approved-reviews-by=0"  # number of review approvals
         - "#changes-requested-reviews-by>=1"  # no requested changes
-<<<<<<< HEAD
-=======
         - "#check-failure>=5"
->>>>>>> 791d3611
     actions:
       label:
         remove: [ "0:] Ready-To-Go" ]
