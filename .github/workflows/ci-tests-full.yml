name: CI testing - complete

# see: https://help.github.com/en/actions/reference/events-that-trigger-workflows
on:  # Trigger the workflow on push or pull request, but only for the master branch
  push:
    branches: [master, "release/*"]
  pull_request:
    branches: [master, "release/*"]
    types: [opened, reopened, ready_for_review, synchronize]

concurrency:
  group: ${{ github.workflow }}-${{ github.ref }}-${{ github.head_ref }}
  cancel-in-progress: ${{ ! (github.ref == 'refs/heads/master' || startsWith(github.ref, 'refs/heads/release/')) }}

defaults:
  run:
    shell: bash

jobs:
  check-diff:
    if: github.event.pull_request.draft == false
    uses: ./.github/workflows/focus-diff.yml

  pytester:
    runs-on: ${{ matrix.os }}
    needs: check-diff
    strategy:
      fail-fast: false
      matrix:
        os: ['ubuntu-20.04']
        python-version: ['3.9']
        pytorch-version: ['1.9.1', '1.10.2', '1.11.0', '1.12.1', '1.13.1', '2.0.0']
        include:
          - {os: 'ubuntu-22.04', python-version: '3.9', pytorch-version: '1.13.1'}
          - {os: 'ubuntu-22.04', python-version: '3.10', pytorch-version: '1.13.1'}
<<<<<<< HEAD
          - {os: 'ubuntu-22.04', python-version: '3.11', pytorch-version: '2.0.0'}
          - {os: 'macOS-11', python-version: '3.9', pytorch-version: '1.13.1'}
          - {os: 'macOS-11', python-version: '3.10', pytorch-version: '1.13.1'}
          - {os: 'macOS-11', python-version: '3.11', pytorch-version: '2.0.0'}
          - {os: 'windows-2022', python-version: '3.9', pytorch-version: '1.13.1'}
          - {os: 'windows-2022', python-version: '3.10', pytorch-version: '1.13.1'}
          - {os: 'windows-2022', python-version: '3.11', pytorch-version: '2.0.0'}
=======
          - {os: 'ubuntu-22.04', python-version: '3.10', pytorch-version: '2.0.0'}
          - {os: 'macOS-11', python-version: '3.8', pytorch-version: '1.13.1'}
          - {os: 'macOS-11', python-version: '3.9', pytorch-version: '1.13.1'}
          - {os: 'macOS-11', python-version: '3.10', pytorch-version: '2.0.0'}
          - {os: 'windows-2022', python-version: '3.8', pytorch-version: '1.13.1'}
          - {os: 'windows-2022', python-version: '3.9', pytorch-version: '1.13.1'}
          - {os: 'windows-2022', python-version: '3.10', pytorch-version: '2.0.0'}
>>>>>>> 95599c9a
          # the oldest configurations
          - {os: 'ubuntu-20.04', python-version: '3.7', pytorch-version: '1.8.1', requires: 'oldest'}
          - {os: 'ubuntu-20.04', python-version: '3.8', pytorch-version: '1.8.1', requires: 'oldest'}
          - {os: 'macOS-11', python-version: '3.7', pytorch-version: '1.8.1', requires: 'oldest'}
          - {os: 'macOS-11', python-version: '3.8', pytorch-version: '1.8.1', requires: 'oldest'}
          - {os: 'windows-2019', python-version: '3.7', pytorch-version: '1.8.1', requires: 'oldest'}
          - {os: 'windows-2019', python-version: '3.8', pytorch-version: '1.8.1', requires: 'oldest'}
    env:
      PYTORCH_URL: "https://download.pytorch.org/whl/cpu/torch_stable.html"
      FREEZE_REQUIREMENTS: 1
      PYPI_CACHE: "_ci-cache_PyPI"

    # Timeout: https://stackoverflow.com/a/59076067/4521646
    # seems that MacOS jobs take much more than orger OS
    timeout-minutes: 90

    steps:
    - uses: actions/checkout@v3
    - name: Set up Python ${{ matrix.python-version }}
      uses: actions/setup-python@v4
      with:
        python-version: ${{ matrix.python-version }}

    # Github Actions: Run step on specific OS: https://stackoverflow.com/a/57948488/4521646
    - name: Setup macOS
      if: ${{ runner.os == 'macOS' }}
      run: |
        echo 'UNITTEST_TIMEOUT=--timeout=120' >> $GITHUB_ENV
        brew install gcc libomp ffmpeg # https://github.com/pytorch/pytorch/issues/20030
    - name: Setup Linux
      if: ${{ runner.os == 'Linux' }}
      run: |
        echo 'UNITTEST_TIMEOUT=--timeout=120' >> $GITHUB_ENV
        sudo apt update --fix-missing
        sudo apt install -y ffmpeg dvipng texlive-latex-extra texlive-fonts-recommended cm-super
    - name: Setup Windows
      if: ${{ runner.os == 'windows' }}
      run: |
        choco install ffmpeg

    - name: source cashing
      uses: ./.github/actions/pull-caches
      with:
        requires: ${{ matrix.requires }}
        pytorch-version: ${{ matrix.pytorch-version }}
        pypi-dir: ${{ env.PYPI_CACHE }}

    - name: Install pkg
      timeout-minutes: 25
      run: |
        pip --version
        pip install -e . -U --find-links $PYTORCH_URL -f $PYPI_CACHE
        pip install -r requirements/doctest.txt -U -f $PYPI_CACHE
        pip list

    # todo: copy this to install checks
    - name: DocTests
      timeout-minutes: 25
      working-directory: ./src
      env:
        SKIP_SLOW_DOCTEST: 1
      # NOTE: run coverage on tests does not propagate failure status for Win, https://github.com/nedbat/coveragepy/issues/1003
      run: python -m pytest torchmetrics --reruns 3 --reruns-delay 2

    - name: Freeze PIL (hotfix)
      # import of PILLOW_VERSION which they recently removed in v9.0 in favor of __version__
      run: pip install "Pillow<9.0"  # It messes with torchvision

    - name: Install all dependencies
      run: |
        pip install -q cython  # needed for installing `pycocotools` in latest config
        python ./requirements/adjust-versions.py requirements.txt
        for fpath in `ls requirements/*.txt`; do
            python ./requirements/adjust-versions.py $fpath
        done
        pip install --requirement requirements/devel.txt -U \
          --find-links $PYTORCH_URL -f $PYPI_CACHE
        pip list

    - name: Sanity check
      id: info
      run: |
        python -c "from torch import __version__ as ver; ver = ver.split('+')[0] ; assert ver == '${{ matrix.pytorch-version }}', ver"
        python -c 'import torch ; print("TORCH=" + str(torch.__version__))' >> $GITHUB_OUTPUT

    - name: Unittests
      uses: ./.github/actions/unittesting
      if: ${{ needs.check-diff.outputs.test-dirs != '' }}
      with:
        requires: ${{ matrix.requires }}
        codecov-token: ${{ secrets.CODECOV_TOKEN }}
        python-version: ${{ matrix.python-version }}
        pytorch-version: ${{ steps.info.outputs.TORCH }}
        dirs: ${{ needs.check-diff.outputs.test-dirs }}
        test-timeout: ${{ env.UNITTEST_TIMEOUT }}

    - name: update cashing
      if: ${{ github.event_name == 'push' && github.ref == 'refs/heads/master' }}
      uses: ./.github/actions/push-caches
      with:
        pypi-dir: ${{ env.PYPI_CACHE }}


  testing-guardian:
    runs-on: ubuntu-latest
    needs: pytester
    if: always()
    steps:
    - run: echo "${{ needs.pytester.result }}"
    - name: failing...
      if: needs.pytester.result == 'failure'
      run: exit 1
    - name: cancelled or skipped...
      if: contains(fromJSON('["cancelled", "skipped"]'), needs.pytester.result)
      timeout-minutes: 1
      run: sleep 90<|MERGE_RESOLUTION|>--- conflicted
+++ resolved
@@ -31,25 +31,18 @@
         python-version: ['3.9']
         pytorch-version: ['1.9.1', '1.10.2', '1.11.0', '1.12.1', '1.13.1', '2.0.0']
         include:
-          - {os: 'ubuntu-22.04', python-version: '3.9', pytorch-version: '1.13.1'}
+          - {os: 'ubuntu-22.04', python-version: '3.8', pytorch-version: '1.13.1'}
           - {os: 'ubuntu-22.04', python-version: '3.10', pytorch-version: '1.13.1'}
-<<<<<<< HEAD
+          - {os: 'ubuntu-22.04', python-version: '3.10', pytorch-version: '2.0.0'}
           - {os: 'ubuntu-22.04', python-version: '3.11', pytorch-version: '2.0.0'}
-          - {os: 'macOS-11', python-version: '3.9', pytorch-version: '1.13.1'}
-          - {os: 'macOS-11', python-version: '3.10', pytorch-version: '1.13.1'}
-          - {os: 'macOS-11', python-version: '3.11', pytorch-version: '2.0.0'}
-          - {os: 'windows-2022', python-version: '3.9', pytorch-version: '1.13.1'}
-          - {os: 'windows-2022', python-version: '3.10', pytorch-version: '1.13.1'}
-          - {os: 'windows-2022', python-version: '3.11', pytorch-version: '2.0.0'}
-=======
-          - {os: 'ubuntu-22.04', python-version: '3.10', pytorch-version: '2.0.0'}
           - {os: 'macOS-11', python-version: '3.8', pytorch-version: '1.13.1'}
           - {os: 'macOS-11', python-version: '3.9', pytorch-version: '1.13.1'}
           - {os: 'macOS-11', python-version: '3.10', pytorch-version: '2.0.0'}
+          - {os: 'macOS-11', python-version: '3.11', pytorch-version: '2.0.0'}
           - {os: 'windows-2022', python-version: '3.8', pytorch-version: '1.13.1'}
           - {os: 'windows-2022', python-version: '3.9', pytorch-version: '1.13.1'}
           - {os: 'windows-2022', python-version: '3.10', pytorch-version: '2.0.0'}
->>>>>>> 95599c9a
+          - {os: 'windows-2022', python-version: '3.11', pytorch-version: '2.0.0'}
           # the oldest configurations
           - {os: 'ubuntu-20.04', python-version: '3.7', pytorch-version: '1.8.1', requires: 'oldest'}
           - {os: 'ubuntu-20.04', python-version: '3.8', pytorch-version: '1.8.1', requires: 'oldest'}
