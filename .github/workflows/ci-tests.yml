name: "CI testing | CPU"

# see: https://help.github.com/en/actions/reference/events-that-trigger-workflows
on: # Trigger the workflow on push or pull request, but only for the master branch
  push:
    branches: [master, "release/*"]
  pull_request:
    branches: [master, "release/*"]
    types: [opened, reopened, ready_for_review, synchronize]
  schedule:
    # At the end of every day
    - cron: "0 0 * * *"

concurrency:
  group: ${{ github.workflow }}-${{ github.ref }}-${{ github.head_ref }}
  cancel-in-progress: ${{ ! (github.ref == 'refs/heads/master' || startsWith(github.ref, 'refs/heads/release/')) }}

defaults:
  run:
    shell: bash

jobs:
  check-diff:
    if: github.event.pull_request.draft == false
    uses: ./.github/workflows/focus-diff.yml

  pytester:
    runs-on: ${{ matrix.os }}
    needs: check-diff
    strategy:
      fail-fast: false
      matrix:
        os: ["ubuntu-20.04"]
        python-version: ["3.9"]
<<<<<<< HEAD
        pytorch-version: ["1.10.2", "1.11.0", "1.12.1", "1.13.1", "2.0.0"]
=======
        pytorch-version: ["1.9.1", "1.10.2", "1.11.0", "1.12.1", "1.13.1", "2.0.1", "2.1.0"]
>>>>>>> 5c6b23c4
        include:
          - { os: "ubuntu-22.04", python-version: "3.8", pytorch-version: "1.13.1" }
          - { os: "ubuntu-22.04", python-version: "3.10", pytorch-version: "1.13.1" }
          - { os: "ubuntu-22.04", python-version: "3.10", pytorch-version: "2.0.1" }
          - { os: "ubuntu-22.04", python-version: "3.10", pytorch-version: "2.1.0" }
          - { os: "ubuntu-22.04", python-version: "3.11", pytorch-version: "2.1.0" }
          - { os: "macOS-12", python-version: "3.8", pytorch-version: "1.13.1" }
          - { os: "macOS-12", python-version: "3.9", pytorch-version: "1.13.1" }
          - { os: "macOS-12", python-version: "3.10", pytorch-version: "2.0.1" }
          - { os: "macOS-12", python-version: "3.11", pytorch-version: "2.1.0" }
          - { os: "windows-2022", python-version: "3.8", pytorch-version: "1.13.1" }
          - { os: "windows-2022", python-version: "3.9", pytorch-version: "1.13.1" }
<<<<<<< HEAD
          - { os: "windows-2022", python-version: "3.10", pytorch-version: "2.0.0" }
          - { os: "windows-2022", python-version: "3.11", pytorch-version: "2.0.0" }
=======
          - { os: "windows-2022", python-version: "3.10", pytorch-version: "2.0.1" }
          - { os: "windows-2022", python-version: "3.11", pytorch-version: "2.1.0" }
          # the oldest configurations
          - { os: "ubuntu-20.04", python-version: "3.8", pytorch-version: "1.8.1", requires: "oldest" }
          - { os: "macOS-11", python-version: "3.8", pytorch-version: "1.8.1", requires: "oldest" }
          - { os: "windows-2019", python-version: "3.8", pytorch-version: "1.8.1", requires: "oldest" }
>>>>>>> 5c6b23c4
    env:
      PYTORCH_URL: "https://download.pytorch.org/whl/cpu/torch_stable.html"
      FREEZE_REQUIREMENTS: ${{ ! (github.ref == 'refs/heads/master' || startsWith(github.ref, 'refs/heads/release/')) }}
      PYPI_CACHE: "_ci-cache_PyPI"
      TOKENIZERS_PARALLELISM: false

    # Timeout: https://stackoverflow.com/a/59076067/4521646
    # seems that MacOS jobs take much more than orger OS
    timeout-minutes: 120

    steps:
      - uses: actions/checkout@v4
      - name: Set up Python ${{ matrix.python-version }}
        uses: actions/setup-python@v4
        with:
          python-version: ${{ matrix.python-version }}

      # Github Actions: Run step on specific OS: https://stackoverflow.com/a/57948488/4521646
      - name: Setup macOS
        if: ${{ runner.os == 'macOS' }}
        run: |
          echo 'UNITTEST_TIMEOUT=--timeout=120' >> $GITHUB_ENV
          brew install gcc libomp ffmpeg # https://github.com/pytorch/pytorch/issues/20030
      - name: Setup Linux
        if: ${{ runner.os == 'Linux' }}
        run: |
          echo 'UNITTEST_TIMEOUT=--timeout=120' >> $GITHUB_ENV
          sudo apt update --fix-missing
          sudo apt install -y ffmpeg dvipng texlive-latex-extra texlive-fonts-recommended cm-super
      - name: Setup Windows
        if: ${{ runner.os == 'windows' }}
        run: choco install ffmpeg

      - name: source cashing
        uses: ./.github/actions/pull-caches
        with:
          requires: ${{ matrix.requires }}
          pytorch-version: ${{ matrix.pytorch-version }}
          pypi-dir: ${{ env.PYPI_CACHE }}

      - name: Install pkg
        timeout-minutes: 25
        run: |
          pip --version
          pip install -e . -U --find-links $PYTORCH_URL -f $PYPI_CACHE
          pip install -r requirements/doctest.txt -U -f $PYPI_CACHE
          pip list

      # todo: copy this to install checks
      - name: DocTests
        timeout-minutes: 25
        working-directory: ./src
        env:
          SKIP_SLOW_DOCTEST: 1
        # NOTE: run coverage on tests does not propagate failure status for Win, https://github.com/nedbat/coveragepy/issues/1003
        run: python -m pytest torchmetrics --reruns 3 --reruns-delay 2

      - name: Freeze PIL (hotfix)
        if: ${{ matrix.python-version != '3.11' }}
        # import of PILLOW_VERSION which they recently removed in v9.0 in favor of __version__
        run: pip install "Pillow<9.0" # It messes with torchvision

      - name: Install all dependencies
        run: |
          curl https://raw.githubusercontent.com/Lightning-AI/utilities/main/scripts/adjust-torch-versions.py -o adjust-torch-versions.py
          pip install -q cython  # needed for installing `pycocotools` in latest config
          for fpath in `ls requirements/*.txt`; do
              python adjust-torch-versions.py $fpath
          done
          pip install --requirement requirements/devel.txt -U \
            --find-links $PYTORCH_URL -f $PYPI_CACHE
          pip list

      - name: Sanity check
        id: info
        run: |
          python -c "from torch import __version__ as ver; ver = ver.split('+')[0] ; assert ver == '${{ matrix.pytorch-version }}', ver"
          python -c 'import torch ; print("TORCH=" + str(torch.__version__))' >> $GITHUB_OUTPUT

      - name: Unittests
        uses: ./.github/actions/unittesting
        if: ${{ needs.check-diff.outputs.test-dirs != '' }}
        timeout-minutes: 90
        with:
          requires: ${{ matrix.requires }}
          codecov-token: ${{ secrets.CODECOV_TOKEN }}
          python-version: ${{ matrix.python-version }}
          pytorch-version: ${{ steps.info.outputs.TORCH }}
          dirs: ${{ needs.check-diff.outputs.test-dirs }}
          test-timeout: ${{ env.UNITTEST_TIMEOUT }}

      - name: update cashing
        if: ${{ github.event_name == 'push' && github.ref == 'refs/heads/master' }}
        continue-on-error: true
        uses: ./.github/actions/push-caches
        with:
          pypi-dir: ${{ env.PYPI_CACHE }}

  testing-guardian:
    runs-on: ubuntu-latest
    needs: pytester
    if: always()
    steps:
      - run: echo "${{ needs.pytester.result }}"
      - name: failing...
        if: needs.pytester.result == 'failure'
        run: exit 1
      - name: cancelled or skipped...
        if: contains(fromJSON('["cancelled", "skipped"]'), needs.pytester.result)
        timeout-minutes: 1
        run: sleep 90<|MERGE_RESOLUTION|>--- conflicted
+++ resolved
@@ -32,11 +32,7 @@
       matrix:
         os: ["ubuntu-20.04"]
         python-version: ["3.9"]
-<<<<<<< HEAD
-        pytorch-version: ["1.10.2", "1.11.0", "1.12.1", "1.13.1", "2.0.0"]
-=======
-        pytorch-version: ["1.9.1", "1.10.2", "1.11.0", "1.12.1", "1.13.1", "2.0.1", "2.1.0"]
->>>>>>> 5c6b23c4
+        pytorch-version: ["1.10.2", "1.11.0", "1.12.1", "1.13.1", "2.0.1", "2.1.0"]
         include:
           - { os: "ubuntu-22.04", python-version: "3.8", pytorch-version: "1.13.1" }
           - { os: "ubuntu-22.04", python-version: "3.10", pytorch-version: "1.13.1" }
@@ -49,17 +45,8 @@
           - { os: "macOS-12", python-version: "3.11", pytorch-version: "2.1.0" }
           - { os: "windows-2022", python-version: "3.8", pytorch-version: "1.13.1" }
           - { os: "windows-2022", python-version: "3.9", pytorch-version: "1.13.1" }
-<<<<<<< HEAD
-          - { os: "windows-2022", python-version: "3.10", pytorch-version: "2.0.0" }
-          - { os: "windows-2022", python-version: "3.11", pytorch-version: "2.0.0" }
-=======
           - { os: "windows-2022", python-version: "3.10", pytorch-version: "2.0.1" }
           - { os: "windows-2022", python-version: "3.11", pytorch-version: "2.1.0" }
-          # the oldest configurations
-          - { os: "ubuntu-20.04", python-version: "3.8", pytorch-version: "1.8.1", requires: "oldest" }
-          - { os: "macOS-11", python-version: "3.8", pytorch-version: "1.8.1", requires: "oldest" }
-          - { os: "windows-2019", python-version: "3.8", pytorch-version: "1.8.1", requires: "oldest" }
->>>>>>> 5c6b23c4
     env:
       PYTORCH_URL: "https://download.pytorch.org/whl/cpu/torch_stable.html"
       FREEZE_REQUIREMENTS: ${{ ! (github.ref == 'refs/heads/master' || startsWith(github.ref, 'refs/heads/release/')) }}
