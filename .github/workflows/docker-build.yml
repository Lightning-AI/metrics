--- conflicted
+++ resolved
@@ -65,13 +65,8 @@
       matrix:
         include:
           # These are the base images for PL release docker images,
-<<<<<<< HEAD
           #  so include at least all the combinations in release-dockers.yml.
-          - { python: "3.9", pytorch: "1.10", cuda: "11.8.0", ubuntu: "22.04" }
-=======
-          #  so include at least all of the combinations in release-dockers.yml.
           - { python: "3.9", pytorch: "1.10", cuda: "11.3.1", ubuntu: "20.04" }
->>>>>>> 1903e119
           - { python: "3.9", pytorch: "1.11", cuda: "11.8.0", ubuntu: "22.04" }
           - { python: "3.9", pytorch: "1.13", cuda: "11.8.0", ubuntu: "22.04" }
           - { python: "3.10", pytorch: "2.0", cuda: "11.8.0", ubuntu: "22.04" }
