--- conflicted
+++ resolved
@@ -19,10 +19,7 @@
           - python-version: 3.7
             pytorch-version: '1.3'
     env:
-<<<<<<< HEAD
-=======
       PYTEST_ARTEFACT: test-conda-py${{ matrix.python-version }}-pt${{ matrix.pytorch-version }}.xml
->>>>>>> 293af54a
       TRANSFORMERS_CACHE: .cache/huggingface/
 
     # Timeout: https://stackoverflow.com/a/59076067/4521646
