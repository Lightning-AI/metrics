--- conflicted
+++ resolved
@@ -28,12 +28,6 @@
       fail-fast: false
       matrix:
         os: [ubuntu-20.04, macOS-10.15, windows-2019]
-<<<<<<< HEAD
-        python-version: ["3.7", "3.8", "3.10"]
-        requires: ['oldest', 'latest']
-        exclude:
-          - {python-version: "3.10", requires: 'oldest'}
-=======
         python-version: ['3.7', '3.8', '3.9', '3.10']
         requires: ['oldest', 'latest']
         exclude:
@@ -41,7 +35,6 @@
           - {python-version: '3.9', requires: 'oldest'}
           - {python-version: '3.10', requires: 'oldest'}
           - {python-version: '3.10', os: 'windows-2019'}  # todo: https://discuss.pytorch.org/t/numpy-is-not-available-error/146192
->>>>>>> 17014b73
     env:
       PYTEST_ARTEFACT: test-results-${{ matrix.os }}-py${{ matrix.python-version }}-${{ matrix.requires }}.xml
       PYTORCH_URL: https://download.pytorch.org/whl/cpu/torch_stable.html
@@ -61,13 +54,8 @@
     - name: Setup macOS
       if: runner.os == 'macOS'
       run: |
-<<<<<<< HEAD
-        # https://github.com/pytorch/pytorch/issues/20030
-        brew install gcc libomp ffmpeg openblas
-=======
         python -c "print('UNITTEST_TIMEOUT=--timeout=120')" >> $GITHUB_ENV
         brew install gcc libomp ffmpeg # https://github.com/pytorch/pytorch/issues/20030
->>>>>>> 17014b73
     - name: Setup Linux
       if: runner.os == 'Linux'
       run: |
@@ -85,16 +73,6 @@
         requires: ${{ matrix.requires }}
         python-version: ${{ matrix.python-version }}
 
-<<<<<<< HEAD
-    - name: Freeze Numpy (hotfix)
-      if: matrix.requires == 'latest'
-      run: |
-        # ImportError: Numba needs NumPy 1.21 or less
-        #if [[ ${{ matrix.python-version }} == '3.10' ]]; then
-        #  pip install -U "numpy==1.20.*" --no-cache-dir --no-binary :all:
-        #fi
-        echo "PIP_NUMPY=numpy==1.20.*" >> $GITHUB_ENV
-=======
     - name: Install pkg
       run: |
         pip --version
@@ -104,7 +82,6 @@
       working-directory: ./src
       # NOTE: run coverage on tests does not propagate failure status for Win, https://github.com/nedbat/coveragepy/issues/1003
       run: python -m pytest torchmetrics
->>>>>>> 17014b73
 
     - name: Freeze PIL (hotfix)
       # import of PILLOW_VERSION which they recently removed in v9.0 in favor of __version__
@@ -112,16 +89,9 @@
 
     - name: Install all dependencies
       run: |
-        pip --version
         python ./requirements/adjust-versions.py requirements.txt
         python ./requirements/adjust-versions.py requirements/image.txt
-<<<<<<< HEAD
-        pip install --requirement requirements.txt $PIP_NUMPY --upgrade --find-links $PYTORCH_URL
-        pip install --requirement requirements/devel.txt $PIP_NUMPY --upgrade --find-links $PYTORCH_URL
-        pip install --force-reinstall pypesq $PIP_NUMPY --no-cache-dir --no-binary :pypesq: --no-cache-dir
-=======
         pip install --requirement requirements/devel.txt -U --find-links $PYTORCH_URL
->>>>>>> 17014b73
         pip list
 
     - run: echo "::set-output name=TORCH::$(python -c 'import torch ; print(torch.__version__)' 2>&1)"
