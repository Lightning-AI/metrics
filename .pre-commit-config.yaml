# Copyright The PyTorch Lightning team.
#
# Licensed under the Apache License, Version 2.0 (the "License");
# you may not use this file except in compliance with the License.
# You may obtain a copy of the License at
#
#     http://www.apache.org/licenses/LICENSE-2.0
#
# Unless required by applicable law or agreed to in writing, software
# distributed under the License is distributed on an "AS IS" BASIS,
# WITHOUT WARRANTIES OR CONDITIONS OF ANY KIND, either express or implied.
# See the License for the specific language governing permissions and
# limitations under the License.

default_language_version:
<<<<<<< HEAD
  python: python3.9
=======
  python: python3
>>>>>>> 5d4ffe01

ci:
  autofix_prs: true
  autoupdate_commit_msg: "[pre-commit.ci] pre-commit suggestions"
  autoupdate_schedule: quarterly
  # submodules: true

repos:
  - repo: https://github.com/pre-commit/pre-commit-hooks
    rev: v4.4.0
    hooks:
      - id: end-of-file-fixer
      - id: trailing-whitespace
      # - id: check-json
      - id: check-yaml
      - id: check-toml
      - id: check-docstring-first
      - id: check-executables-have-shebangs
      - id: check-case-conflict
      - id: check-added-large-files
        args: ["--maxkb=100", "--enforce-all"]
      - id: detect-private-key

  - repo: https://github.com/asottile/pyupgrade
    rev: v3.3.1
    hooks:
      - id: pyupgrade
        args: [--py36-plus]
        name: Upgrade code

  - repo: https://github.com/PyCQA/docformatter
    rev: v1.5.1
    hooks:
      - id: docformatter
        args: [--in-place, --wrap-summaries=115, --wrap-descriptions=120]

  - repo: https://github.com/PyCQA/isort
    rev: 5.11.4
    hooks:
      - id: isort
        name: imports
        require_serial: false

  - repo: https://github.com/psf/black
    rev: 22.12.0
    hooks:
      - id: black
        name: Format code

  - repo: https://github.com/executablebooks/mdformat
    rev: 0.7.16
    hooks:
      - id: mdformat
        additional_dependencies:
          - mdformat-gfm
          - mdformat-black
          - mdformat_frontmatter
        exclude: |
          (?x)^(
              CHANGELOG.md|
              docs/paper_JOSS/paper.md
          )$

  - repo: https://github.com/asottile/yesqa
    rev: v1.4.0
    hooks:
      - id: yesqa

  - repo: https://github.com/charliermarsh/ruff-pre-commit
    rev: v0.0.233
    hooks:
      - id: ruff
        args: ["--fix"]<|MERGE_RESOLUTION|>--- conflicted
+++ resolved
@@ -13,11 +13,7 @@
 # limitations under the License.
 
 default_language_version:
-<<<<<<< HEAD
-  python: python3.9
-=======
   python: python3
->>>>>>> 5d4ffe01
 
 ci:
   autofix_prs: true
