--- conflicted
+++ resolved
@@ -78,11 +78,8 @@
           - pep8-naming
           - flake8-pytest-style
           - flake8-bandit
-<<<<<<< HEAD
           - flake8-builtins
-=======
           - flake8-bugbear
->>>>>>> fd90062e
 
   - repo: https://github.com/charliermarsh/ruff-pre-commit
     rev: v0.0.260
