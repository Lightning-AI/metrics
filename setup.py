#!/usr/bin/env python
import os
from importlib.util import module_from_spec, spec_from_file_location

from setuptools import find_packages, setup

_PATH_ROOT = os.path.realpath(os.path.dirname(__file__))
_PATH_REQUIRE = os.path.join(_PATH_ROOT, "requirements")


def _load_py_module(fname, pkg="torchmetrics"):
    spec = spec_from_file_location(os.path.join(pkg, fname), os.path.join(_PATH_ROOT, pkg, fname))
    py = module_from_spec(spec)
    spec.loader.exec_module(py)
    return py


about = _load_py_module("__about__.py")
setup_tools = _load_py_module("setup_tools.py")
long_description = setup_tools._load_readme_description(
    _PATH_ROOT,
    homepage=about.__homepage__,
    version=f"v{about.__version__}",
)


def _prepare_extras():
    extras = {
<<<<<<< HEAD
        "image": setup_tools._load_requirements(path_dir=_PATH_REQUIRE, file_name="image.txt"),  # skipcq: PYL-W0212
        "text": setup_tools._load_requirements(path_dir=_PATH_REQUIRE, file_name="text.txt"),  # skipcq: PYL-W0212
        "detection": setup_tools._load_requirements(  # skipcq: PYL-W0212
            path_dir=_PATH_REQUIRE, file_name="detection.txt"
        ),
=======
        "image": setup_tools._load_requirements(path_dir=_PATH_REQUIRE, file_name="image.txt"),
        "text": setup_tools._load_requirements(path_dir=_PATH_REQUIRE, file_name="text.txt"),
        "audio": setup_tools._load_requirements(path_dir=_PATH_REQUIRE, file_name="audio.txt"),
>>>>>>> 39ca7488
    }
    # create an 'all' keyword that install all possible denpendencies
    extras["all"] = [package for extra in extras.values() for package in extra]

    return extras


# https://packaging.python.org/discussions/install-requires-vs-requirements /
# keep the meta-data here for simplicity in reading this file... it's not obvious
# what happens and to non-engineers they won't know to look in init ...
# the goal of the project is simplicity for researchers, don't want to add too much
# engineer specific practices
setup(
    name="torchmetrics",
    version=about.__version__,
    description=about.__docs__,
    author=about.__author__,
    author_email=about.__author_email__,
    url=about.__homepage__,
    download_url=os.path.join(about.__homepage__, "archive", "master.zip"),
    license=about.__license__,
    packages=find_packages(exclude=["tests", "tests.*", "docs"]),
    long_description=long_description,
    long_description_content_type="text/markdown",
    include_package_data=True,
    zip_safe=False,
    keywords=["deep learning", "machine learning", "pytorch", "metrics", "AI"],
    python_requires=">=3.6",
    setup_requires=[],
    install_requires=setup_tools._load_requirements(_PATH_ROOT),
    project_urls={
        "Bug Tracker": os.path.join(about.__homepage__, "issues"),
        "Documentation": "https://torchmetrics.rtfd.io/en/latest/",
        "Source Code": about.__homepage__,
    },
    classifiers=[
        "Environment :: Console",
        "Natural Language :: English",
        # How mature is this project? Common values are
        #   3 - Alpha, 4 - Beta, 5 - Production/Stable
        "Development Status :: 3 - Alpha",
        # Indicate who your project is intended for
        "Intended Audience :: Developers",
        "Topic :: Scientific/Engineering :: Artificial Intelligence",
        "Topic :: Scientific/Engineering :: Image Recognition",
        "Topic :: Scientific/Engineering :: Information Analysis",
        # Pick your license as you wish
        # 'License :: OSI Approved :: BSD License',
        "Operating System :: OS Independent",
        # Specify the Python versions you support here. In particular, ensure
        # that you indicate whether you support Python 2, Python 3 or both.
        "Programming Language :: Python :: 3",
        "Programming Language :: Python :: 3.6",
        "Programming Language :: Python :: 3.7",
        "Programming Language :: Python :: 3.8",
        "Programming Language :: Python :: 3.9",
    ],
    extras_require=_prepare_extras(),
)<|MERGE_RESOLUTION|>--- conflicted
+++ resolved
@@ -26,17 +26,12 @@
 
 def _prepare_extras():
     extras = {
-<<<<<<< HEAD
         "image": setup_tools._load_requirements(path_dir=_PATH_REQUIRE, file_name="image.txt"),  # skipcq: PYL-W0212
         "text": setup_tools._load_requirements(path_dir=_PATH_REQUIRE, file_name="text.txt"),  # skipcq: PYL-W0212
         "detection": setup_tools._load_requirements(  # skipcq: PYL-W0212
             path_dir=_PATH_REQUIRE, file_name="detection.txt"
         ),
-=======
-        "image": setup_tools._load_requirements(path_dir=_PATH_REQUIRE, file_name="image.txt"),
-        "text": setup_tools._load_requirements(path_dir=_PATH_REQUIRE, file_name="text.txt"),
-        "audio": setup_tools._load_requirements(path_dir=_PATH_REQUIRE, file_name="audio.txt"),
->>>>>>> 39ca7488
+        "audio": setup_tools._load_requirements(path_dir=_PATH_REQUIRE, file_name="audio.txt")
     }
     # create an 'all' keyword that install all possible denpendencies
     extras["all"] = [package for extra in extras.values() for package in extra]
