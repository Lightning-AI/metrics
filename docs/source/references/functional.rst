.. role:: hidden
    :class: hidden-section

##################
Functional metrics
##################

*************
Audio Metrics
*************

si_sdr [func]
~~~~~~~~~~~~~

.. autofunction:: torchmetrics.functional.si_sdr
    :noindex:


si_snr [func]
~~~~~~~~~~~~~

.. autofunction:: torchmetrics.functional.si_snr
    :noindex:


snr [func]
~~~~~~~~~~

.. autofunction:: torchmetrics.functional.snr
    :noindex:


**********************
Classification Metrics
**********************

accuracy [func]
~~~~~~~~~~~~~~~

.. autofunction:: torchmetrics.functional.accuracy
    :noindex:


auc [func]
~~~~~~~~~~

.. autofunction:: torchmetrics.functional.auc
    :noindex:


auroc [func]
~~~~~~~~~~~~

.. autofunction:: torchmetrics.functional.auroc
    :noindex:


average_precision [func]
~~~~~~~~~~~~~~~~~~~~~~~~

.. autofunction:: torchmetrics.functional.average_precision
    :noindex:


cohen_kappa [func]
~~~~~~~~~~~~~~~~~~

.. autofunction:: torchmetrics.functional.cohen_kappa
    :noindex:


confusion_matrix [func]
~~~~~~~~~~~~~~~~~~~~~~~

.. autofunction:: torchmetrics.functional.confusion_matrix
    :noindex:


dice_score [func]
~~~~~~~~~~~~~~~~~

.. autofunction:: torchmetrics.functional.dice_score
    :noindex:


f1 [func]
~~~~~~~~~~~~~~~

.. autofunction:: torchmetrics.functional.f1
    :noindex:


fbeta [func]
~~~~~~~~~~~~~~~~~~

.. autofunction:: torchmetrics.functional.fbeta
    :noindex:

hamming_distance [func]
~~~~~~~~~~~~~~~~~~~~~~~

.. autofunction:: torchmetrics.functional.hamming_distance
    :noindex:

hinge [func]
~~~~~~~~~~~~

.. autofunction:: torchmetrics.functional.hinge
    :noindex:

iou [func]
~~~~~~~~~~

.. autofunction:: torchmetrics.functional.iou
    :noindex:

kldivergence [func]
~~~~~~~~~~~~~~~~~~~

.. autofunction:: torchmetrics.functional.kldivergence
    :noindex:

matthews_corrcoef [func]
~~~~~~~~~~~~~~~~~~~~~~~~

.. autofunction:: torchmetrics.functional.matthews_corrcoef
    :noindex:

roc [func]
~~~~~~~~~~~~~~~~~~~~~

.. autofunction:: torchmetrics.functional.roc
    :noindex:


precision [func]
~~~~~~~~~~~~~~~~

.. autofunction:: torchmetrics.functional.precision
    :noindex:


precision_recall [func]
~~~~~~~~~~~~~~~~~~~~~~~

.. autofunction:: torchmetrics.functional.precision_recall
    :noindex:


precision_recall_curve [func]
~~~~~~~~~~~~~~~~~~~~~~~~~~~~~

.. autofunction:: torchmetrics.functional.precision_recall_curve
    :noindex:


recall [func]
~~~~~~~~~~~~~

.. autofunction:: torchmetrics.functional.recall
    :noindex:

select_topk [func]
~~~~~~~~~~~~~~~~~~~~~

.. autofunction:: torchmetrics.utilities.data.select_topk
    :noindex:

specificity [func]
~~~~~~~~~~~~~~~~~~

.. autofunction:: torchmetrics.functional.specificity
    :noindex:


stat_scores [func]
~~~~~~~~~~~~~~~~~~

.. autofunction:: torchmetrics.functional.stat_scores
    :noindex:


to_categorical [func]
~~~~~~~~~~~~~~~~~~~~~

.. autofunction:: torchmetrics.utilities.data.to_categorical
    :noindex:


to_onehot [func]
~~~~~~~~~~~~~~~~

.. autofunction:: torchmetrics.utilities.data.to_onehot
    :noindex:

*************
Image Metrics
*************

image_gradients [func]
~~~~~~~~~~~~~~~~~~~~~~

.. autofunction:: torchmetrics.functional.image_gradients
    :noindex:


psnr [func]
~~~~~~~~~~~

.. autofunction:: torchmetrics.functional.psnr
    :noindex:


ssim [func]
~~~~~~~~~~~

.. autofunction:: torchmetrics.functional.ssim
    :noindex:

******************
Regression Metrics
******************

cosine_similarity [func]
~~~~~~~~~~~~~~~~~~~~~~~~

.. autofunction:: torchmetrics.functional.cosine_similarity
    :noindex:


explained_variance [func]
~~~~~~~~~~~~~~~~~~~~~~~~~

.. autofunction:: torchmetrics.functional.explained_variance
    :noindex:


mean_absolute_error [func]
~~~~~~~~~~~~~~~~~~~~~~~~~~

.. autofunction:: torchmetrics.functional.mean_absolute_error
    :noindex:


mean_absolute_percentage_error [func]
~~~~~~~~~~~~~~~~~~~~~~~~~~~~~~~~~~~~~

.. autofunction:: torchmetrics.functional.mean_absolute_percentage_error
    :noindex:


mean_squared_error [func]
~~~~~~~~~~~~~~~~~~~~~~~~~

.. autofunction:: torchmetrics.functional.mean_squared_error
    :noindex:


mean_squared_log_error [func]
~~~~~~~~~~~~~~~~~~~~~~~~~~~~~

.. autofunction:: torchmetrics.functional.mean_squared_log_error
    :noindex:


pearson_corrcoef [func]
~~~~~~~~~~~~~~~~~~~~~~~

.. autofunction:: torchmetrics.functional.pearson_corrcoef
    :noindex:


r2score [func]
~~~~~~~~~~~~~~

.. autofunction:: torchmetrics.functional.r2score
    :noindex:


spearman_corrcoef [func]
~~~~~~~~~~~~~~~~~~~~~~~~

.. autofunction:: torchmetrics.functional.spearman_corrcoef
    :noindex:


symmetric_mean_absolute_percentage_error [func]
~~~~~~~~~~~~~~~~~~~~~~~~~~~~~~~~~~~~~~~~~~~~~~~

.. autofunction:: torchmetrics.functional.symmetric_mean_absolute_percentage_error
    :noindex:

<<<<<<< HEAD

***
NLP
***

bleu_score [func]
~~~~~~~~~~~~~~~~~

.. autofunction:: torchmetrics.functional.bleu_score
    :noindex:

***
Text
***

wer [func]
~~~~~~~~~~~~~~~~~

.. autofunction:: torchmetrics.functional.wer
    :noindex:


=======
>>>>>>> 591bb2d7
********
Pairwise
********

embedding_similarity [func]
~~~~~~~~~~~~~~~~~~~~~~~~~~~

.. autofunction:: torchmetrics.functional.embedding_similarity
    :noindex:

*********
Retrieval
*********

retrieval_average_precision [func]
~~~~~~~~~~~~~~~~~~~~~~~~~~~~~~~~~~

.. autofunction:: torchmetrics.functional.retrieval_average_precision
    :noindex:


retrieval_reciprocal_rank [func]
~~~~~~~~~~~~~~~~~~~~~~~~~~~~~~~~

.. autofunction:: torchmetrics.functional.retrieval_reciprocal_rank
    :noindex:


retrieval_precision [func]
~~~~~~~~~~~~~~~~~~~~~~~~~~

.. autofunction:: torchmetrics.functional.retrieval_precision
    :noindex:


retrieval_recall [func]
~~~~~~~~~~~~~~~~~~~~~~~

.. autofunction:: torchmetrics.functional.retrieval_recall
    :noindex:


retrieval_fall_out [func]
~~~~~~~~~~~~~~~~~~~~~~~~~

.. autofunction:: torchmetrics.functional.retrieval_fall_out
    :noindex:


retrieval_normalized_dcg [func]
~~~~~~~~~~~~~~~~~~~~~~~~~~~~~~~

.. autofunction:: torchmetrics.functional.retrieval_normalized_dcg
    :noindex:

****
Text
****

bleu_score [func]
~~~~~~~~~~~~~~~~~

.. autofunction:: torchmetrics.functional.bleu_score
    :noindex:<|MERGE_RESOLUTION|>--- conflicted
+++ resolved
@@ -290,31 +290,6 @@
 .. autofunction:: torchmetrics.functional.symmetric_mean_absolute_percentage_error
     :noindex:
 
-<<<<<<< HEAD
-
-***
-NLP
-***
-
-bleu_score [func]
-~~~~~~~~~~~~~~~~~
-
-.. autofunction:: torchmetrics.functional.bleu_score
-    :noindex:
-
-***
-Text
-***
-
-wer [func]
-~~~~~~~~~~~~~~~~~
-
-.. autofunction:: torchmetrics.functional.wer
-    :noindex:
-
-
-=======
->>>>>>> 591bb2d7
 ********
 Pairwise
 ********
@@ -378,4 +353,11 @@
 ~~~~~~~~~~~~~~~~~
 
 .. autofunction:: torchmetrics.functional.bleu_score
+    :noindex:
+
+
+wer [func]
+~~~~~~~~~~~~~~~~~
+
+.. autofunction:: torchmetrics.functional.wer
     :noindex: