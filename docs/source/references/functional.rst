.. role:: hidden
    :class: hidden-section

.. include:: ../links.rst

##################
Functional metrics
##################

*************
Audio Metrics
*************

<<<<<<< HEAD
pesq [func]
~~~~~~~~~~~~~

.. autofunction:: torchmetrics.functional.pesq
=======
pit [func]
~~~~~~~~~~

.. autofunction:: torchmetrics.functional.pit
>>>>>>> b487ac39
    :noindex:


si_sdr [func]
~~~~~~~~~~~~~

.. autofunction:: torchmetrics.functional.si_sdr
    :noindex:


si_snr [func]
~~~~~~~~~~~~~

.. autofunction:: torchmetrics.functional.si_snr
    :noindex:


snr [func]
~~~~~~~~~~

.. autofunction:: torchmetrics.functional.snr
    :noindex:


**********************
Classification Metrics
**********************

accuracy [func]
~~~~~~~~~~~~~~~

.. autofunction:: torchmetrics.functional.accuracy
    :noindex:


auc [func]
~~~~~~~~~~

.. autofunction:: torchmetrics.functional.auc
    :noindex:


auroc [func]
~~~~~~~~~~~~

.. autofunction:: torchmetrics.functional.auroc
    :noindex:


average_precision [func]
~~~~~~~~~~~~~~~~~~~~~~~~

.. autofunction:: torchmetrics.functional.average_precision
    :noindex:


calibration_error [func]
~~~~~~~~~~~~~~~~~~~~~~~~

.. autofunction:: torchmetrics.functional.calibration_error
    :noindex:


cohen_kappa [func]
~~~~~~~~~~~~~~~~~~

.. autofunction:: torchmetrics.functional.cohen_kappa
    :noindex:


confusion_matrix [func]
~~~~~~~~~~~~~~~~~~~~~~~

.. autofunction:: torchmetrics.functional.confusion_matrix
    :noindex:


dice_score [func]
~~~~~~~~~~~~~~~~~

.. autofunction:: torchmetrics.functional.dice_score
    :noindex:


f1 [func]
~~~~~~~~~~~~~~~

.. autofunction:: torchmetrics.functional.f1
    :noindex:


fbeta [func]
~~~~~~~~~~~~~~~~~~

.. autofunction:: torchmetrics.functional.fbeta
    :noindex:

hamming_distance [func]
~~~~~~~~~~~~~~~~~~~~~~~

.. autofunction:: torchmetrics.functional.hamming_distance
    :noindex:

hinge [func]
~~~~~~~~~~~~

.. autofunction:: torchmetrics.functional.hinge
    :noindex:

iou [func]
~~~~~~~~~~

.. autofunction:: torchmetrics.functional.iou
    :noindex:

kl_divergence [func]
~~~~~~~~~~~~~~~~~~~~

.. autofunction:: torchmetrics.functional.kl_divergence
    :noindex:

matthews_corrcoef [func]
~~~~~~~~~~~~~~~~~~~~~~~~

.. autofunction:: torchmetrics.functional.matthews_corrcoef
    :noindex:

roc [func]
~~~~~~~~~~

.. autofunction:: torchmetrics.functional.roc
    :noindex:


precision [func]
~~~~~~~~~~~~~~~~

.. autofunction:: torchmetrics.functional.precision
    :noindex:


precision_recall [func]
~~~~~~~~~~~~~~~~~~~~~~~

.. autofunction:: torchmetrics.functional.precision_recall
    :noindex:


precision_recall_curve [func]
~~~~~~~~~~~~~~~~~~~~~~~~~~~~~

.. autofunction:: torchmetrics.functional.precision_recall_curve
    :noindex:


recall [func]
~~~~~~~~~~~~~

.. autofunction:: torchmetrics.functional.recall
    :noindex:


select_topk [func]
~~~~~~~~~~~~~~~~~~

.. autofunction:: torchmetrics.utilities.data.select_topk
    :noindex:

specificity [func]
~~~~~~~~~~~~~~~~~~

.. autofunction:: torchmetrics.functional.specificity
    :noindex:


stat_scores [func]
~~~~~~~~~~~~~~~~~~

.. autofunction:: torchmetrics.functional.stat_scores
    :noindex:


to_categorical [func]
~~~~~~~~~~~~~~~~~~~~~

.. autofunction:: torchmetrics.utilities.data.to_categorical
    :noindex:


to_onehot [func]
~~~~~~~~~~~~~~~~

.. autofunction:: torchmetrics.utilities.data.to_onehot
    :noindex:

*************
Image Metrics
*************

image_gradients [func]
~~~~~~~~~~~~~~~~~~~~~~

.. autofunction:: torchmetrics.functional.image_gradients
    :noindex:


psnr [func]
~~~~~~~~~~~

.. autofunction:: torchmetrics.functional.psnr
    :noindex:


ssim [func]
~~~~~~~~~~~

.. autofunction:: torchmetrics.functional.ssim
    :noindex:

******************
Regression Metrics
******************

cosine_similarity [func]
~~~~~~~~~~~~~~~~~~~~~~~~

.. autofunction:: torchmetrics.functional.cosine_similarity
    :noindex:


explained_variance [func]
~~~~~~~~~~~~~~~~~~~~~~~~~

.. autofunction:: torchmetrics.functional.explained_variance
    :noindex:


mean_absolute_error [func]
~~~~~~~~~~~~~~~~~~~~~~~~~~

.. autofunction:: torchmetrics.functional.mean_absolute_error
    :noindex:


mean_absolute_percentage_error [func]
~~~~~~~~~~~~~~~~~~~~~~~~~~~~~~~~~~~~~

.. autofunction:: torchmetrics.functional.mean_absolute_percentage_error
    :noindex:


mean_squared_error [func]
~~~~~~~~~~~~~~~~~~~~~~~~~

.. autofunction:: torchmetrics.functional.mean_squared_error
    :noindex:


mean_squared_log_error [func]
~~~~~~~~~~~~~~~~~~~~~~~~~~~~~

.. autofunction:: torchmetrics.functional.mean_squared_log_error
    :noindex:


pearson_corrcoef [func]
~~~~~~~~~~~~~~~~~~~~~~~

.. autofunction:: torchmetrics.functional.pearson_corrcoef
    :noindex:


r2_score [func]
~~~~~~~~~~~~~~~

.. autofunction:: torchmetrics.functional.r2_score
    :noindex:


spearman_corrcoef [func]
~~~~~~~~~~~~~~~~~~~~~~~~

.. autofunction:: torchmetrics.functional.spearman_corrcoef
    :noindex:


symmetric_mean_absolute_percentage_error [func]
~~~~~~~~~~~~~~~~~~~~~~~~~~~~~~~~~~~~~~~~~~~~~~~

.. autofunction:: torchmetrics.functional.symmetric_mean_absolute_percentage_error
    :noindex:

********
Pairwise
********

embedding_similarity [func]
~~~~~~~~~~~~~~~~~~~~~~~~~~~

.. autofunction:: torchmetrics.functional.embedding_similarity
    :noindex:

*********
Retrieval
*********

retrieval_average_precision [func]
~~~~~~~~~~~~~~~~~~~~~~~~~~~~~~~~~~

.. autofunction:: torchmetrics.functional.retrieval_average_precision
    :noindex:


retrieval_reciprocal_rank [func]
~~~~~~~~~~~~~~~~~~~~~~~~~~~~~~~~

.. autofunction:: torchmetrics.functional.retrieval_reciprocal_rank
    :noindex:


retrieval_precision [func]
~~~~~~~~~~~~~~~~~~~~~~~~~~

.. autofunction:: torchmetrics.functional.retrieval_precision
    :noindex:


retrieval_recall [func]
~~~~~~~~~~~~~~~~~~~~~~~

.. autofunction:: torchmetrics.functional.retrieval_recall
    :noindex:


retrieval_fall_out [func]
~~~~~~~~~~~~~~~~~~~~~~~~~

.. autofunction:: torchmetrics.functional.retrieval_fall_out
    :noindex:


retrieval_normalized_dcg [func]
~~~~~~~~~~~~~~~~~~~~~~~~~~~~~~~

.. autofunction:: torchmetrics.functional.retrieval_normalized_dcg
    :noindex:

****
Text
****

bleu_score [func]
~~~~~~~~~~~~~~~~~

.. autofunction:: torchmetrics.functional.bleu_score
    :noindex:

rouge_score [func]
~~~~~~~~~~~~~~~~~~

.. autofunction:: torchmetrics.functional.rouge_score

wer [func]
~~~~~~~~~~

.. autofunction:: torchmetrics.functional.wer
    :noindex:<|MERGE_RESOLUTION|>--- conflicted
+++ resolved
@@ -11,17 +11,16 @@
 Audio Metrics
 *************
 
-<<<<<<< HEAD
 pesq [func]
 ~~~~~~~~~~~~~
 
 .. autofunction:: torchmetrics.functional.pesq
-=======
+
+
 pit [func]
 ~~~~~~~~~~
 
 .. autofunction:: torchmetrics.functional.pit
->>>>>>> b487ac39
     :noindex:
 
 
