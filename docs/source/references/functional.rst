.. role:: hidden
    :class: hidden-section

.. include:: ../links.rst

##################
Functional metrics
##################

*****
Audio
*****

perceptual_evaluation_speech_quality [func]
~~~~~~~~~~~~~~~~~~~~~~~~~~~~~~~~~~~~~~~~~~~

.. autofunction:: torchmetrics.functional.audio.pesq.perceptual_evaluation_speech_quality


permutation_invariant_training [func]
~~~~~~~~~~~~~~~~~~~~~~~~~~~~~~~~~~~~~~

.. autofunction:: torchmetrics.functional.permutation_invariant_training
    :noindex:


signal_distortion_ratio [func]
~~~~~~~~~~~~~~~~~~~~~~~~~~~~~~

.. autofunction:: torchmetrics.functional.signal_distortion_ratio
    :noindex:


scale_invariant_signal_distortion_ratio [func]
~~~~~~~~~~~~~~~~~~~~~~~~~~~~~~~~~~~~~~~~~~~~~~

.. autofunction:: torchmetrics.functional.scale_invariant_signal_distortion_ratio
    :noindex:


scale_invariant_signal_noise_ratio [func]
~~~~~~~~~~~~~~~~~~~~~~~~~~~~~~~~~~~~~~~~~

.. autofunction:: torchmetrics.functional.scale_invariant_signal_noise_ratio
    :noindex:


signal_noise_ratio [func]
~~~~~~~~~~~~~~~~~~~~~~~~~

.. autofunction:: torchmetrics.functional.signal_noise_ratio
    :noindex:


short_time_objective_intelligibility [func]
~~~~~~~~~~~~~~~~~~~~~~~~~~~~~~~~~~~~~~~~~~~

.. autofunction:: torchmetrics.functional.audio.stoi.short_time_objective_intelligibility
    :noindex:


**************
Classification
**************

accuracy [func]
~~~~~~~~~~~~~~~

.. autofunction:: torchmetrics.functional.accuracy
    :noindex:


auc [func]
~~~~~~~~~~

.. autofunction:: torchmetrics.functional.auc
    :noindex:


auroc [func]
~~~~~~~~~~~~

.. autofunction:: torchmetrics.functional.auroc
    :noindex:


average_precision [func]
~~~~~~~~~~~~~~~~~~~~~~~~

.. autofunction:: torchmetrics.functional.average_precision
    :noindex:


calibration_error [func]
~~~~~~~~~~~~~~~~~~~~~~~~

.. autofunction:: torchmetrics.functional.calibration_error
    :noindex:


cohen_kappa [func]
~~~~~~~~~~~~~~~~~~

.. autofunction:: torchmetrics.functional.cohen_kappa
    :noindex:


confusion_matrix [func]
~~~~~~~~~~~~~~~~~~~~~~~

.. autofunction:: torchmetrics.functional.confusion_matrix
    :noindex:


coverage_error [func]
~~~~~~~~~~~~~~~~~~~~~

.. autofunction:: torchmetrics.functional.coverage_error
    :noindex:


dice_score [func]
~~~~~~~~~~~~~~~~~

.. autofunction:: torchmetrics.functional.dice_score
    :noindex:


f1_score [func]
~~~~~~~~~~~~~~~

.. autofunction:: torchmetrics.functional.f1_score
    :noindex:


fbeta_score [func]
~~~~~~~~~~~~~~~~~~

.. autofunction:: torchmetrics.functional.fbeta_score
    :noindex:


hamming_distance [func]
~~~~~~~~~~~~~~~~~~~~~~~

.. autofunction:: torchmetrics.functional.hamming_distance
    :noindex:


hinge_loss [func]
~~~~~~~~~~~~~~~~~

.. autofunction:: torchmetrics.functional.hinge_loss
    :noindex:


jaccard_index [func]
~~~~~~~~~~~~~~~~~~~~

.. autofunction:: torchmetrics.functional.jaccard_index
    :noindex:


kl_divergence [func]
~~~~~~~~~~~~~~~~~~~~

.. autofunction:: torchmetrics.functional.kl_divergence
    :noindex:


label_ranking_average_precision [func]
~~~~~~~~~~~~~~~~~~~~~~~~~~~~~~~~~~~~~~

.. autofunction:: torchmetrics.functional.label_ranking_average_precision
    :noindex:


label_ranking_loss [func]
~~~~~~~~~~~~~~~~~~~~~~~~~

.. autofunction:: torchmetrics.functional.label_ranking_loss
    :noindex:


matthews_corrcoef [func]
~~~~~~~~~~~~~~~~~~~~~~~~

.. autofunction:: torchmetrics.functional.matthews_corrcoef
    :noindex:


roc [func]
~~~~~~~~~~

.. autofunction:: torchmetrics.functional.roc
    :noindex:


precision [func]
~~~~~~~~~~~~~~~~

.. autofunction:: torchmetrics.functional.precision
    :noindex:


precision_recall [func]
~~~~~~~~~~~~~~~~~~~~~~~

.. autofunction:: torchmetrics.functional.precision_recall
    :noindex:


precision_recall_curve [func]
~~~~~~~~~~~~~~~~~~~~~~~~~~~~~

.. autofunction:: torchmetrics.functional.precision_recall_curve
    :noindex:


recall [func]
~~~~~~~~~~~~~

.. autofunction:: torchmetrics.functional.recall
    :noindex:


select_topk [func]
~~~~~~~~~~~~~~~~~~

.. autofunction:: torchmetrics.utilities.data.select_topk
    :noindex:


specificity [func]
~~~~~~~~~~~~~~~~~~

.. autofunction:: torchmetrics.functional.specificity
    :noindex:


stat_scores [func]
~~~~~~~~~~~~~~~~~~

.. autofunction:: torchmetrics.functional.stat_scores
    :noindex:


to_categorical [func]
~~~~~~~~~~~~~~~~~~~~~

.. autofunction:: torchmetrics.utilities.data.to_categorical
    :noindex:


to_onehot [func]
~~~~~~~~~~~~~~~~

.. autofunction:: torchmetrics.utilities.data.to_onehot
    :noindex:


*****
Image
*****


error_relative_global_dimensionless_synthesis [func]
~~~~~~~~~~~~~~~~~~~~~~~~~~~~~~~~~~~~~~~~~~~~~~~~~~~~

.. autofunction:: torchmetrics.functional.error_relative_global_dimensionless_synthesis
    :noindex:


image_gradients [func]
~~~~~~~~~~~~~~~~~~~~~~

.. autofunction:: torchmetrics.functional.image_gradients
    :noindex:


structural_similarity_index_measure [func]
~~~~~~~~~~~~~~~~~~~~~~~~~~~~~~~~~~~~~~~~~~

.. autofunction:: torchmetrics.functional.structural_similarity_index_measure
    :noindex:


multiscale_structural_similarity_index_measure [func]
~~~~~~~~~~~~~~~~~~~~~~~~~~~~~~~~~~~~~~~~~~~~~~~~~~~~~

.. autofunction:: torchmetrics.functional.multiscale_structural_similarity_index_measure
    :noindex:


peak_signal_noise_ratio [func]
~~~~~~~~~~~~~~~~~~~~~~~~~~~~~~

.. autofunction:: torchmetrics.functional.peak_signal_noise_ratio
    :noindex:


<<<<<<< HEAD
=======
spectral_angle_mapper [func]
~~~~~~~~~~~~~~~~~~~~~~~~~~~~

.. autofunction:: torchmetrics.functional.spectral_angle_mapper
    :noindex:


>>>>>>> f1444254
universal_image_quality_index [func]
~~~~~~~~~~~~~~~~~~~~~~~~~~~~~~~~~~~~

.. autofunction:: torchmetrics.functional.universal_image_quality_index
    :noindex:


**********
Regression
**********


cosine_similarity [func]
~~~~~~~~~~~~~~~~~~~~~~~~

.. autofunction:: torchmetrics.functional.cosine_similarity
    :noindex:


explained_variance [func]
~~~~~~~~~~~~~~~~~~~~~~~~~

.. autofunction:: torchmetrics.functional.explained_variance
    :noindex:


mean_absolute_error [func]
~~~~~~~~~~~~~~~~~~~~~~~~~~

.. autofunction:: torchmetrics.functional.mean_absolute_error
    :noindex:


mean_absolute_percentage_error [func]
~~~~~~~~~~~~~~~~~~~~~~~~~~~~~~~~~~~~~

.. autofunction:: torchmetrics.functional.mean_absolute_percentage_error
    :noindex:


mean_squared_error [func]
~~~~~~~~~~~~~~~~~~~~~~~~~

.. autofunction:: torchmetrics.functional.mean_squared_error
    :noindex:


mean_squared_log_error [func]
~~~~~~~~~~~~~~~~~~~~~~~~~~~~~

.. autofunction:: torchmetrics.functional.mean_squared_log_error
    :noindex:


pearson_corrcoef [func]
~~~~~~~~~~~~~~~~~~~~~~~

.. autofunction:: torchmetrics.functional.pearson_corrcoef
    :noindex:


r2_score [func]
~~~~~~~~~~~~~~~

.. autofunction:: torchmetrics.functional.r2_score
    :noindex:


spearman_corrcoef [func]
~~~~~~~~~~~~~~~~~~~~~~~~

.. autofunction:: torchmetrics.functional.spearman_corrcoef
    :noindex:


symmetric_mean_absolute_percentage_error [func]
~~~~~~~~~~~~~~~~~~~~~~~~~~~~~~~~~~~~~~~~~~~~~~~

.. autofunction:: torchmetrics.functional.symmetric_mean_absolute_percentage_error
    :noindex:


tweedie_deviance_score [func]
~~~~~~~~~~~~~~~~~~~~~~~~~~~~~

.. autofunction:: torchmetrics.functional.tweedie_deviance_score
    :noindex:


****************
Pairwise Metrics
****************

pairwise_cosine_similarity [func]
~~~~~~~~~~~~~~~~~~~~~~~~~~~~~~~~~

.. autofunction:: torchmetrics.functional.pairwise_cosine_similarity
    :noindex:


pairwise_euclidean_distance [func]
~~~~~~~~~~~~~~~~~~~~~~~~~~~~~~~~~~

.. autofunction:: torchmetrics.functional.pairwise_euclidean_distance
    :noindex:


pairwise_linear_similarity [func]
~~~~~~~~~~~~~~~~~~~~~~~~~~~~~~~~~

.. autofunction:: torchmetrics.functional.pairwise_linear_similarity
    :noindex:


pairwise_manhattan_distance [func]
~~~~~~~~~~~~~~~~~~~~~~~~~~~~~~~~~~

.. autofunction:: torchmetrics.functional.pairwise_manhattan_distance
    :noindex:


*********
Retrieval
*********

retrieval_average_precision [func]
~~~~~~~~~~~~~~~~~~~~~~~~~~~~~~~~~~

.. autofunction:: torchmetrics.functional.retrieval_average_precision
    :noindex:


retrieval_reciprocal_rank [func]
~~~~~~~~~~~~~~~~~~~~~~~~~~~~~~~~

.. autofunction:: torchmetrics.functional.retrieval_reciprocal_rank
    :noindex:


retrieval_precision [func]
~~~~~~~~~~~~~~~~~~~~~~~~~~

.. autofunction:: torchmetrics.functional.retrieval_precision
    :noindex:


retrieval_r_precision [func]
~~~~~~~~~~~~~~~~~~~~~~~~~~~~

.. autofunction:: torchmetrics.functional.retrieval_r_precision
    :noindex:


retrieval_recall [func]
~~~~~~~~~~~~~~~~~~~~~~~

.. autofunction:: torchmetrics.functional.retrieval_recall
    :noindex:


retrieval_fall_out [func]
~~~~~~~~~~~~~~~~~~~~~~~~~

.. autofunction:: torchmetrics.functional.retrieval_fall_out
    :noindex:


retrieval_normalized_dcg [func]
~~~~~~~~~~~~~~~~~~~~~~~~~~~~~~~

.. autofunction:: torchmetrics.functional.retrieval_normalized_dcg
    :noindex:


retrieval_hit_rate [func]
~~~~~~~~~~~~~~~~~~~~~~~~~

.. autofunction:: torchmetrics.functional.retrieval_hit_rate
    :noindex:

****
Text
****

bert_score [func]
~~~~~~~~~~~~~~~~~~

.. autofunction:: torchmetrics.functional.text.bert.bert_score

bleu_score [func]
~~~~~~~~~~~~~~~~~

.. autofunction:: torchmetrics.functional.bleu_score
    :noindex:

char_error_rate [func]
~~~~~~~~~~~~~~~~~~~~~~

.. autofunction:: torchmetrics.functional.char_error_rate
    :noindex:

chrf_score [func]
~~~~~~~~~~~~~~~~~

.. autofunction:: torchmetrics.functional.chrf_score
    :noindex:

extended_edit_distance [func]
~~~~~~~~~~~~~~~~~~~~~~~~~~~~~

.. autofunction:: torchmetrics.functional.extended_edit_distance
    :noindex:

match_error_rate [func]
~~~~~~~~~~~~~~~~~~~~~~~

.. autofunction:: torchmetrics.functional.match_error_rate
    :noindex:

rouge_score [func]
~~~~~~~~~~~~~~~~~~

.. autofunction:: torchmetrics.functional.text.rouge.rouge_score
    :noindex:

sacre_bleu_score [func]
~~~~~~~~~~~~~~~~~~~~~~~

.. autofunction:: torchmetrics.functional.sacre_bleu_score
    :noindex:

squad [func]
~~~~~~~~~~~~

.. autofunction:: torchmetrics.functional.squad
    :noindex:

translation_edit_rate [func]
~~~~~~~~~~~~~~~~~~~~~~~~~~~~

.. autofunction:: torchmetrics.functional.translation_edit_rate
    :noindex:

word_error_rate [func]
~~~~~~~~~~~~~~~~~~~~~~

.. autofunction:: torchmetrics.functional.word_error_rate
    :noindex:

word_information_lost [func]
~~~~~~~~~~~~~~~~~~~~~~~~~~~~

.. autofunction:: torchmetrics.functional.word_information_lost
    :noindex:

word_information_preserved [func]
~~~~~~~~~~~~~~~~~~~~~~~~~~~~~~~~~

.. autofunction:: torchmetrics.functional.word_information_preserved
    :noindex:<|MERGE_RESOLUTION|>--- conflicted
+++ resolved
@@ -299,8 +299,6 @@
     :noindex:
 
 
-<<<<<<< HEAD
-=======
 spectral_angle_mapper [func]
 ~~~~~~~~~~~~~~~~~~~~~~~~~~~~
 
@@ -308,7 +306,6 @@
     :noindex:
 
 
->>>>>>> f1444254
 universal_image_quality_index [func]
 ~~~~~~~~~~~~~~~~~~~~~~~~~~~~~~~~~~~~
 
