##############
Module metrics
##############

**********
Base class
**********

The base ``Metric`` class is an abstract base class that are used as the building block for all other Module
metrics.

.. autoclass:: torchmetrics.Metric
    :noindex:

<<<<<<< HEAD
.. note:: Metric states are being synchornized by default in a distributed setting. This behaviour can be blocked in the following ways.
=======
.. note::

    Metric states are being synchornized by default in a distributed setting when using :meth:`~torchmetrics.Metric.state_dict`.
    This behaviour can be blocked in the following ways.
    We strongly recommend calling :meth:`~torchmetrics.Metric.state_dict` on all processes or this can cause a deadlock.
>>>>>>> 73ec7e22

.. doctest::

    >>> from torchmetrics import Metric
    >>> metric = Metric(should_sync_state_dict=False)
    >>> metric.state_dict()

.. doctest::

    >>> from torchmetrics import Metric
    >>> metric = Metric()
    >>> metric.state_dict(should_sync=False)


We also have an ``AverageMeter`` class that is helpful for defining ad-hoc metrics, when creating
your own metric type might be too burdensome.

.. autoclass:: torchmetrics.AverageMeter
    :noindex:

*************
Audio Metrics
*************

About Audio Metrics
~~~~~~~~~~~~~~~~~~~

For the purposes of audio metrics, inputs (predictions, targets) must have the same size.
If the input is 1D tensors the output will be a scalar. If the input is multi-dimensional with shape ``[...,time]``
the metric will be computed over the ``time`` dimension.

.. doctest::

    >>> import torch
    >>> from torchmetrics import SNR
    >>> target = torch.tensor([3.0, -0.5, 2.0, 7.0])
    >>> preds = torch.tensor([2.5, 0.0, 2.0, 8.0])
    >>> snr = SNR()
    >>> snr_val = snr(preds, target)
    >>> snr_val
    tensor(16.1805)

SI_SDR
~~~~~~

.. autoclass:: torchmetrics.SI_SDR
    :noindex:

SI_SNR
~~~~~~

.. autoclass:: torchmetrics.SI_SNR
    :noindex:

SNR
~~~

.. autoclass:: torchmetrics.SNR
    :noindex:


**********************
Classification Metrics
**********************

Input types
~~~~~~~~~~~

For the purposes of classification metrics, inputs (predictions and targets) are split
into these categories (``N`` stands for the batch size and ``C`` for number of classes):

.. csv-table:: \*dtype ``binary`` means integers that are either 0 or 1
    :header: "Type", "preds shape", "preds dtype", "target shape", "target dtype"
    :widths: 20, 10, 10, 10, 10

    "Binary", "(N,)", "``float``", "(N,)", "``binary``\*"
    "Multi-class", "(N,)", "``int``", "(N,)", "``int``"
    "Multi-class with logits or probabilities", "(N, C)", "``float``", "(N,)", "``int``"
    "Multi-label", "(N, ...)", "``float``", "(N, ...)", "``binary``\*"
    "Multi-dimensional multi-class", "(N, ...)", "``int``", "(N, ...)", "``int``"
    "Multi-dimensional multi-class with logits or probabilities", "(N, C, ...)", "``float``", "(N, ...)", "``int``"

.. note::
    All dimensions of size 1 (except ``N``) are "squeezed out" at the beginning, so
    that, for example, a tensor of shape ``(N, 1)`` is treated as ``(N, )``.

When predictions or targets are integers, it is assumed that class labels start at 0, i.e.
the possible class labels are 0, 1, 2, 3, etc. Below are some examples of different input types

.. testcode::

    # Binary inputs
    binary_preds  = torch.tensor([0.6, 0.1, 0.9])
    binary_target = torch.tensor([1, 0, 2])

    # Multi-class inputs
    mc_preds  = torch.tensor([0, 2, 1])
    mc_target = torch.tensor([0, 1, 2])

    # Multi-class inputs with probabilities
    mc_preds_probs  = torch.tensor([[0.8, 0.2, 0], [0.1, 0.2, 0.7], [0.3, 0.6, 0.1]])
    mc_target_probs = torch.tensor([0, 1, 2])

    # Multi-label inputs
    ml_preds  = torch.tensor([[0.2, 0.8, 0.9], [0.5, 0.6, 0.1], [0.3, 0.1, 0.1]])
    ml_target = torch.tensor([[0, 1, 1], [1, 0, 0], [0, 0, 0]])


Using the multiclass parameter
------------------------------

In some cases, you might have inputs which appear to be (multi-dimensional) multi-class
but are actually binary/multi-label - for example, if both predictions and targets are
integer (binary) tensors. Or it could be the other way around, you want to treat
binary/multi-label inputs as 2-class (multi-dimensional) multi-class inputs.

For these cases, the metrics where this distinction would make a difference, expose the
``multiclass`` argument. Let's see how this is used on the example of
:class:`~torchmetrics.StatScores` metric.

First, let's consider the case with label predictions with 2 classes, which we want to
treat as binary.

.. testcode::

   from torchmetrics.functional import stat_scores

   # These inputs are supposed to be binary, but appear as multi-class
   preds  = torch.tensor([0, 1, 0])
   target = torch.tensor([1, 1, 0])

As you can see below, by default the inputs are treated
as multi-class. We can set ``multiclass=False`` to treat the inputs as binary -
which is the same as converting the predictions to float beforehand.

.. doctest::

    >>> stat_scores(preds, target, reduce='macro', num_classes=2)
    tensor([[1, 1, 1, 0, 1],
            [1, 0, 1, 1, 2]])
    >>> stat_scores(preds, target, reduce='macro', num_classes=1, multiclass=False)
    tensor([[1, 0, 1, 1, 2]])
    >>> stat_scores(preds.float(), target, reduce='macro', num_classes=1)
    tensor([[1, 0, 1, 1, 2]])

Next, consider the opposite example: inputs are binary (as predictions are probabilities),
but we would like to treat them as 2-class multi-class, to obtain the metric for both classes.

.. testcode::

   preds  = torch.tensor([0.2, 0.7, 0.3])
   target = torch.tensor([1, 1, 0])

In this case we can set ``multiclass=True``, to treat the inputs as multi-class.

.. doctest::

    >>> stat_scores(preds, target, reduce='macro', num_classes=1)
    tensor([[1, 0, 1, 1, 2]])
    >>> stat_scores(preds, target, reduce='macro', num_classes=2, multiclass=True)
    tensor([[1, 1, 1, 0, 1],
            [1, 0, 1, 1, 2]])

Accuracy
~~~~~~~~

.. autoclass:: torchmetrics.Accuracy
    :noindex:

AveragePrecision
~~~~~~~~~~~~~~~~

.. autoclass:: torchmetrics.AveragePrecision
    :noindex:

AUC
~~~

.. autoclass:: torchmetrics.AUC
    :noindex:

AUROC
~~~~~

.. autoclass:: torchmetrics.AUROC
    :noindex:

BinnedAveragePrecision
~~~~~~~~~~~~~~~~~~~~~~

.. autoclass:: torchmetrics.BinnedAveragePrecision
    :noindex:

BinnedPrecisionRecallCurve
~~~~~~~~~~~~~~~~~~~~~~~~~~

.. autoclass:: torchmetrics.BinnedPrecisionRecallCurve
    :noindex:

BinnedRecallAtFixedPrecision
~~~~~~~~~~~~~~~~~~~~~~~~~~~~

.. autoclass:: torchmetrics.BinnedRecallAtFixedPrecision
    :noindex:

CohenKappa
~~~~~~~~~~

.. autoclass:: torchmetrics.CohenKappa
    :noindex:

ConfusionMatrix
~~~~~~~~~~~~~~~

.. autoclass:: torchmetrics.ConfusionMatrix
    :noindex:

F1
~~

.. autoclass:: torchmetrics.F1
    :noindex:

FBeta
~~~~~

.. autoclass:: torchmetrics.FBeta
    :noindex:

HammingDistance
~~~~~~~~~~~~~~~

.. autoclass:: torchmetrics.HammingDistance
    :noindex:

Hinge
~~~~~

.. autoclass:: torchmetrics.Hinge
    :noindex:

IoU
~~~

.. autoclass:: torchmetrics.IoU
    :noindex:

KLDivergence
~~~~~~~~~~~~

.. autoclass:: torchmetrics.KLDivergence
    :noindex:

MatthewsCorrcoef
~~~~~~~~~~~~~~~~

.. autoclass:: torchmetrics.MatthewsCorrcoef
    :noindex:

Precision
~~~~~~~~~

.. autoclass:: torchmetrics.Precision
    :noindex:

PrecisionRecallCurve
~~~~~~~~~~~~~~~~~~~~

.. autoclass:: torchmetrics.PrecisionRecallCurve
    :noindex:

Recall
~~~~~~

.. autoclass:: torchmetrics.Recall
    :noindex:


ROC
~~~

.. autoclass:: torchmetrics.ROC
    :noindex:


Specificity
~~~~~~~~~~~

.. autoclass:: torchmetrics.Specificity
    :noindex:


StatScores
~~~~~~~~~~

.. autoclass:: torchmetrics.StatScores
    :noindex:


*************
Image Metrics
*************

Image quality metrics can be used to access the quality of synthetic generated images from machine
learning algorithms such as `Generative Adverserial Networks (GANs) <https://en.wikipedia.org/wiki/Generative_adversarial_network>`_.

FID
~~~

.. autoclass:: torchmetrics.FID
    :noindex:

IS
~~

.. autoclass:: torchmetrics.IS
    :noindex:

KID
~~~

.. autoclass:: torchmetrics.KID
    :noindex:

******************
Regression Metrics
******************

CosineSimilarity
~~~~~~~~~~~~~~~~

.. autoclass:: torchmetrics.CosineSimilarity
    :noindex:


ExplainedVariance
~~~~~~~~~~~~~~~~~

.. autoclass:: torchmetrics.ExplainedVariance
    :noindex:


MeanAbsoluteError
~~~~~~~~~~~~~~~~~

.. autoclass:: torchmetrics.MeanAbsoluteError
    :noindex:


MeanAbsolutePercentageError
~~~~~~~~~~~~~~~~~~~~~~~~~~~

.. autoclass:: torchmetrics.MeanAbsolutePercentageError
    :noindex:


MeanSquaredError
~~~~~~~~~~~~~~~~

.. autoclass:: torchmetrics.MeanSquaredError
    :noindex:


MeanSquaredLogError
~~~~~~~~~~~~~~~~~~~

.. autoclass:: torchmetrics.MeanSquaredLogError
    :noindex:


PearsonCorrcoef
~~~~~~~~~~~~~~~

.. autoclass:: torchmetrics.PearsonCorrcoef
    :noindex:


PSNR
~~~~

.. autoclass:: torchmetrics.PSNR
    :noindex:


R2Score
~~~~~~~

.. autoclass:: torchmetrics.R2Score
    :noindex:


SpearmanCorrcoef
~~~~~~~~~~~~~~~~

.. autoclass:: torchmetrics.SpearmanCorrcoef
    :noindex:


SSIM
~~~~

.. autoclass:: torchmetrics.SSIM
    :noindex:



*********
Retrieval
*********

Input details
~~~~~~~~~~~~~

For the purposes of retrieval metrics, inputs (indexes, predictions and targets) must have the same size
(``N`` stands for the batch size) and the following types:

.. csv-table::
    :header: "indexes shape", "indexes dtype", "preds shape", "preds dtype", "target shape", "target dtype"
    :widths: 10, 10, 10, 10, 10, 10

    "``long``", "(N,...)", "``float``", "(N,...)", "``long`` or ``bool``", "(N,...)"

.. note::
    All dimensions are flattened at the beginning, so
    that, for example, a tensor of shape ``(N, M)`` is treated as ``(N * M, )``.

In Information Retrieval you have a query that is compared with a variable number of documents. For each pair ``(Q_i, D_j)``,
a score is computed that measures the relevance of document ``D`` w.r.t. query ``Q``. Documents are then sorted by score
and you hope that relevant documents are scored higher. ``target`` contains the labels for the documents (relevant or not).

Since a query may be compared with a variable number of documents, we use ``indexes`` to keep track of which scores belong to
the set of pairs ``(Q_i, D_j)`` having the same query ``Q_i``.

.. note::
    `Retrieval` metrics are only intended to be used globally. This means that the average of the metric over each batch can be quite different
    from the metric computed on the whole dataset. For this reason, we suggest to compute the metric only when all the examples
    has been provided to the metric. When using `Pytorch Lightning`, we suggest to use ``on_step=False``
    and ``on_epoch=True`` in ``self.log`` or to place the metric calculation in ``training_epoch_end``, ``validation_epoch_end`` or ``test_epoch_end``.

.. doctest::

    >>> from torchmetrics import RetrievalMAP
    >>> # functional version works on a single query at a time
    >>> from torchmetrics.functional import retrieval_average_precision

    >>> # the first query was compared with two documents, the second with three
    >>> indexes = torch.tensor([0, 0, 1, 1, 1])
    >>> preds = torch.tensor([0.8, -0.4, 1.0, 1.4, 0.0])
    >>> target = torch.tensor([0, 1, 0, 1, 1])

    >>> map = RetrievalMAP() # or some other retrieval metric
    >>> map(preds, target, indexes=indexes)
    tensor(0.6667)

    >>> # the previous instruction is roughly equivalent to
    >>> res = []
    >>> # iterate over indexes of first and second query
    >>> for indexes in ([0, 1], [2, 3, 4]):
    ...     res.append(retrieval_average_precision(preds[indexes], target[indexes]))
    >>> torch.stack(res).mean()
    tensor(0.6667)


RetrievalMAP
~~~~~~~~~~~~

.. autoclass:: torchmetrics.RetrievalMAP
    :noindex:


RetrievalMRR
~~~~~~~~~~~~

.. autoclass:: torchmetrics.RetrievalMRR
    :noindex:


RetrievalPrecision
~~~~~~~~~~~~~~~~~~

.. autoclass:: torchmetrics.RetrievalPrecision
    :noindex:


RetrievalRecall
~~~~~~~~~~~~~~~

.. autoclass:: torchmetrics.RetrievalRecall
    :noindex:


RetrievalFallOut
~~~~~~~~~~~~~~~~

.. autoclass:: torchmetrics.RetrievalFallOut
    :noindex:


RetrievalNormalizedDCG
~~~~~~~~~~~~~~~~~~~~~~

.. autoclass:: torchmetrics.RetrievalNormalizedDCG
    :noindex:


********
Wrappers
********

Modular wrapper metrics are not metrics in themself, but instead take a metric and alter the internal logic
of the base metric.

BootStrapper
~~~~~~~~~~~~

.. autoclass:: torchmetrics.BootStrapper
    :noindex:<|MERGE_RESOLUTION|>--- conflicted
+++ resolved
@@ -12,15 +12,12 @@
 .. autoclass:: torchmetrics.Metric
     :noindex:
 
-<<<<<<< HEAD
-.. note:: Metric states are being synchornized by default in a distributed setting. This behaviour can be blocked in the following ways.
-=======
 .. note::
 
-    Metric states are being synchornized by default in a distributed setting when using :meth:`~torchmetrics.Metric.state_dict`.
+    Metric states are being synchornized by default when ``persistent=True`` in a distributed setting 
+    when using :meth:`~torchmetrics.Metric.state_dict`
     This behaviour can be blocked in the following ways.
     We strongly recommend calling :meth:`~torchmetrics.Metric.state_dict` on all processes or this can cause a deadlock.
->>>>>>> 73ec7e22
 
 .. doctest::
 
