.. _implement:

*********************
Implementing a Metric
*********************

To implement your own custom metric, subclass the base :class:`~torchmetrics.Metric` class and implement the following methods:

- ``__init__()``: Each state variable should be called using ``self.add_state(...)``.
- ``update()``: Any code needed to update the state given any inputs to the metric.
- ``compute()``: Computes a final value from the state of the metric.

All you need to do is call ``add_state`` correctly to implement a custom metric with DDP.
``reset()`` is called on metric state variables added using ``add_state()``.

To see how metric states are synchronized across distributed processes, refer to ``add_state()`` docs
from the base ``Metric`` class.

Example implementation:

.. testcode::

    from torchmetrics import Metric

    class MyAccuracy(Metric):
        def __init__(self, dist_sync_on_step=False):
            super().__init__(dist_sync_on_step=dist_sync_on_step)

            self.add_state("correct", default=torch.tensor(0), dist_reduce_fx="sum")
            self.add_state("total", default=torch.tensor(0), dist_reduce_fx="sum")

        def update(self, preds: torch.Tensor, target: torch.Tensor):
            preds, target = self._input_format(preds, target)
            assert preds.shape == target.shape

            self.correct += torch.sum(preds == target)
            self.total += target.numel()

        def compute(self):
            return self.correct.float() / self.total

Metrics support backpropagation, if all computations involved in the metric calculation
are differentiable. However, note that the cached state is detached from the computational
graph and cannot be backpropagated. Not doing this would mean storing the computational
graph for each update call, which can lead to out-of-memory errors.
In practise this means that:

.. code-block:: python

    metric = MyMetric()
    val = metric(pred, target) # this value can be backpropagated
    val = metric.compute() # this value cannot be backpropagated


Internal implementation details
-------------------------------

This section briefly describe how metrics work internally. We encourage looking at the source code for more info.
Internally, Lightning wraps the user defined ``update()`` and ``compute()`` method. We do this to automatically
synchronize and reduce metric states across multiple devices. More precisely, calling ``update()`` does the
following internally:

1. Clears computed cache
2. Calls user-defined ``update()``

Simiarly, calling ``compute()`` does the following internally

1. Syncs metric states between processes
2. Reduce gathered metric states
3. Calls the user defined ``compute()`` method on the gathered metric states
4. Cache computed result

From a user's standpoint this has one important side-effect: computed results are cached. This means that no
matter how many times ``compute`` is called after one and another, it will continue to return the same result.
The cache is first emptied on the next call to ``update``.

``forward`` serves the dual purpose of both returning the metric on the current data and updating the internal
metric state for accumulating over multiple batches. The ``forward()`` method achives this by combining calls
to ``update`` and ``compute`` in the following way (assuming metric is initialized with ``compute_on_step=True``):

1. Calls ``update()`` to update the global metric states (for accumulation over multiple batches)
2. Caches the global state
3. Calls ``reset()`` to clear global metric state
4. Calls ``update()`` to update local metric state
5. Calls ``compute()`` to calculate metric for current batch
6. Restores the global state

This procedure has the consequence of calling the user defined ``update`` **twice** during a single
forward call (one to update global statistics and one for getting the batch statistics).

<<<<<<< HEAD
Contributing your metric to Torchmetrics
########################################

Wanting to contribute the metric you have implement? Great, we are always open to adding more metrics to Torchmetrics
as long as they serve a general purpose. However, to keep all our metrics consistent we request that the implementation
and tests gets formatted in the following way:

1. Start by reading our [contribution guidelines](https://torchmetrics.readthedocs.io//en/latest/generated/CONTRIBUTING.html)

1. First implement the functional backend. This takes cares of all logic that does into the metric. The code should
to put into single file placed under `torchmetrics/functional/"domain"/"new_metric".py` where `domain` is the type of
metric (classification, regression, nlp ect) and `new_metric` is the name of the metric. In this file should be the
following three functions:
    1. `_new_metric_update(...)`: everything that has to do with type/shape checking and all logic required before
  distributed syncing need to go here.
    2. `_new_metric_compute(...)`: all remaining logic
    3. `new_metric(...)`: essentially wraps the `_update` and `_compute` private functions into one public function that
  makes up the functional interface for the metric.

    The [accuracy](https://github.com/PyTorchLightning/metrics/blob/master/torchmetrics/functional/classification/accuracy.py)
metric is a great example of this division of logic. 

2. In a corresponding file placed in `torchmetrics/"domain"/"new_metric".py` create the module interface:
    1. Create a new module metric by subclassing `torchmetrics.Metric`
    2. In the `__init__` of the module call `self.add_state` for as many metric states are needed for the metric to
  proper accumulate metric statistics
    3. The module interface should essentially call the private `_new_metric_update(...)` in its `update` method and simiarly the 
  `_new_metric_compute(...)` function in its `compute`. No logic should really be implemented in the module interface.
  We do this to not have duplicate code to maintain.

    The module interface [Accuracy](https://github.com/PyTorchLightning/metrics/blob/master/torchmetrics/classification/accuracy.py)
that correspond to the above functional example showcases these steps

3. Remember to add binding to the different relevant `__init__` files

4. Testing is key to keeping torchmetrics trustworty. This is why we have a very rigid testing protocol. This means
that we in most cases require the metric to be tested against some other commen framework (`sklearn`, `scipy` ect).
    1. Create a testing file in `tests/"domain"/test_"new_metric".py`. Only one file is needed as it is intended to test
  both the functional and module interface
    2. In that file, start by defining a number of test inputs that your metric should be evaluated on 
    3. Create a testclass `class NewMetric(MetricTester)` that inherits from `tests.helpers.testers.MetricTester`.
  This testclass should essentially implement the `test_"new_metric"_class` and `test_"new_metric"_fn` methods that
  respectively tests the module interface and the functional interface.
    4. The testclass should be parametrized (using `@pytest.mark.parametrize`) by the different test inputs defined initiallly.
  Additionally, the `test_"new_metric"_class` method should also be parametrized with an `ddp` parameter such that it gets
  tested in a distributed setting. If your metric has additionally parameters, then make sure to also parametrize these 
  such that different combinations of input and parameters gets tested.
    5. (optional) Ff your metrics raises any exceptions, please add tests that showcases this

    The test file for [accuracy](https://github.com/PyTorchLightning/metrics/blob/master/tests/classification/test_accuracy.py) metric
shows how to implement such tests. 

If you only can figure out part of the steps, do not fear to send a PR. We will much rather receive working
metrics that are not formatted exactly like our codebase, than not receiving any. Formatting can always be applied. 
We will gladly guide and/or help implement the remaining :]
=======
Read more about logging in Lightning `here <https://pytorch-lightning.readthedocs.io/en/stable/extensions/logging.html#logging-from-a-lightningmodule>`_.


---------

.. autoclass:: torchmetrics.Metric
    :members:
>>>>>>> ace727fe
<|MERGE_RESOLUTION|>--- conflicted
+++ resolved
@@ -88,7 +88,12 @@
 This procedure has the consequence of calling the user defined ``update`` **twice** during a single
 forward call (one to update global statistics and one for getting the batch statistics).
 
-<<<<<<< HEAD
+
+---------
+
+.. autoclass:: torchmetrics.Metric
+    :members:
+
 Contributing your metric to Torchmetrics
 ########################################
 
@@ -98,7 +103,7 @@
 
 1. Start by reading our [contribution guidelines](https://torchmetrics.readthedocs.io//en/latest/generated/CONTRIBUTING.html)
 
-1. First implement the functional backend. This takes cares of all logic that does into the metric. The code should
+2. First implement the functional backend. This takes cares of all logic that does into the metric. The code should
 to put into single file placed under `torchmetrics/functional/"domain"/"new_metric".py` where `domain` is the type of
 metric (classification, regression, nlp ect) and `new_metric` is the name of the metric. In this file should be the
 following three functions:
@@ -111,7 +116,7 @@
     The [accuracy](https://github.com/PyTorchLightning/metrics/blob/master/torchmetrics/functional/classification/accuracy.py)
 metric is a great example of this division of logic. 
 
-2. In a corresponding file placed in `torchmetrics/"domain"/"new_metric".py` create the module interface:
+3. In a corresponding file placed in `torchmetrics/"domain"/"new_metric".py` create the module interface:
     1. Create a new module metric by subclassing `torchmetrics.Metric`
     2. In the `__init__` of the module call `self.add_state` for as many metric states are needed for the metric to
   proper accumulate metric statistics
@@ -122,9 +127,9 @@
     The module interface [Accuracy](https://github.com/PyTorchLightning/metrics/blob/master/torchmetrics/classification/accuracy.py)
 that correspond to the above functional example showcases these steps
 
-3. Remember to add binding to the different relevant `__init__` files
+4. Remember to add binding to the different relevant `__init__` files
 
-4. Testing is key to keeping torchmetrics trustworty. This is why we have a very rigid testing protocol. This means
+5. Testing is key to keeping torchmetrics trustworty. This is why we have a very rigid testing protocol. This means
 that we in most cases require the metric to be tested against some other commen framework (`sklearn`, `scipy` ect).
     1. Create a testing file in `tests/"domain"/test_"new_metric".py`. Only one file is needed as it is intended to test
   both the functional and module interface
@@ -143,13 +148,4 @@
 
 If you only can figure out part of the steps, do not fear to send a PR. We will much rather receive working
 metrics that are not formatted exactly like our codebase, than not receiving any. Formatting can always be applied. 
-We will gladly guide and/or help implement the remaining :]
-=======
-Read more about logging in Lightning `here <https://pytorch-lightning.readthedocs.io/en/stable/extensions/logging.html#logging-from-a-lightningmodule>`_.
-
-
----------
-
-.. autoclass:: torchmetrics.Metric
-    :members:
->>>>>>> ace727fe
+We will gladly guide and/or help implement the remaining :]