--- conflicted
+++ resolved
@@ -28,11 +28,7 @@
     # Conda
     conda install -c conda-forge torchmetrics
 
-<<<<<<< HEAD
-Eventually if there is missing PyTorch wheel for your OS or Python version you can simply compile `PyTorch from source <https://github.com/pytorch/pytorch#from-source>`_:
-=======
-Eventually if there is a missing PyTorch wheel for your OS or Python version you can simply compile `PyTorch from source`_:
->>>>>>> ec01c259
+Eventually if there is a missing PyTorch wheel for your OS or Python version you can simply compile `PyTorch from source <https://github.com/pytorch/pytorch#from-source>`_:
 
 .. code-block:: bash
 
