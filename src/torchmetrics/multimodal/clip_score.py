--- conflicted
+++ resolved
@@ -118,11 +118,9 @@
         self.add_state("score", torch.tensor(0.0), dist_reduce_fx="sum")
         self.add_state("n_samples", torch.tensor(0, dtype=torch.long), dist_reduce_fx="sum")
 
-<<<<<<< HEAD
+
     def update(self, source: Union[Tensor, List[Tensor], List[str], str],target: Union[Tensor, List[Tensor], List[str], str]) -> None:
-=======
-    def update(self, images: Union[Tensor, List[Tensor]], text: Union[str, list[str]]) -> None:
->>>>>>> b9ab4bcf
+
         """Update CLIP score on a batch of images and text.
 
         Args:
