# Copyright The Lightning team.
#
# Licensed under the Apache License, Version 2.0 (the "License");
# you may not use this file except in compliance with the License.
# You may obtain a copy of the License at
#
#     http://www.apache.org/licenses/LICENSE-2.0
#
# Unless required by applicable law or agreed to in writing, software
# distributed under the License is distributed on an "AS IS" BASIS,
# WITHOUT WARRANTIES OR CONDITIONS OF ANY KIND, either express or implied.
# See the License for the specific language governing permissions and
# limitations under the License.
<<<<<<< HEAD
from torchmetrics.clustering.adjusted_mutual_info_score import AdjustedMutualInfoScore
=======
from torchmetrics.clustering.adjusted_rand_score import AdjustedRandScore
>>>>>>> 07a8aca5
from torchmetrics.clustering.calinski_harabasz_score import CalinskiHarabaszScore
from torchmetrics.clustering.dunn_index import DunnIndex
from torchmetrics.clustering.mutual_info_score import MutualInfoScore
from torchmetrics.clustering.normalized_mutual_info_score import NormalizedMutualInfoScore
from torchmetrics.clustering.rand_score import RandScore

__all__ = [
<<<<<<< HEAD
    "AdjustedMutualInfoScore",
=======
    "AdjustedRandScore",
>>>>>>> 07a8aca5
    "CalinskiHarabaszScore",
    "DunnIndex",
    "MutualInfoScore",
    "NormalizedMutualInfoScore",
    "RandScore",
]<|MERGE_RESOLUTION|>--- conflicted
+++ resolved
@@ -11,11 +11,8 @@
 # WITHOUT WARRANTIES OR CONDITIONS OF ANY KIND, either express or implied.
 # See the License for the specific language governing permissions and
 # limitations under the License.
-<<<<<<< HEAD
 from torchmetrics.clustering.adjusted_mutual_info_score import AdjustedMutualInfoScore
-=======
 from torchmetrics.clustering.adjusted_rand_score import AdjustedRandScore
->>>>>>> 07a8aca5
 from torchmetrics.clustering.calinski_harabasz_score import CalinskiHarabaszScore
 from torchmetrics.clustering.dunn_index import DunnIndex
 from torchmetrics.clustering.mutual_info_score import MutualInfoScore
@@ -23,11 +20,8 @@
 from torchmetrics.clustering.rand_score import RandScore
 
 __all__ = [
-<<<<<<< HEAD
     "AdjustedMutualInfoScore",
-=======
     "AdjustedRandScore",
->>>>>>> 07a8aca5
     "CalinskiHarabaszScore",
     "DunnIndex",
     "MutualInfoScore",
