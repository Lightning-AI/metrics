--- conflicted
+++ resolved
@@ -12,27 +12,21 @@
 # See the License for the specific language governing permissions and
 # limitations under the License.
 from torchmetrics.clustering.calinski_harabasz_score import CalinskiHarabaszScore
-<<<<<<< HEAD
+from torchmetrics.clustering.dunn_index import DunnIndex
 from torchmetrics.clustering.homogeneity_completeness_v_measure import (
     CompletenessScore,
     HomogeneityScore,
     VMeasureScore,
 )
-=======
-from torchmetrics.clustering.dunn_index import DunnIndex
->>>>>>> 163b0aa8
 from torchmetrics.clustering.mutual_info_score import MutualInfoScore
 from torchmetrics.clustering.normalized_mutual_info_score import NormalizedMutualInfoScore
 from torchmetrics.clustering.rand_score import RandScore
 
 __all__ = [
     "CalinskiHarabaszScore",
-<<<<<<< HEAD
     "CompletenessScore",
+    "DunnIndex",
     "HomogeneityScore",
-=======
-    "DunnIndex",
->>>>>>> 163b0aa8
     "MutualInfoScore",
     "NormalizedMutualInfoScore",
     "RandScore",
