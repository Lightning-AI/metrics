--- conflicted
+++ resolved
@@ -11,21 +11,15 @@
 # WITHOUT WARRANTIES OR CONDITIONS OF ANY KIND, either express or implied.
 # See the License for the specific language governing permissions and
 # limitations under the License.
-<<<<<<< HEAD
 from torchmetrics.clustering.adjusted_rand_score import AdjustedRandScore
-=======
 from torchmetrics.clustering.calinski_harabasz_score import CalinskiHarabaszScore
->>>>>>> b10cc2fa
 from torchmetrics.clustering.mutual_info_score import MutualInfoScore
 from torchmetrics.clustering.normalized_mutual_info_score import NormalizedMutualInfoScore
 from torchmetrics.clustering.rand_score import RandScore
 
 __all__ = [
-<<<<<<< HEAD
     "AdjustedRandScore",
-=======
     "CalinskiHarabaszScore",
->>>>>>> b10cc2fa
     "MutualInfoScore",
     "NormalizedMutualInfoScore",
     "RandScore",
