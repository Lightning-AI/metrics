--- conflicted
+++ resolved
@@ -12,22 +12,19 @@
 # See the License for the specific language governing permissions and
 # limitations under the License.
 from torchmetrics.clustering.calinski_harabasz_score import CalinskiHarabaszScore
+from torchmetrics.clustering.homogeneity_completeness_v_measure import (
+    CompletenessScore,
+    HomogeneityScore,
+    VMeasureScore,
+)
 from torchmetrics.clustering.mutual_info_score import MutualInfoScore
 from torchmetrics.clustering.normalized_mutual_info_score import NormalizedMutualInfoScore
 from torchmetrics.clustering.rand_score import RandScore
-from torchmetrics.clustering.homogeneity_completeness_v_measure import (
-    HomogeneityScore,
-    CompletenessScore,
-    VMeasureScore,
-)
 
 __all__ = [
-<<<<<<< HEAD
+    "CalinskiHarabaszScore",
     "CompletenessScore",
     "HomogeneityScore",
-=======
-    "CalinskiHarabaszScore",
->>>>>>> b10cc2fa
     "MutualInfoScore",
     "NormalizedMutualInfoScore",
     "RandScore",
