--- conflicted
+++ resolved
@@ -33,14 +33,9 @@
         \log\frac{N|U_i\cap V_j|}{|U_i||V_j|}
 
     Where :math:`U` is a tensor of target values, :math:`V` is a tensor of predictions,
-<<<<<<< HEAD
-    :math:`\abs{U_i}` is the number of samples in cluster :math:`U_i`, and
-    :math:`\abs{V_i}` is the number of samples in cluster :math:`V_i`. The metric is symmetric, therefore swapping
-    :math:`U` and :math:`V` yields the same mutual information score.
-=======
-    :math:`|U_i|` is the number of samples in cluster :math:`U_i`, and
-    :math:`|V_i|` is the number of samples in cluster :math:`V_i`.
->>>>>>> 66f1859c
+    :math:`|U_i|` is the number of samples in cluster :math:`U_i`, and :math:`|V_i|` is the number of samples in
+    cluster :math:`V_i`. The metric is symmetric, therefore swapping :math:`U` and :math:`V` yields the same mutual
+    information score.
 
     This clustering metric is an extrinsic measure, because it requires ground truth clustering labels, which may not
     be available in practice since clustering in generally is used for unsupervised learning.
