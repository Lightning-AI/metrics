# Copyright The Lightning team.
#
# Licensed under the Apache License, Version 2.0 (the "License");
# you may not use this file except in compliance with the License.
# You may obtain a copy of the License at
#
#     http://www.apache.org/licenses/LICENSE-2.0
#
# Unless required by applicable law or agreed to in writing, software
# distributed under the License is distributed on an "AS IS" BASIS,
# WITHOUT WARRANTIES OR CONDITIONS OF ANY KIND, either express or implied.
# See the License for the specific language governing permissions and
# limitations under the License.
import os
from typing import Any, List, Optional, Sequence, Union

import torch
from torch import Tensor
from torch.nn import Module
from typing_extensions import Literal

from torchmetrics.functional.image.lpips import _LPIPS, _lpips_compute, _lpips_update, _NoTrainLpips
from torchmetrics.metric import Metric
from torchmetrics.utilities.checks import _SKIP_SLOW_DOCTEST, _try_proceed_with_timeout
<<<<<<< HEAD
from torchmetrics.utilities.imports import _LPIPS_AVAILABLE, _TORCHVISION_AVAILABLE
=======
from torchmetrics.utilities.imports import _LPIPS_AVAILABLE, _MATPLOTLIB_AVAILABLE
from torchmetrics.utilities.plot import _AX_TYPE, _PLOT_OUT_TYPE

if not _MATPLOTLIB_AVAILABLE:
    __doctest_skip__ = ["LearnedPerceptualImagePatchSimilarity.plot"]
>>>>>>> 78e9571e

if _TORCHVISION_AVAILABLE:

    def _download_lpips() -> None:
        _LPIPS(pretrained=True, net="vgg")

    if _SKIP_SLOW_DOCTEST and not _try_proceed_with_timeout(_download_lpips):
        __doctest_skip__ = ["LearnedPerceptualImagePatchSimilarity", "LearnedPerceptualImagePatchSimilarity.plot"]
else:
<<<<<<< HEAD
    __doctest_skip__ = ["LearnedPerceptualImagePatchSimilarity", "LPIPS"]
=======

    class _LPIPS(Module):
        pass

    __doctest_skip__ = ["LearnedPerceptualImagePatchSimilarity", "LearnedPerceptualImagePatchSimilarity.plot"]
>>>>>>> 78e9571e


class LearnedPerceptualImagePatchSimilarity(Metric):
    """The Learned Perceptual Image Patch Similarity (`LPIPS_`) calculates the perceptual similarity between two images.

    LPIPS essentially computes the similarity between the activations of two image patches for some pre-defined network.
    This measure has been shown to match human perception well. A low LPIPS score means that image patches are
    perceptual similar.

    Both input image patches are expected to have shape ``(N, 3, H, W)``. The minimum size of `H, W` depends on the
    chosen backbone (see `net_type` arg).

    .. note:: using this metrics requires you to have ``lpips`` package installed. Either install
        as ``pip install torchmetrics[image]`` or ``pip install lpips``

    .. note:: this metric is not scriptable when using ``torch<1.8``. Please update your pytorch installation
        if this is a issue.

    As input to ``forward`` and ``update`` the metric accepts the following input

    - ``img1`` (:class:`~torch.Tensor`): tensor with images of shape ``(N, 3, H, W)``
    - ``img2`` (:class:`~torch.Tensor`): tensor with images of shape ``(N, 3, H, W)``

    As output of `forward` and `compute` the metric returns the following output

    - ``lpips`` (:class:`~torch.Tensor`): returns float scalar tensor with average LPIPS value over samples

    Args:
        net_type: str indicating backbone network type to use. Choose between `'alex'`, `'vgg'` or `'squeeze'`
        reduction: str indicating how to reduce over the batch dimension. Choose between `'sum'` or `'mean'`.
        normalize: by default this is ``False`` meaning that the input is expected to be in the [-1,1] range. If set
            to ``True`` will instead expect input to be in the ``[0,1]`` range.
        kwargs: Additional keyword arguments, see :ref:`Metric kwargs` for more info.

    Raises:
        ModuleNotFoundError:
            If ``lpips`` package is not installed
        ValueError:
            If ``net_type`` is not one of ``"vgg"``, ``"alex"`` or ``"squeeze"``
        ValueError:
            If ``reduction`` is not one of ``"mean"`` or ``"sum"``

    Example:
        >>> import torch
        >>> _ = torch.manual_seed(123)
        >>> from torchmetrics.image.lpip import LearnedPerceptualImagePatchSimilarity
        >>> lpips = LearnedPerceptualImagePatchSimilarity(net_type='vgg')
        >>> # LPIPS needs the images to be in the [-1, 1] range.
        >>> img1 = (torch.rand(10, 3, 100, 100) * 2) - 1
        >>> img2 = (torch.rand(10, 3, 100, 100) * 2) - 1
        >>> lpips(img1, img2)
        tensor(0.3493, grad_fn=<SqueezeBackward0>)
    """

    is_differentiable: bool = True
    higher_is_better: bool = False
    full_state_update: bool = False

    real_features: List[Tensor]
    fake_features: List[Tensor]

    # due to the use of named tuple in the backbone the net variable cannot be scripted
    __jit_ignored_attributes__ = ["net"]

    def __init__(
        self,
        net_type: Literal["alex", "alex", "squeeze"] = "alex",
        reduction: Literal["sum", "mean"] = "mean",
        normalize: bool = False,
        **kwargs: Any,
    ) -> None:
        super().__init__(**kwargs)

        if not _LPIPS_AVAILABLE:
            raise ModuleNotFoundError(
                "LPIPS metric requires that lpips is installed."
                " Either install as `pip install torchmetrics[image]` or `pip install lpips`."
            )

        valid_net_type = ("vgg", "alex", "squeeze")
        if net_type not in valid_net_type:
            raise ValueError(f"Argument `net_type` must be one of {valid_net_type}, but got {net_type}.")
        self.net = _NoTrainLpips(net=net_type)

        valid_reduction = ("mean", "sum")
        if reduction not in valid_reduction:
            raise ValueError(f"Argument `reduction` must be one of {valid_reduction}, but got {reduction}")
        self.reduction = reduction

        if not isinstance(normalize, bool):
            raise ValueError(f"Argument `normalize` should be an bool but got {normalize}")
        self.normalize = normalize

        self.add_state("sum_scores", torch.tensor(0.0), dist_reduce_fx="sum")
        self.add_state("total", torch.tensor(0.0), dist_reduce_fx="sum")

    def update(self, img1: Tensor, img2: Tensor) -> None:
        """Update internal states with lpips score."""
        loss, total = _lpips_update(img1, img2, net=self.net, normalize=self.normalize)
        self.sum_scores += loss.sum()
        self.total += total

    def compute(self) -> Tensor:
        """Compute final perceptual similarity metric."""
<<<<<<< HEAD
        return _lpips_compute(self.sum_scores, self.total, self.reduction)
=======
        if self.reduction == "mean":
            return self.sum_scores / self.total
        if self.reduction == "sum":
            return self.sum_scores
        return None

    def plot(
        self, val: Optional[Union[Tensor, Sequence[Tensor]]] = None, ax: Optional[_AX_TYPE] = None
    ) -> _PLOT_OUT_TYPE:
        """Plot a single or multiple values from the metric.

        Args:
            val: Either a single result from calling `metric.forward` or `metric.compute` or a list of these results.
                If no value is provided, will automatically call `metric.compute` and plot that result.
            ax: An matplotlib axis object. If provided will add plot to that axis

        Returns:
            Figure and Axes object

        Raises:
            ModuleNotFoundError:
                If `matplotlib` is not installed

        .. plot::
            :scale: 75

            >>> # Example plotting a single value
            >>> import torch
            >>> from torchmetrics.image.lpip import LearnedPerceptualImagePatchSimilarity
            >>> metric = LearnedPerceptualImagePatchSimilarity()
            >>> metric.update(torch.rand(10, 3, 100, 100), torch.rand(10, 3, 100, 100))
            >>> fig_, ax_ = metric.plot()

        .. plot::
            :scale: 75

            >>> # Example plotting multiple values
            >>> import torch
            >>> from torchmetrics.image.lpip import LearnedPerceptualImagePatchSimilarity
            >>> metric = LearnedPerceptualImagePatchSimilarity()
            >>> values = [ ]
            >>> for _ in range(3):
            ...     values.append(metric(torch.rand(10, 3, 100, 100), torch.rand(10, 3, 100, 100)))
            >>> fig_, ax_ = metric.plot(values)
        """
        return self._plot(val, ax)
>>>>>>> 78e9571e
<|MERGE_RESOLUTION|>--- conflicted
+++ resolved
@@ -22,15 +22,11 @@
 from torchmetrics.functional.image.lpips import _LPIPS, _lpips_compute, _lpips_update, _NoTrainLpips
 from torchmetrics.metric import Metric
 from torchmetrics.utilities.checks import _SKIP_SLOW_DOCTEST, _try_proceed_with_timeout
-<<<<<<< HEAD
-from torchmetrics.utilities.imports import _LPIPS_AVAILABLE, _TORCHVISION_AVAILABLE
-=======
-from torchmetrics.utilities.imports import _LPIPS_AVAILABLE, _MATPLOTLIB_AVAILABLE
+from torchmetrics.utilities.imports import _LPIPS_AVAILABLE, _MATPLOTLIB_AVAILABLE, _TORCHVISION_AVAILABLE
 from torchmetrics.utilities.plot import _AX_TYPE, _PLOT_OUT_TYPE
 
 if not _MATPLOTLIB_AVAILABLE:
     __doctest_skip__ = ["LearnedPerceptualImagePatchSimilarity.plot"]
->>>>>>> 78e9571e
 
 if _TORCHVISION_AVAILABLE:
 
@@ -40,15 +36,7 @@
     if _SKIP_SLOW_DOCTEST and not _try_proceed_with_timeout(_download_lpips):
         __doctest_skip__ = ["LearnedPerceptualImagePatchSimilarity", "LearnedPerceptualImagePatchSimilarity.plot"]
 else:
-<<<<<<< HEAD
-    __doctest_skip__ = ["LearnedPerceptualImagePatchSimilarity", "LPIPS"]
-=======
-
-    class _LPIPS(Module):
-        pass
-
     __doctest_skip__ = ["LearnedPerceptualImagePatchSimilarity", "LearnedPerceptualImagePatchSimilarity.plot"]
->>>>>>> 78e9571e
 
 
 class LearnedPerceptualImagePatchSimilarity(Metric):
@@ -153,14 +141,7 @@
 
     def compute(self) -> Tensor:
         """Compute final perceptual similarity metric."""
-<<<<<<< HEAD
         return _lpips_compute(self.sum_scores, self.total, self.reduction)
-=======
-        if self.reduction == "mean":
-            return self.sum_scores / self.total
-        if self.reduction == "sum":
-            return self.sum_scores
-        return None
 
     def plot(
         self, val: Optional[Union[Tensor, Sequence[Tensor]]] = None, ax: Optional[_AX_TYPE] = None
@@ -201,5 +182,4 @@
             ...     values.append(metric(torch.rand(10, 3, 100, 100), torch.rand(10, 3, 100, 100)))
             >>> fig_, ax_ = metric.plot(values)
         """
-        return self._plot(val, ax)
->>>>>>> 78e9571e
+        return self._plot(val, ax)