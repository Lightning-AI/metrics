# Copyright The Lightning team.
#
# Licensed under the Apache License, Version 2.0 (the "License");
# you may not use this file except in compliance with the License.
# You may obtain a copy of the License at
#
#     http://www.apache.org/licenses/LICENSE-2.0
#
# Unless required by applicable law or agreed to in writing, software
# distributed under the License is distributed on an "AS IS" BASIS,
# WITHOUT WARRANTIES OR CONDITIONS OF ANY KIND, either express or implied.
# See the License for the specific language governing permissions and
# limitations under the License.


class TorchMetricsUserError(Exception):
    """Error used to inform users of a wrong combination of Metric API calls."""


<<<<<<< HEAD
class MisConfigurationError(Exception):
    """Exception used to inform users of misuse of torchmetrics."""
=======
class TorchMetricsUserWarning(Warning):
    """Error used to inform users of specific warnings due to the torchmetrics API."""
>>>>>>> 53566a9b
<|MERGE_RESOLUTION|>--- conflicted
+++ resolved
@@ -17,10 +17,5 @@
     """Error used to inform users of a wrong combination of Metric API calls."""
 
 
-<<<<<<< HEAD
-class MisConfigurationError(Exception):
-    """Exception used to inform users of misuse of torchmetrics."""
-=======
 class TorchMetricsUserWarning(Warning):
-    """Error used to inform users of specific warnings due to the torchmetrics API."""
->>>>>>> 53566a9b
+    """Error used to inform users of specific warnings due to the torchmetrics API."""