# Copyright The Lightning team.
#
# Licensed under the Apache License, Version 2.0 (the "License");
# you may not use this file except in compliance with the License.
# You may obtain a copy of the License at
#
#     http://www.apache.org/licenses/LICENSE-2.0
#
# Unless required by applicable law or agreed to in writing, software
# distributed under the License is distributed on an "AS IS" BASIS,
# WITHOUT WARRANTIES OR CONDITIONS OF ANY KIND, either express or implied.
# See the License for the specific language governing permissions and
# limitations under the License.
<<<<<<< HEAD
from __future__ import annotations
=======
from typing import Union
>>>>>>> 64780c2e

from lightning_utilities.core.enums import StrEnum
from typing_extensions import Literal


class EnumStr(StrEnum):
    """Base Enum."""

    @staticmethod
    def _name() -> str:
        return "Task"

    @classmethod
<<<<<<< HEAD
    def from_str(cls, value: str) -> EnumStr:
=======
    def from_str(cls, value: str, source: Literal["key", "value", "any"] = "key") -> "EnumStr":
>>>>>>> 64780c2e
        """Load from string.

        Raises:
            ValueError:
                If required value is not among the supported options.

        >>> class MyEnum(EnumStr):
        ...     a = "aaa"
        ...     b = "bbb"
        >>> MyEnum.from_str("a")
        <MyEnum.a: 'aaa'>
        >>> MyEnum.from_str("c")
        Traceback (most recent call last):
          ...
        ValueError: Invalid Task: expected one of ['a', 'b'], but got c.
        """
        try:
            me = super().from_str(value.replace("-", "_"), source=source)
        except ValueError:
            _allowed_im = [m.lower() for m in cls._member_names_]
            raise ValueError(f"Invalid {cls._name()}: expected one of {cls._allowed_matches(source)}, but got {value}.")
        return cls(me)


class DataType(EnumStr):
    """Enum to represent data type.

    >>> "Binary" in list(DataType)
    True
    """

    @staticmethod
    def _name() -> str:
        return "Data type"

    BINARY = "binary"
    MULTILABEL = "multi-label"
    MULTICLASS = "multi-class"
    MULTIDIM_MULTICLASS = "multi-dim multi-class"


class AverageMethod(EnumStr):
    """Enum to represent average method.

    >>> None in list(AverageMethod)
    True
    >>> AverageMethod.NONE == None
    True
    >>> AverageMethod.NONE == 'none'
    True
    """

    @staticmethod
    def _name() -> str:
        return "Average method"

    MICRO = "micro"
    MACRO = "macro"
    WEIGHTED = "weighted"
    NONE = None
    SAMPLES = "samples"


class MDMCAverageMethod(EnumStr):
    """Enum to represent multi-dim multi-class average method."""

    @staticmethod
    def _name() -> str:
        return "MDMC Average method"

    GLOBAL = "global"
    SAMPLEWISE = "samplewise"


class ClassificationTask(EnumStr):
    """Enum to represent the different tasks in classification metrics.

    >>> "binary" in list(ClassificationTask)
    True
    """

    @staticmethod
    def _name() -> str:
        return "Classification"

    BINARY = "binary"
    MULTICLASS = "multiclass"
    MULTILABEL = "multilabel"


class ClassificationTaskNoBinary(EnumStr):
    """Enum to represent the different tasks in classification metrics.

    >>> "binary" in list(ClassificationTaskNoBinary)
    False
    """

    @staticmethod
    def _name() -> str:
        return "Classification"

    MULTILABEL = "multilabel"
    MULTICLASS = "multiclass"


class ClassificationTaskNoMultilabel(EnumStr):
    """Enum to represent the different tasks in classification metrics.

    >>> "multilabel" in list(ClassificationTaskNoMultilabel)
    False
    """

    @staticmethod
    def _name() -> str:
        return "Classification"

    BINARY = "binary"
    MULTICLASS = "multiclass"<|MERGE_RESOLUTION|>--- conflicted
+++ resolved
@@ -11,11 +11,8 @@
 # WITHOUT WARRANTIES OR CONDITIONS OF ANY KIND, either express or implied.
 # See the License for the specific language governing permissions and
 # limitations under the License.
-<<<<<<< HEAD
 from __future__ import annotations
-=======
-from typing import Union
->>>>>>> 64780c2e
+
 
 from lightning_utilities.core.enums import StrEnum
 from typing_extensions import Literal
@@ -29,11 +26,7 @@
         return "Task"
 
     @classmethod
-<<<<<<< HEAD
-    def from_str(cls, value: str) -> EnumStr:
-=======
-    def from_str(cls, value: str, source: Literal["key", "value", "any"] = "key") -> "EnumStr":
->>>>>>> 64780c2e
+    def from_str(cls, value: str, source: Literal["key", "value", "any"] = "key") -> EnumStr:
         """Load from string.
 
         Raises:
