# Copyright The PyTorch Lightning team.
#
# Licensed under the Apache License, Version 2.0 (the "License");
# you may not use this file except in compliance with the License.
# You may obtain a copy of the License at
#
#     http://www.apache.org/licenses/LICENSE-2.0
#
# Unless required by applicable law or agreed to in writing, software
# distributed under the License is distributed on an "AS IS" BASIS,
# WITHOUT WARRANTIES OR CONDITIONS OF ANY KIND, either express or implied.
# See the License for the specific language governing permissions and
# limitations under the License.
"""Import utilities."""
import operator
<<<<<<< HEAD
from collections import OrderedDict  # noqa: F401
from functools import lru_cache
from importlib import import_module
from importlib.util import find_spec
from typing import Callable, Optional

from packaging.version import Version
from pkg_resources import DistributionNotFound, get_distribution


@lru_cache()
def _package_available(package_name: str) -> bool:
    """Check if a package is available in your environment.

    >>> _package_available('os')
    True
    >>> _package_available('bla')
    False
    """
    try:
        return find_spec(package_name) is not None
    except AttributeError:
        # Python 3.6
        return False
    except (ImportError, ModuleNotFoundError):
        # Python 3.7+
        return False


@lru_cache()
def _module_available(module_path: str) -> bool:
    """Check if a module path is available in your environment.

    >>> _module_available('os')
    True
    >>> _module_available('os.bla')
    False
    >>> _module_available('bla.bla')
    False
    """
    module_names = module_path.split(".")
    if not _package_available(module_names[0]):
        return False
    try:
        module = import_module(module_names[0])
    except ImportError:
        return False
    for name in module_names[1:]:
        if not hasattr(module, name):
            return False
        module = getattr(module, name)
    return True


@lru_cache()
def _compare_version(package: str, op: Callable, version: str) -> Optional[bool]:
    """Compare package version with some requirements.

    >>> import operator
    >>> _compare_version("torch", operator.ge, "0.1")
    True
    >>> _compare_version("any_module", operator.ge, "0.0")  # is None
    """
    if not _module_available(package):
        return None
    try:
        pkg = import_module(package)
        pkg_version = pkg.__version__
    except (ModuleNotFoundError, DistributionNotFound):
        return None
    except (ImportError, AttributeError):
        # catches cyclic imports - the case with integrated libs
        # see: https://stackoverflow.com/a/32965521
        pkg_version = get_distribution(package).version
    try:
        pkg_version = Version(pkg_version)
    except TypeError:
        # this is mock by sphinx, so it shall return True ro generate all summaries
        return True
    return op(pkg_version, Version(version))


_TORCH_LOWER_1_12_DEV: Optional[bool] = _compare_version("torch", operator.lt, "1.12.0.dev")
_TORCH_GREATER_EQUAL_1_9: Optional[bool] = _compare_version("torch", operator.ge, "1.9.0")
_TORCH_GREATER_EQUAL_1_10: Optional[bool] = _compare_version("torch", operator.ge, "1.10.0")
_TORCH_GREATER_EQUAL_1_11: Optional[bool] = _compare_version("torch", operator.ge, "1.11.0")
_TORCH_GREATER_EQUAL_1_12: Optional[bool] = _compare_version("torch", operator.ge, "1.12.0")

_JIWER_AVAILABLE: bool = _package_available("jiwer")
_NLTK_AVAILABLE: bool = _package_available("nltk")
_ROUGE_SCORE_AVAILABLE: bool = _package_available("rouge_score")
_BERTSCORE_AVAILABLE: bool = _package_available("bert_score")
_SCIPY_AVAILABLE: bool = _package_available("scipy")
_TORCH_FIDELITY_AVAILABLE: bool = _package_available("torch_fidelity")
_LPIPS_AVAILABLE: bool = _package_available("lpips")
_PYCOCOTOOLS_AVAILABLE: bool = _package_available("pycocotools")
_TORCHVISION_AVAILABLE: bool = _package_available("torchvision")
_TORCHVISION_GREATER_EQUAL_0_8: Optional[bool] = _compare_version("torchvision", operator.ge, "0.8.0")
_TORCHVISION_GREATER_EQUAL_0_13: Optional[bool] = _compare_version("torchvision", operator.ge, "0.13.0")
_TQDM_AVAILABLE: bool = _package_available("tqdm")
_TRANSFORMERS_AVAILABLE: bool = _package_available("transformers")
_PESQ_AVAILABLE: bool = _package_available("pesq")
_SACREBLEU_AVAILABLE: bool = _package_available("sacrebleu")
_REGEX_AVAILABLE: bool = _package_available("regex")
_PYSTOI_AVAILABLE: bool = _package_available("pystoi")
_FAST_BSS_EVAL_AVAILABLE: bool = _package_available("fast_bss_eval")
_MULTIPROCESSING_AVAILABLE: bool = _package_available("multiprocessing")
=======
from typing import Optional

from lightning_utilities.core.imports import compare_version, package_available

_TORCH_LOWER_1_12_DEV: Optional[bool] = compare_version("torch", operator.lt, "1.12.0.dev")
_TORCH_GREATER_EQUAL_1_9: Optional[bool] = compare_version("torch", operator.ge, "1.9.0")
_TORCH_GREATER_EQUAL_1_10: Optional[bool] = compare_version("torch", operator.ge, "1.10.0")
_TORCH_GREATER_EQUAL_1_11: Optional[bool] = compare_version("torch", operator.ge, "1.11.0")
_TORCH_GREATER_EQUAL_1_12: Optional[bool] = compare_version("torch", operator.ge, "1.12.0")

_JIWER_AVAILABLE: bool = package_available("jiwer")
_NLTK_AVAILABLE: bool = package_available("nltk")
_ROUGE_SCORE_AVAILABLE: bool = package_available("rouge_score")
_BERTSCORE_AVAILABLE: bool = package_available("bert_score")
_SCIPY_AVAILABLE: bool = package_available("scipy")
_TORCH_FIDELITY_AVAILABLE: bool = package_available("torch_fidelity")
_LPIPS_AVAILABLE: bool = package_available("lpips")
_PYCOCOTOOLS_AVAILABLE: bool = package_available("pycocotools")
_TORCHVISION_AVAILABLE: bool = package_available("torchvision")
_TORCHVISION_GREATER_EQUAL_0_8: Optional[bool] = compare_version("torchvision", operator.ge, "0.8.0")
_TQDM_AVAILABLE: bool = package_available("tqdm")
_TRANSFORMERS_AVAILABLE: bool = package_available("transformers")
_PESQ_AVAILABLE: bool = package_available("pesq")
_SACREBLEU_AVAILABLE: bool = package_available("sacrebleu")
_REGEX_AVAILABLE: bool = package_available("regex")
_PYSTOI_AVAILABLE: bool = package_available("pystoi")
_FAST_BSS_EVAL_AVAILABLE: bool = package_available("fast_bss_eval")
_MULTIPROCESSING_AVAILABLE: bool = package_available("multiprocessing")
>>>>>>> 5a443f99
<|MERGE_RESOLUTION|>--- conflicted
+++ resolved
@@ -13,115 +13,6 @@
 # limitations under the License.
 """Import utilities."""
 import operator
-<<<<<<< HEAD
-from collections import OrderedDict  # noqa: F401
-from functools import lru_cache
-from importlib import import_module
-from importlib.util import find_spec
-from typing import Callable, Optional
-
-from packaging.version import Version
-from pkg_resources import DistributionNotFound, get_distribution
-
-
-@lru_cache()
-def _package_available(package_name: str) -> bool:
-    """Check if a package is available in your environment.
-
-    >>> _package_available('os')
-    True
-    >>> _package_available('bla')
-    False
-    """
-    try:
-        return find_spec(package_name) is not None
-    except AttributeError:
-        # Python 3.6
-        return False
-    except (ImportError, ModuleNotFoundError):
-        # Python 3.7+
-        return False
-
-
-@lru_cache()
-def _module_available(module_path: str) -> bool:
-    """Check if a module path is available in your environment.
-
-    >>> _module_available('os')
-    True
-    >>> _module_available('os.bla')
-    False
-    >>> _module_available('bla.bla')
-    False
-    """
-    module_names = module_path.split(".")
-    if not _package_available(module_names[0]):
-        return False
-    try:
-        module = import_module(module_names[0])
-    except ImportError:
-        return False
-    for name in module_names[1:]:
-        if not hasattr(module, name):
-            return False
-        module = getattr(module, name)
-    return True
-
-
-@lru_cache()
-def _compare_version(package: str, op: Callable, version: str) -> Optional[bool]:
-    """Compare package version with some requirements.
-
-    >>> import operator
-    >>> _compare_version("torch", operator.ge, "0.1")
-    True
-    >>> _compare_version("any_module", operator.ge, "0.0")  # is None
-    """
-    if not _module_available(package):
-        return None
-    try:
-        pkg = import_module(package)
-        pkg_version = pkg.__version__
-    except (ModuleNotFoundError, DistributionNotFound):
-        return None
-    except (ImportError, AttributeError):
-        # catches cyclic imports - the case with integrated libs
-        # see: https://stackoverflow.com/a/32965521
-        pkg_version = get_distribution(package).version
-    try:
-        pkg_version = Version(pkg_version)
-    except TypeError:
-        # this is mock by sphinx, so it shall return True ro generate all summaries
-        return True
-    return op(pkg_version, Version(version))
-
-
-_TORCH_LOWER_1_12_DEV: Optional[bool] = _compare_version("torch", operator.lt, "1.12.0.dev")
-_TORCH_GREATER_EQUAL_1_9: Optional[bool] = _compare_version("torch", operator.ge, "1.9.0")
-_TORCH_GREATER_EQUAL_1_10: Optional[bool] = _compare_version("torch", operator.ge, "1.10.0")
-_TORCH_GREATER_EQUAL_1_11: Optional[bool] = _compare_version("torch", operator.ge, "1.11.0")
-_TORCH_GREATER_EQUAL_1_12: Optional[bool] = _compare_version("torch", operator.ge, "1.12.0")
-
-_JIWER_AVAILABLE: bool = _package_available("jiwer")
-_NLTK_AVAILABLE: bool = _package_available("nltk")
-_ROUGE_SCORE_AVAILABLE: bool = _package_available("rouge_score")
-_BERTSCORE_AVAILABLE: bool = _package_available("bert_score")
-_SCIPY_AVAILABLE: bool = _package_available("scipy")
-_TORCH_FIDELITY_AVAILABLE: bool = _package_available("torch_fidelity")
-_LPIPS_AVAILABLE: bool = _package_available("lpips")
-_PYCOCOTOOLS_AVAILABLE: bool = _package_available("pycocotools")
-_TORCHVISION_AVAILABLE: bool = _package_available("torchvision")
-_TORCHVISION_GREATER_EQUAL_0_8: Optional[bool] = _compare_version("torchvision", operator.ge, "0.8.0")
-_TORCHVISION_GREATER_EQUAL_0_13: Optional[bool] = _compare_version("torchvision", operator.ge, "0.13.0")
-_TQDM_AVAILABLE: bool = _package_available("tqdm")
-_TRANSFORMERS_AVAILABLE: bool = _package_available("transformers")
-_PESQ_AVAILABLE: bool = _package_available("pesq")
-_SACREBLEU_AVAILABLE: bool = _package_available("sacrebleu")
-_REGEX_AVAILABLE: bool = _package_available("regex")
-_PYSTOI_AVAILABLE: bool = _package_available("pystoi")
-_FAST_BSS_EVAL_AVAILABLE: bool = _package_available("fast_bss_eval")
-_MULTIPROCESSING_AVAILABLE: bool = _package_available("multiprocessing")
-=======
 from typing import Optional
 
 from lightning_utilities.core.imports import compare_version, package_available
@@ -142,6 +33,7 @@
 _PYCOCOTOOLS_AVAILABLE: bool = package_available("pycocotools")
 _TORCHVISION_AVAILABLE: bool = package_available("torchvision")
 _TORCHVISION_GREATER_EQUAL_0_8: Optional[bool] = compare_version("torchvision", operator.ge, "0.8.0")
+_TORCHVISION_GREATER_EQUAL_0_13: Optional[bool] = _compare_version("torchvision", operator.ge, "0.13.0")
 _TQDM_AVAILABLE: bool = package_available("tqdm")
 _TRANSFORMERS_AVAILABLE: bool = package_available("transformers")
 _PESQ_AVAILABLE: bool = package_available("pesq")
@@ -149,5 +41,4 @@
 _REGEX_AVAILABLE: bool = package_available("regex")
 _PYSTOI_AVAILABLE: bool = package_available("pystoi")
 _FAST_BSS_EVAL_AVAILABLE: bool = package_available("fast_bss_eval")
-_MULTIPROCESSING_AVAILABLE: bool = package_available("multiprocessing")
->>>>>>> 5a443f99
+_MULTIPROCESSING_AVAILABLE: bool = package_available("multiprocessing")