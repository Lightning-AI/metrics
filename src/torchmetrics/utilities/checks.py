# Copyright The PyTorch Lightning team.
#
# Licensed under the Apache License, Version 2.0 (the "License");
# you may not use this file except in compliance with the License.
# You may obtain a copy of the License at
#
#     http://www.apache.org/licenses/LICENSE-2.0
#
# Unless required by applicable law or agreed to in writing, software
# distributed under the License is distributed on an "AS IS" BASIS,
# WITHOUT WARRANTIES OR CONDITIONS OF ANY KIND, either express or implied.
# See the License for the specific language governing permissions and
# limitations under the License.
from functools import partial
from time import perf_counter
from typing import Any, Dict, Mapping, Optional, Sequence, Tuple, no_type_check
from unittest.mock import Mock

import torch
from torch import Tensor

from torchmetrics.utilities.data import select_topk, to_onehot
from torchmetrics.utilities.enums import DataType


def _check_for_empty_tensors(preds: Tensor, target: Tensor) -> bool:
    if preds.numel() == target.numel() == 0:
        return True
    return False


def _check_same_shape(preds: Tensor, target: Tensor) -> None:
    """Check that predictions and target have the same shape, else raise error."""
    if preds.shape != target.shape:
        raise RuntimeError(
            f"Predictions and targets are expected to have the same shape, but got {preds.shape} and {target.shape}."
        )


def _basic_input_validation(
    preds: Tensor, target: Tensor, threshold: float, multiclass: Optional[bool], ignore_index: Optional[int]
) -> None:
    """Perform basic validation of inputs that does not require deducing any information of the type of inputs."""
    # Skip all other checks if both preds and target are empty tensors
    if _check_for_empty_tensors(preds, target):
        return

    if target.is_floating_point():
        raise ValueError("The `target` has to be an integer tensor.")

    if ignore_index is None and target.min() < 0:
        raise ValueError("The `target` has to be a non-negative tensor.")
    elif ignore_index is not None and ignore_index >= 0 and target.min() < 0:
        raise ValueError("The `target` has to be a non-negative tensor.")

    preds_float = preds.is_floating_point()
    if not preds_float and preds.min() < 0:
        raise ValueError("If `preds` are integers, they have to be non-negative.")

    if not preds.shape[0] == target.shape[0]:
        raise ValueError("The `preds` and `target` should have the same first dimension.")

    if multiclass is False and target.max() > 1:
        raise ValueError("If you set `multiclass=False`, then `target` should not exceed 1.")

    if multiclass is False and not preds_float and preds.max() > 1:
        raise ValueError("If you set `multiclass=False` and `preds` are integers, then `preds` should not exceed 1.")


def _check_shape_and_type_consistency(preds: Tensor, target: Tensor) -> Tuple[DataType, int]:
    """This checks that the shape and type of inputs are consistent with each other and fall into one of the
    allowed input types (see the documentation of docstring of ``_input_format_classification``). It does not check
    for consistency of number of classes, other functions take care of that.

    It returns the name of the case in which the inputs fall, and the implied number of classes (from the ``C`` dim for
    multi-class data, or extra dim(s) for multi-label data).
    """

    preds_float = preds.is_floating_point()

    if preds.ndim == target.ndim:
        if preds.shape != target.shape:
            raise ValueError(
                "The `preds` and `target` should have the same shape,",
                f" got `preds` with shape={preds.shape} and `target` with shape={target.shape}.",
            )
        if preds_float and target.numel() > 0 and target.max() > 1:
            raise ValueError(
                "If `preds` and `target` are of shape (N, ...) and `preds` are floats, `target` should be binary."
            )

        # Get the case
        if preds.ndim == 1 and preds_float:
            case = DataType.BINARY
        elif preds.ndim == 1 and not preds_float:
            case = DataType.MULTICLASS
        elif preds.ndim > 1 and preds_float:
            case = DataType.MULTILABEL
        else:
            case = DataType.MULTIDIM_MULTICLASS
        implied_classes = preds[0].numel() if preds.numel() > 0 else 0

    elif preds.ndim == target.ndim + 1:
        if not preds_float:
            raise ValueError("If `preds` have one dimension more than `target`, `preds` should be a float tensor.")
        if preds.shape[2:] != target.shape[1:]:
            raise ValueError(
                "If `preds` have one dimension more than `target`, the shape of `preds` should be"
                " (N, C, ...), and the shape of `target` should be (N, ...)."
            )

        implied_classes = preds.shape[1] if preds.numel() > 0 else 0

        if preds.ndim == 2:
            case = DataType.MULTICLASS
        else:
            case = DataType.MULTIDIM_MULTICLASS
    else:
        raise ValueError(
            "Either `preds` and `target` both should have the (same) shape (N, ...), or `target` should be (N, ...)"
            " and `preds` should be (N, C, ...)."
        )

    return case, implied_classes


def _check_num_classes_binary(num_classes: int, multiclass: Optional[bool]) -> None:
    """This checks that the consistency of `num_classes` with the data and `multiclass` param for binary data."""

    if num_classes > 2:
        raise ValueError("Your data is binary, but `num_classes` is larger than 2.")
    if num_classes == 2 and not multiclass:
        raise ValueError(
            "Your data is binary and `num_classes=2`, but `multiclass` is not True."
            " Set it to True if you want to transform binary data to multi-class format."
        )
    if num_classes == 1 and multiclass:
        raise ValueError(
            "You have binary data and have set `multiclass=True`, but `num_classes` is 1."
            " Either set `multiclass=None`(default) or set `num_classes=2`"
            " to transform binary data to multi-class format."
        )


def _check_num_classes_mc(
    preds: Tensor,
    target: Tensor,
    num_classes: int,
    multiclass: Optional[bool],
    implied_classes: int,
) -> None:
    """This checks that the consistency of `num_classes` with the data and `multiclass` param for (multi-
    dimensional) multi-class data."""

    if num_classes == 1 and multiclass is not False:
        raise ValueError(
            "You have set `num_classes=1`, but predictions are integers."
            " If you want to convert (multi-dimensional) multi-class data with 2 classes"
            " to binary/multi-label, set `multiclass=False`."
        )
    if num_classes > 1:
        if multiclass is False and implied_classes != num_classes:
            raise ValueError(
                "You have set `multiclass=False`, but the implied number of classes "
                " (from shape of inputs) does not match `num_classes`. If you are trying to"
                " transform multi-dim multi-class data with 2 classes to multi-label, `num_classes`"
                " should be either None or the product of the size of extra dimensions (...)."
                " See Input Types in Metrics documentation."
            )
        if target.numel() > 0 and num_classes <= target.max():
            raise ValueError("The highest label in `target` should be smaller than `num_classes`.")
        if preds.shape != target.shape and num_classes != implied_classes:
            raise ValueError("The size of C dimension of `preds` does not match `num_classes`.")


def _check_num_classes_ml(num_classes: int, multiclass: Optional[bool], implied_classes: int) -> None:
    """This checks that the consistency of ``num_classes`` with the data and ``multiclass`` param for multi-label
    data."""

    if multiclass and num_classes != 2:
        raise ValueError(
            "Your have set `multiclass=True`, but `num_classes` is not equal to 2."
            " If you are trying to transform multi-label data to 2 class multi-dimensional"
            " multi-class, you should set `num_classes` to either 2 or None."
        )
    if not multiclass and num_classes != implied_classes:
        raise ValueError("The implied number of classes (from shape of inputs) does not match num_classes.")


def _check_top_k(top_k: int, case: str, implied_classes: int, multiclass: Optional[bool], preds_float: bool) -> None:
    if case == DataType.BINARY:
        raise ValueError("You can not use `top_k` parameter with binary data.")
    if not isinstance(top_k, int) or top_k <= 0:
        raise ValueError("The `top_k` has to be an integer larger than 0.")
    if not preds_float:
        raise ValueError("You have set `top_k`, but you do not have probability predictions.")
    if multiclass is False:
        raise ValueError("If you set `multiclass=False`, you can not set `top_k`.")
    if case == DataType.MULTILABEL and multiclass:
        raise ValueError(
            "If you want to transform multi-label data to 2 class multi-dimensional"
            "multi-class data using `multiclass=True`, you can not use `top_k`."
        )
    if top_k >= implied_classes:
        raise ValueError("The `top_k` has to be strictly smaller than the `C` dimension of `preds`.")


def _check_classification_inputs(
    preds: Tensor,
    target: Tensor,
    threshold: float,
    num_classes: Optional[int],
    multiclass: Optional[bool],
    top_k: Optional[int],
    ignore_index: Optional[int] = None,
) -> DataType:
    """Performs error checking on inputs for classification.

    This ensures that preds and target take one of the shape/type combinations that are
    specified in ``_input_format_classification`` docstring. It also checks the cases of
    over-rides with ``multiclass`` by checking (for multi-class and multi-dim multi-class
    cases) that there are only up to 2 distinct labels.

    In case where preds are floats (probabilities), it is checked whether they are in ``[0,1]`` interval.

    When ``num_classes`` is given, it is checked that it is consistent with input cases (binary,
    multi-label, ...), and that, if available, the implied number of classes in the ``C``
    dimension is consistent with it (as well as that max label in target is smaller than it).

    When ``num_classes`` is not specified in these cases, consistency of the highest target
    value against ``C`` dimension is checked for (multi-dimensional) multi-class cases.

    If ``top_k`` is set (not None) for inputs that do not have probability predictions (and
    are not binary), an error is raised. Similarly, if ``top_k`` is set to a number that
    is higher than or equal to the ``C`` dimension of ``preds``, an error is raised.

    Preds and target tensors are expected to be squeezed already - all dimensions should be
    greater than 1, except perhaps the first one (``N``).

    Args:
        preds: Tensor with predictions (labels or probabilities)
        target: Tensor with ground truth labels, always integers (labels)
        threshold:
            Threshold value for transforming probability/logit predictions to binary
            (0,1) predictions, in the case of binary or multi-label inputs.
        num_classes:
            Number of classes. If not explicitly set, the number of classes will be inferred
            either from the shape of inputs, or the maximum label in the ``target`` and ``preds``
            tensor, where applicable.
        top_k:
            Number of the highest probability entries for each sample to convert to 1s - relevant
            only for inputs with probability predictions. The default value (``None``) will be
            interpreted as 1 for these inputs. If this parameter is set for multi-label inputs,
            it will take precedence over threshold.

            Should be left unset (``None``) for inputs with label predictions.
        multiclass:
            Used only in certain special cases, where you want to treat inputs as a different type
            than what they appear to be. See the parameter's
            :ref:`documentation section <pages/overview:using the multiclass parameter>`
            for a more detailed explanation and examples.


    Return:
        case: The case the inputs fall in, one of 'binary', 'multi-class', 'multi-label' or
            'multi-dim multi-class'
    """

    # Basic validation (that does not need case/type information)
    _basic_input_validation(preds, target, threshold, multiclass, ignore_index)

    # Check that shape/types fall into one of the cases
    case, implied_classes = _check_shape_and_type_consistency(preds, target)

    # Check consistency with the `C` dimension in case of multi-class data
    if preds.shape != target.shape:
        if multiclass is False and implied_classes != 2:
            raise ValueError(
                "You have set `multiclass=False`, but have more than 2 classes in your data,"
                " based on the C dimension of `preds`."
            )
        if target.max() >= implied_classes:
            raise ValueError(
                "The highest label in `target` should be smaller than the size of the `C` dimension of `preds`."
            )

    # Check that num_classes is consistent
    if num_classes:
        if case == DataType.BINARY:
            _check_num_classes_binary(num_classes, multiclass)
        elif case in (DataType.MULTICLASS, DataType.MULTIDIM_MULTICLASS):
            _check_num_classes_mc(preds, target, num_classes, multiclass, implied_classes)
        elif case.MULTILABEL:
            _check_num_classes_ml(num_classes, multiclass, implied_classes)

    # Check that top_k is consistent
    if top_k is not None:
        _check_top_k(top_k, case, implied_classes, multiclass, preds.is_floating_point())

    return case


def _input_squeeze(
    preds: Tensor,
    target: Tensor,
) -> Tuple[Tensor, Tensor]:
    """Remove excess dimensions."""
    if preds.shape[0] == 1:
        preds, target = preds.squeeze().unsqueeze(0), target.squeeze().unsqueeze(0)
    else:
        preds, target = preds.squeeze(), target.squeeze()
    return preds, target


def _input_format_classification(
    preds: Tensor,
    target: Tensor,
    threshold: float = 0.5,
    top_k: Optional[int] = None,
    num_classes: Optional[int] = None,
    multiclass: Optional[bool] = None,
    ignore_index: Optional[int] = None,
) -> Tuple[Tensor, Tensor, DataType]:
    """Convert preds and target tensors into common format.

    Preds and targets are supposed to fall into one of these categories (and are
    validated to make sure this is the case):

    * Both preds and target are of shape ``(N,)``, and both are integers (multi-class)
    * Both preds and target are of shape ``(N,)``, and target is binary, while preds
      are a float (binary)
    * preds are of shape ``(N, C)`` and are floats, and target is of shape ``(N,)`` and
      is integer (multi-class)
    * preds and target are of shape ``(N, ...)``, target is binary and preds is a float
      (multi-label)
    * preds are of shape ``(N, C, ...)`` and are floats, target is of shape ``(N, ...)``
      and is integer (multi-dimensional multi-class)
    * preds and target are of shape ``(N, ...)`` both are integers (multi-dimensional
      multi-class)

    To avoid ambiguities, all dimensions of size 1, except the first one, are squeezed out.

    The returned output tensors will be binary tensors of the same shape, either ``(N, C)``
    of ``(N, C, X)``, the details for each case are described below. The function also returns
    a ``case`` string, which describes which of the above cases the inputs belonged to - regardless
    of whether this was "overridden" by other settings (like ``multiclass``).

    In binary case, targets are normally returned as ``(N,1)`` tensor, while preds are transformed
    into a binary tensor (elements become 1 if the probability is greater than or equal to
    ``threshold`` or 0 otherwise). If ``multiclass=True``, then both targets are preds
    become ``(N, 2)`` tensors by a one-hot transformation; with the thresholding being applied to
    preds first.

    In multi-class case, normally both preds and targets become ``(N, C)`` binary tensors; targets
    by a one-hot transformation and preds by selecting ``top_k`` largest entries (if their original
    shape was ``(N,C)``). However, if ``multiclass=False``, then targets and preds will be
    returned as ``(N,1)`` tensor.

    In multi-label case, normally targets and preds are returned as ``(N, C)`` binary tensors, with
    preds being binarized as in the binary case. Here the ``C`` dimension is obtained by flattening
    all dimensions after the first one. However, if ``multiclass=True``, then both are returned as
    ``(N, 2, C)``, by an equivalent transformation as in the binary case.

    In multi-dimensional multi-class case, normally both target and preds are returned as
    ``(N, C, X)`` tensors, with ``X`` resulting from flattening of all dimensions except ``N`` and
    ``C``. The transformations performed here are equivalent to the multi-class case. However, if
    ``multiclass=False`` (and there are up to two classes), then the data is returned as
    ``(N, X)`` binary tensors (multi-label).

    Note:
        Where a one-hot transformation needs to be performed and the number of classes
        is not implicitly given by a ``C`` dimension, the new ``C`` dimension will either be
        equal to ``num_classes``, if it is given, or the maximum label value in preds and
        target.

    Args:
        preds: Tensor with predictions (labels or probabilities)
        target: Tensor with ground truth labels, always integers (labels)
        threshold:
            Threshold value for transforming probability/logit predictions to binary
            (0 or 1) predictions, in the case of binary or multi-label inputs.
        num_classes:
            Number of classes. If not explicitly set, the number of classes will be inferred
            either from the shape of inputs, or the maximum label in the ``target`` and ``preds``
            tensor, where applicable.
        top_k:
            Number of the highest probability entries for each sample to convert to 1s - relevant
            only for (multi-dimensional) multi-class inputs with probability predictions. The
            default value (``None``) will be interpreted as 1 for these inputs.

            Should be left unset (``None``) for all other types of inputs.
        multiclass:
            Used only in certain special cases, where you want to treat inputs as a different type
            than what they appear to be. See the parameter's
            :ref:`documentation section <pages/overview:using the multiclass parameter>`
            for a more detailed explanation and examples.

    Returns:
        preds: binary tensor of shape ``(N, C)`` or ``(N, C, X)``
        target: binary tensor of shape ``(N, C)`` or ``(N, C, X)``
        case: The case the inputs fall in, one of ``'binary'``, ``'multi-class'``, ``'multi-label'`` or
            ``'multi-dim multi-class'``
    """
    # Remove excess dimensions
    preds, target = _input_squeeze(preds, target)

    # Convert half precision tensors to full precision, as not all ops are supported
    # for example, min() is not supported
    if preds.dtype == torch.float16:
        preds = preds.float()

    case = _check_classification_inputs(
        preds,
        target,
        threshold=threshold,
        num_classes=num_classes,
        multiclass=multiclass,
        top_k=top_k,
        ignore_index=ignore_index,
    )

    if case in (DataType.BINARY, DataType.MULTILABEL) and not top_k:
        preds = (preds >= threshold).int()
        num_classes = num_classes if not multiclass else 2

    if case == DataType.MULTILABEL and top_k:
        preds = select_topk(preds, top_k)

    if case in (DataType.MULTICLASS, DataType.MULTIDIM_MULTICLASS) or multiclass:
        if preds.is_floating_point():
            num_classes = preds.shape[1]
            preds = select_topk(preds, top_k or 1)
        else:
            num_classes = num_classes if num_classes else max(preds.max(), target.max()) + 1
            preds = to_onehot(preds, max(2, num_classes))

        target = to_onehot(target, max(2, num_classes))  # type: ignore

        if multiclass is False:
            preds, target = preds[:, 1, ...], target[:, 1, ...]

    if not _check_for_empty_tensors(preds, target):
        if (case in (DataType.MULTICLASS, DataType.MULTIDIM_MULTICLASS) and multiclass is not False) or multiclass:
            target = target.reshape(target.shape[0], target.shape[1], -1)
            preds = preds.reshape(preds.shape[0], preds.shape[1], -1)
        else:
            target = target.reshape(target.shape[0], -1)
            preds = preds.reshape(preds.shape[0], -1)

    # Some operations above create an extra dimension for MC/binary case - this removes it
    if preds.ndim > 2:
        preds, target = preds.squeeze(-1), target.squeeze(-1)

    return preds.int(), target.int(), case


def _input_format_classification_one_hot(
    num_classes: int,
    preds: Tensor,
    target: Tensor,
    threshold: float = 0.5,
    multilabel: bool = False,
) -> Tuple[Tensor, Tensor]:
    """Convert preds and target tensors into one hot spare label tensors.

    Args:
        num_classes: number of classes
        preds: either tensor with labels, tensor with probabilities/logits or multilabel tensor
        target: tensor with ground-true labels
        threshold: float used for thresholding multilabel input
        multilabel: boolean flag indicating if input is multilabel

    Raises:
        ValueError:
            If ``preds`` and ``target`` don't have the same number of dimensions
            or one additional dimension for ``preds``.

    Returns:
        preds: one hot tensor of shape [num_classes, -1] with predicted labels
        target: one hot tensors of shape [num_classes, -1] with true labels
    """
    if preds.ndim not in (target.ndim, target.ndim + 1):
        raise ValueError("preds and target must have same number of dimensions, or one additional dimension for preds")

    if preds.ndim == target.ndim + 1:
        # multi class probabilities
        preds = torch.argmax(preds, dim=1)

    if preds.ndim == target.ndim and preds.dtype in (torch.long, torch.int) and num_classes > 1 and not multilabel:
        # multi-class
        preds = to_onehot(preds, num_classes=num_classes)
        target = to_onehot(target, num_classes=num_classes)

    elif preds.ndim == target.ndim and preds.is_floating_point():
        # binary or multilabel probabilities
        preds = (preds >= threshold).long()

    # transpose class as first dim and reshape
    if preds.ndim > 1:
        preds = preds.transpose(1, 0)
        target = target.transpose(1, 0)

    return preds.reshape(num_classes, -1), target.reshape(num_classes, -1)


def _check_retrieval_functional_inputs(
    preds: Tensor,
    target: Tensor,
    allow_non_binary_target: bool = False,
) -> Tuple[Tensor, Tensor]:
    """Check ``preds`` and ``target`` tensors are of the same shape and of the correct data type.

    Args:
        preds: either tensor with scores/logits
        target: tensor with ground true labels
        allow_non_binary_target: whether to allow target to contain non-binary values

    Raises:
        ValueError:
            If ``preds`` and ``target`` don't have the same shape, if they are empty
            or not of the correct ``dtypes``.

    Returns:
        preds: as torch.float32
        target: as torch.long if not floating point else torch.float32
    """
    if preds.shape != target.shape:
        raise ValueError("`preds` and `target` must be of the same shape")

    if not preds.numel() or not preds.size():
        raise ValueError("`preds` and `target` must be non-empty and non-scalar tensors")

    return _check_retrieval_target_and_prediction_types(preds, target, allow_non_binary_target=allow_non_binary_target)


def _check_retrieval_inputs(
    indexes: Tensor,
    preds: Tensor,
    target: Tensor,
    allow_non_binary_target: bool = False,
    ignore_index: Optional[int] = None,
) -> Tuple[Tensor, Tensor, Tensor]:
    """Check ``indexes``, ``preds`` and ``target`` tensors are of the same shape and of the correct data type.

    Args:
        indexes: tensor with queries indexes
        preds: tensor with scores/logits
        target: tensor with ground true labels
        ignore_index: ignore predictions where targets are equal to this number

    Raises:
        ValueError:
            If ``preds`` and ``target`` don't have the same shape, if they are empty or not of the correct ``dtypes``.

    Returns:
        indexes: as ``torch.long``
        preds: as ``torch.float32``
        target: as ``torch.long``
    """
    if indexes.shape != preds.shape or preds.shape != target.shape:
        raise ValueError("`indexes`, `preds` and `target` must be of the same shape")

    if indexes.dtype is not torch.long:
        raise ValueError("`indexes` must be a tensor of long integers")

    # remove predictions where target is equal to `ignore_index`
    if ignore_index is not None:
        valid_positions = target != ignore_index
        indexes, preds, target = indexes[valid_positions], preds[valid_positions], target[valid_positions]

    if not indexes.numel() or not indexes.size():
        raise ValueError(
            "`indexes`, `preds` and `target` must be non-empty and non-scalar tensors",
        )

    preds, target = _check_retrieval_target_and_prediction_types(
        preds, target, allow_non_binary_target=allow_non_binary_target
    )

    return indexes.long().flatten(), preds, target


def _check_retrieval_target_and_prediction_types(
    preds: Tensor,
    target: Tensor,
    allow_non_binary_target: bool = False,
) -> Tuple[Tensor, Tensor]:
    """Check ``preds`` and ``target`` tensors are of the same shape and of the correct data type.

    Args:
        preds: either tensor with scores/logits
        target: tensor with ground true labels
        allow_non_binary_target: whether to allow target to contain non-binary values

    Raises:
        ValueError:
            If ``preds`` and ``target`` don't have the same shape, if they are empty or not of the correct ``dtypes``.
    """
    if target.dtype not in (torch.bool, torch.long, torch.int) and not torch.is_floating_point(target):
        raise ValueError("`target` must be a tensor of booleans, integers or floats")

    if not preds.is_floating_point():
        raise ValueError("`preds` must be a tensor of floats")

    if not allow_non_binary_target and (target.max() > 1 or target.min() < 0):
        raise ValueError("`target` must contain `binary` values")

    target = target.float() if target.is_floating_point() else target.long()
    preds = preds.float()

    return preds.flatten(), target.flatten()


def _allclose_recursive(res1: Any, res2: Any, atol: float = 1e-6) -> bool:
    """Utility function for recursively asserting that two results are within a certain tolerance."""
    # single output compare
    if isinstance(res1, Tensor):
        return torch.allclose(res1, res2, atol=atol)
    elif isinstance(res1, str):
        return res1 == res2
    elif isinstance(res1, Sequence):
        return all(_allclose_recursive(r1, r2) for r1, r2 in zip(res1, res2))
    elif isinstance(res1, Mapping):
        return all(_allclose_recursive(res1[k], res2[k]) for k in res1.keys())
    return res1 == res2


@no_type_check
def check_forward_full_state_property(
    metric_class,
    init_args: Dict[str, Any] = {},
    input_args: Dict[str, Any] = {},
    num_update_to_compare: Sequence[int] = [10, 100, 1000],
    reps: int = 5,
) -> bool:
    """Utility function for checking if the new ``full_state_update`` property can safely be set to ``False`` which
    will for most metrics results in a speedup when using ``forward``.

    Args:
        metric_class: metric class object that should be checked
        init_args: dict containing arguments for initializing the metric class
        input_args: dict containing arguments to pass to ``forward``
        num_update_to_compare: if we successfully detech that the flag is safe to set to ``False``
            we will run some speedup test. This arg should be a list of integers for how many
            steps to compare over.
        reps: number of repetitions of speedup test

    Example (states in ``update`` are independent, save to set ``full_state_update=False``)
        >>> from torchmetrics import ConfusionMatrix
        >>> check_forward_full_state_property(  # doctest: +ELLIPSIS
        ...     ConfusionMatrix,
        ...     init_args = {'num_classes': 3},
<<<<<<< HEAD
        ...     input_args = {'preds': torch.randint(3, (100,)), 'target': torch.randint(3, (100,))},
        ... )  # doctest: +ELLIPSIS
=======
        ...     input_args = {'preds': torch.randint(3, (10,)), 'target': torch.randint(3, (10,))},
        ... )
>>>>>>> 7d77daf7
        Full state for 10 steps took: ...
        Partial state for 10 steps took: ...
        Full state for 100 steps took: ...
        Partial state for 100 steps took: ...
        Full state for 1000 steps took: ...
        Partial state for 1000 steps took: ...
        Recommended setting `full_state_update=False`

    Example (states in ``update`` are dependend meaning that ``full_state_update=True``):
        >>> from torchmetrics import ConfusionMatrix
        >>> class MyMetric(ConfusionMatrix):
        ...     def update(self, preds, target):
        ...         super().update(preds, target)
        ...         # by construction make future states dependent on prior states
        ...         if self.confmat.sum() > 20:
        ...             self.reset()
        >>> check_forward_full_state_property(
        ...     MyMetric,
        ...     init_args = {'num_classes': 3},
        ...     input_args = {'preds': torch.randint(3, (10,)), 'target': torch.randint(3, (10,))},
        ... )
        Recommended setting `full_state_update=True`
    """

    class FullState(metric_class):
        full_state_update = True

    class PartState(metric_class):
        full_state_update = False

    fullstate = FullState(**init_args)
    partstate = PartState(**init_args)

    equal = True
    for _ in range(num_update_to_compare[0]):
        out1 = fullstate(**input_args)
        try:  # if it fails, the code most likely need access to the full state
            out2 = partstate(**input_args)
        except RuntimeError:
            equal = False
            break
        equal = equal & _allclose_recursive(out1, out2)

    res1 = fullstate.compute()
    try:  # if it fails, the code most likely need access to the full state
        res2 = partstate.compute()
    except RuntimeError:
        equal = False
    equal = equal & _allclose_recursive(res1, res2)

    if not equal:  # we can stop early because the results did not match
        print("Recommended setting `full_state_update=True`")
        return

    # Do timings
    res = torch.zeros(2, len(num_update_to_compare), reps)
    for i, metric in enumerate([fullstate, partstate]):
        for j, t in enumerate(num_update_to_compare):
            for r in range(reps):
                start = perf_counter()
                for _ in range(t):
                    _ = metric(**input_args)
                end = perf_counter()
                res[i, j, r] = end - start
                metric.reset()

    mean = torch.mean(res, -1)
    std = torch.std(res, -1)

    for t in range(len(num_update_to_compare)):
        print(f"Full state for {num_update_to_compare[t]} steps took: {mean[0, t]}+-{std[0, t]:0.3f}")
        print(f"Partial state for {num_update_to_compare[t]} steps took: {mean[1, t]:0.3f}+-{std[1, t]:0.3f}")

    faster = (mean[1, -1] < mean[0, -1]).item()  # if faster on average, we recommend upgrading
    print(f"Recommended setting `full_state_update={not faster}`")


def is_overridden(method_name: str, instance: object, parent: object) -> bool:
    """Check if a method has been overridden by an instance compared to its parent class."""
    instance_attr = getattr(instance, method_name, None)
    if instance_attr is None:
        return False
    # `functools.wraps()` support
    if hasattr(instance_attr, "__wrapped__"):
        instance_attr = instance_attr.__wrapped__
    # `Mock(wraps=...)` support
    if isinstance(instance_attr, Mock):
        # access the wrapped function
        instance_attr = instance_attr._mock_wraps
    # `partial` support
    elif isinstance(instance_attr, partial):
        instance_attr = instance_attr.func
    if instance_attr is None:
        return False

    parent_attr = getattr(parent, method_name, None)
    if parent_attr is None:
        raise ValueError("The parent should define the method")

    return instance_attr.__code__ != parent_attr.__code__<|MERGE_RESOLUTION|>--- conflicted
+++ resolved
@@ -650,13 +650,8 @@
         >>> check_forward_full_state_property(  # doctest: +ELLIPSIS
         ...     ConfusionMatrix,
         ...     init_args = {'num_classes': 3},
-<<<<<<< HEAD
         ...     input_args = {'preds': torch.randint(3, (100,)), 'target': torch.randint(3, (100,))},
-        ... )  # doctest: +ELLIPSIS
-=======
-        ...     input_args = {'preds': torch.randint(3, (10,)), 'target': torch.randint(3, (10,))},
         ... )
->>>>>>> 7d77daf7
         Full state for 10 steps took: ...
         Partial state for 10 steps took: ...
         Full state for 100 steps took: ...
