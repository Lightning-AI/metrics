# Copyright The PyTorch Lightning team.
#
# Licensed under the Apache License, Version 2.0 (the "License");
# you may not use this file except in compliance with the License.
# You may obtain a copy of the License at
#
#     http://www.apache.org/licenses/LICENSE-2.0
#
# Unless required by applicable law or agreed to in writing, software
# distributed under the License is distributed on an "AS IS" BASIS,
# WITHOUT WARRANTIES OR CONDITIONS OF ANY KIND, either express or implied.
# See the License for the specific language governing permissions and
# limitations under the License.
from typing import Any, Callable, Dict, List, Mapping, Optional, Sequence, Union

import torch
from torch import Tensor, tensor

from torchmetrics.utilities.imports import _TORCH_GREATER_EQUAL_1_6, _TORCH_GREATER_EQUAL_1_7, _TORCH_GREATER_EQUAL_1_8

if _TORCH_GREATER_EQUAL_1_8:
    deterministic = torch.are_deterministic_algorithms_enabled
elif _TORCH_GREATER_EQUAL_1_7:
    deterministic = torch.is_deterministic
elif _TORCH_GREATER_EQUAL_1_6:
    deterministic = torch._is_deterministic
else:

    def deterministic() -> bool:
        return True


METRIC_EPS = 1e-6


def dim_zero_cat(x: Union[Tensor, List[Tensor]]) -> Tensor:
    """Concatenation along the zero dimension."""
    x = x if isinstance(x, (list, tuple)) else [x]
    x = [y.unsqueeze(0) if y.numel() == 1 and y.ndim == 0 else y for y in x]
    if not x:  # empty list
        raise ValueError("No samples to concatenate")
    return torch.cat(x, dim=0)


def dim_zero_sum(x: Tensor) -> Tensor:
    """Summation along the zero dimension."""
    return torch.sum(x, dim=0)


def dim_zero_mean(x: Tensor) -> Tensor:
    """Average along the zero dimension."""
    return torch.mean(x, dim=0)


def dim_zero_max(x: Tensor) -> Tensor:
    """Max along the zero dimension."""
    return torch.max(x, dim=0).values


def dim_zero_min(x: Tensor) -> Tensor:
    """Min along the zero dimension."""
    return torch.min(x, dim=0).values


def _flatten(x: Sequence) -> list:
    """Flatten list of list into single list."""
    return [item for sublist in x for item in sublist]


def _flatten_dict(x: Dict) -> Dict:
    """Flatten dict of dicts into single dict."""
    new_dict = {}
    for key, value in x.items():
        if isinstance(value, dict):
            for k, v in value.items():
                new_dict[k] = v
        else:
            new_dict[key] = value
    return new_dict


def to_onehot(
    label_tensor: Tensor,
    num_classes: Optional[int] = None,
) -> Tensor:
    """Converts a dense label tensor to one-hot format.

    Args:
        label_tensor: dense label tensor, with shape [N, d1, d2, ...]
        num_classes: number of classes C

    Returns:
        A sparse label tensor with shape [N, C, d1, d2, ...]

    Example:
        >>> x = torch.tensor([1, 2, 3])
        >>> to_onehot(x)
        tensor([[0, 1, 0, 0],
                [0, 0, 1, 0],
                [0, 0, 0, 1]])
    """
    if num_classes is None:
        num_classes = int(label_tensor.max().detach().item() + 1)

    tensor_onehot = torch.zeros(
        label_tensor.shape[0],
        num_classes,
        *label_tensor.shape[1:],
        dtype=label_tensor.dtype,
        device=label_tensor.device,
    )
    index = label_tensor.long().unsqueeze(1).expand_as(tensor_onehot)
    return tensor_onehot.scatter_(1, index, 1.0)


def select_topk(prob_tensor: Tensor, topk: int = 1, dim: int = 1) -> Tensor:
    """Convert a probability tensor to binary by selecting top-k the highest entries.

    Args:
        prob_tensor: dense tensor of shape ``[..., C, ...]``, where ``C`` is in the
            position defined by the ``dim`` argument
        topk: number of the highest entries to turn into 1s
        dim: dimension on which to compare entries

    Returns:
        A binary tensor of the same shape as the input tensor of type ``torch.int32``

    Example:
        >>> x = torch.tensor([[1.1, 2.0, 3.0], [2.0, 1.0, 0.5]])
        >>> select_topk(x, topk=2)
        tensor([[0, 1, 1],
                [1, 1, 0]], dtype=torch.int32)
    """
    zeros = torch.zeros_like(prob_tensor)
    if topk == 1:  # argmax has better performance than topk
        topk_tensor = zeros.scatter(dim, prob_tensor.argmax(dim=dim, keepdim=True), 1.0)
    else:
        topk_tensor = zeros.scatter(dim, prob_tensor.topk(k=topk, dim=dim).indices, 1.0)
    return topk_tensor.int()


def to_categorical(x: Tensor, argmax_dim: int = 1) -> Tensor:
    """Converts a tensor of probabilities to a dense label tensor.

    Args:
        x: probabilities to get the categorical label [N, d1, d2, ...]
        argmax_dim: dimension to apply

    Return:
        A tensor with categorical labels [N, d2, ...]

    Example:
        >>> x = torch.tensor([[0.2, 0.5], [0.9, 0.1]])
        >>> to_categorical(x)
        tensor([1, 0])
    """
    return torch.argmax(x, dim=argmax_dim)


def apply_to_collection(
    data: Any,
    dtype: Union[type, tuple],
    function: Callable,
    *args: Any,
    wrong_dtype: Optional[Union[type, tuple]] = None,
    **kwargs: Any,
) -> Any:
    """Recursively applies a function to all elements of a certain dtype.

    Args:
        data: the collection to apply the function to
        dtype: the given function will be applied to all elements of this dtype
        function: the function to apply
        *args: positional arguments (will be forwarded to call of ``function``)
        wrong_dtype: the given function won't be applied if this type is specified and the given collections is of
            the :attr:`wrong_type` even if it is of type :attr`dtype`
        **kwargs: keyword arguments (will be forwarded to call of ``function``)

    Returns:
        the resulting collection

    Example:
        >>> apply_to_collection(torch.tensor([8, 0, 2, 6, 7]), dtype=Tensor, function=lambda x: x ** 2)
        tensor([64,  0,  4, 36, 49])
        >>> apply_to_collection([8, 0, 2, 6, 7], dtype=int, function=lambda x: x ** 2)
        [64, 0, 4, 36, 49]
        >>> apply_to_collection(dict(abc=123), dtype=int, function=lambda x: x ** 2)
        {'abc': 15129}
    """
    elem_type = type(data)

    # Breaking condition
    if isinstance(data, dtype) and (wrong_dtype is None or not isinstance(data, wrong_dtype)):
        return function(data, *args, **kwargs)

    # Recursively apply to collection items
    if isinstance(data, Mapping):
        return elem_type({k: apply_to_collection(v, dtype, function, *args, **kwargs) for k, v in data.items()})

    if isinstance(data, tuple) and hasattr(data, "_fields"):  # named tuple
        return elem_type(*(apply_to_collection(d, dtype, function, *args, **kwargs) for d in data))

    if isinstance(data, Sequence) and not isinstance(data, str):
        return elem_type([apply_to_collection(d, dtype, function, *args, **kwargs) for d in data])

    # data is neither of dtype, nor a collection
    return data


def get_group_indexes(indexes: Tensor) -> List[Tensor]:
    """Given an integer ``indexes``, return indexes for each different value in ``indexes``.

    Args:
        indexes:

    Return:
        A list of integer ``torch.Tensor``s

    Example:
        >>> indexes = torch.tensor([0, 0, 0, 1, 1, 1, 1])
        >>> get_group_indexes(indexes)
        [tensor([0, 1, 2]), tensor([3, 4, 5, 6])]
    """

    res: dict = {}
    for i, _id in enumerate(indexes):
        _id = _id.item()
        if _id in res:
            res[_id] += [i]
        else:
            res[_id] = [i]

    return [tensor(x, dtype=torch.long) for x in res.values()]


def _squeeze_scalar_element_tensor(x: Tensor) -> Tensor:
    return x.squeeze() if x.numel() == 1 else x


def _squeeze_if_scalar(data: Any) -> Any:
    return apply_to_collection(data, Tensor, _squeeze_scalar_element_tensor)


def _bincount(x: Tensor, minlength: int) -> Tensor:
    """``torch.bincount`` currently does not support deterministic mode on GPU.

    This implementation fallback to a for-loop counting occurrences in that case.

    Args:
        x: tensor to count
        minlength: minimum length to count

    Returns:
        Number of occurrences for each unique element in x
    """
<<<<<<< HEAD
=======
    if minlength is None:
        minlength = len(torch.unique(x))
>>>>>>> 6e98c7f6
    if deterministic():
        output = torch.zeros(minlength, device=x.device, dtype=torch.long)
        for i in range(minlength):
            output[i] = (x == i).sum()
        return output
    z = torch.zeros(minlength, device=x.device, dtype=x.dtype)
    return z.index_add_(0, x, torch.ones_like(x))


def allclose(tensor1: Tensor, tensor2: Tensor) -> bool:
    """Wrapper of torch.allclose that is robust towards dtype difference."""
    if tensor1.dtype != tensor2.dtype:
        tensor2 = tensor2.to(dtype=tensor1.dtype)
    return torch.allclose(tensor1, tensor2)


def _movedim(tensor: Tensor, dim1: int, dim2: int) -> tensor:
    if _TORCH_GREATER_EQUAL_1_7:
        return torch.movedim(tensor, dim1, dim2)
    else:
        return tensor.unsqueeze(dim2).transpose(dim2, dim1).squeeze()<|MERGE_RESOLUTION|>--- conflicted
+++ resolved
@@ -241,7 +241,7 @@
     return apply_to_collection(data, Tensor, _squeeze_scalar_element_tensor)
 
 
-def _bincount(x: Tensor, minlength: int) -> Tensor:
+def _bincount(x: Tensor, minlength: Optional[int] = None) -> Tensor:
     """``torch.bincount`` currently does not support deterministic mode on GPU.
 
     This implementation fallback to a for-loop counting occurrences in that case.
@@ -253,11 +253,8 @@
     Returns:
         Number of occurrences for each unique element in x
     """
-<<<<<<< HEAD
-=======
     if minlength is None:
         minlength = len(torch.unique(x))
->>>>>>> 6e98c7f6
     if deterministic():
         output = torch.zeros(minlength, device=x.device, dtype=torch.long)
         for i in range(minlength):
