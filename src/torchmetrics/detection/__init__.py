--- conflicted
+++ resolved
@@ -17,7 +17,6 @@
     _TORCHVISION_GREATER_EQUAL_0_13,
 )
 
-<<<<<<< HEAD
 if _TORCHVISION_AVAILABLE and _TORCHVISION_GREATER_EQUAL_0_13:
     from torchmetrics.detection.ciou import CompleteIntersectionOverUnion  # noqa: F401
     from torchmetrics.detection.diou import DistanceIntersectionOverUnion  # noqa: F401
@@ -26,9 +25,5 @@
     from torchmetrics.detection.giou import GeneralizedIntersectionOverUnion  # noqa: F401
     from torchmetrics.detection.iou import IntersectionOverUnion  # noqa: F401
     from torchmetrics.detection.mean_ap import MeanAveragePrecision  # noqa: F401
-=======
-if _TORCHVISION_GREATER_EQUAL_0_8:
-    from torchmetrics.detection.mean_ap import MeanAveragePrecision  # noqa: F401
 
-from torchmetrics.detection.panoptic_quality import PanopticQuality  # noqa: F401
->>>>>>> c4e19f77
+from torchmetrics.detection.panoptic_quality import PanopticQuality  # noqa: F401