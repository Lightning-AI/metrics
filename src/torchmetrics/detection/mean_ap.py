--- conflicted
+++ resolved
@@ -228,7 +228,6 @@
          'mar_medium': tensor(-1.),
          'mar_small': tensor(-1.)}
 
-<<<<<<< HEAD
     Example::
 
         Basic example for when `iou_type="segm"`. In this case the ``masks`` key is required in the input dictionaries,
@@ -283,8 +282,6 @@
          'mar_medium': tensor(-1.),
          'mar_small': tensor(0.2000)}
 
-=======
->>>>>>> 44afba62
     """
     is_differentiable: bool = False
     higher_is_better: Optional[bool] = True
