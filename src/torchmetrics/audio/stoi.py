--- conflicted
+++ resolved
@@ -68,13 +68,8 @@
         >>> preds = randn(8000)
         >>> target = randn(8000)
         >>> stoi = ShortTimeObjectiveIntelligibility(8000, False)
-<<<<<<< HEAD
-        >>> stoi(preds, target).round(decimals=3)
-        tensor(-0.0100)
-=======
         >>> stoi(preds, target)
         tensor(-0.0842)
->>>>>>> c233f36e
 
     """
 
