--- conflicted
+++ resolved
@@ -12,12 +12,9 @@
 # See the License for the specific language governing permissions and
 # limitations under the License.
 from torchmetrics.functional.nominal.cramers import cramers_v, cramers_v_matrix  # noqa: F401
-<<<<<<< HEAD
 from torchmetrics.functional.nominal.thiels_u import theils_u  # noqa: F401
-=======
 from torchmetrics.functional.nominal.pearson import (  # noqa: F401
     pearsons_contingency_coefficient,
     pearsons_contingency_coefficient_matrix,
 )
-from torchmetrics.functional.nominal.tschuprows import tschuprows_t, tschuprows_t_matrix  # noqa: F401
->>>>>>> c3d420e2
+from torchmetrics.functional.nominal.tschuprows import tschuprows_t, tschuprows_t_matrix  # noqa: F401