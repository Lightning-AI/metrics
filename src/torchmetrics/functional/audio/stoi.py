--- conflicted
+++ resolved
@@ -61,18 +61,10 @@
     Example:
         >>> from torch import randn
         >>> from torchmetrics.functional.audio.stoi import short_time_objective_intelligibility
-<<<<<<< HEAD
-        >>> g = torch.manual_seed(1)
-        >>> preds = torch.randn(8000)
-        >>> target = torch.randn(8000)
-        >>> short_time_objective_intelligibility(preds, target, 8000).round(decimals=3)
-        tensor(-0.0100, dtype=torch.float64)
-=======
         >>> preds = randn(8000)
         >>> target = randn(8000)
         >>> short_time_objective_intelligibility(preds, target, 8000).float()
         tensor(-0.0842)
->>>>>>> c233f36e
 
     """
     if not _PYSTOI_AVAILABLE:
