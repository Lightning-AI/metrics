# Copyright The PyTorch Lightning team.
#
# Licensed under the Apache License, Version 2.0 (the "License");
# you may not use this file except in compliance with the License.
# You may obtain a copy of the License at
#
#     http://www.apache.org/licenses/LICENSE-2.0
#
# Unless required by applicable law or agreed to in writing, software
# distributed under the License is distributed on an "AS IS" BASIS,
# WITHOUT WARRANTIES OR CONDITIONS OF ANY KIND, either express or implied.
# See the License for the specific language governing permissions and
# limitations under the License.
<<<<<<< HEAD

from torchmetrics.utilities.imports import (
    _TORCHVISION_AVAILABLE,
    _TORCHVISION_GREATER_EQUAL_0_8,
    _TORCHVISION_GREATER_EQUAL_0_13,
)

if _TORCHVISION_AVAILABLE and _TORCHVISION_GREATER_EQUAL_0_8:
    from torchmetrics.functional.detection.giou import generalized_intersection_over_union  # noqa: F401
    from torchmetrics.functional.detection.iou import intersection_over_union  # noqa: F401
if _TORCHVISION_AVAILABLE and _TORCHVISION_GREATER_EQUAL_0_13:
    from torchmetrics.functional.detection.ciou import complete_intersection_over_union  # noqa: F401
    from torchmetrics.functional.detection.diou import distance_intersection_over_union  # noqa: F401

=======
from torchmetrics.functional.detection.modified_panoptic_quality import modified_panoptic_quality  # noqa: F401
>>>>>>> b785d287
from torchmetrics.functional.detection.panoptic_quality import panoptic_quality  # noqa: F401<|MERGE_RESOLUTION|>--- conflicted
+++ resolved
@@ -11,7 +11,6 @@
 # WITHOUT WARRANTIES OR CONDITIONS OF ANY KIND, either express or implied.
 # See the License for the specific language governing permissions and
 # limitations under the License.
-<<<<<<< HEAD
 
 from torchmetrics.utilities.imports import (
     _TORCHVISION_AVAILABLE,
@@ -26,7 +25,5 @@
     from torchmetrics.functional.detection.ciou import complete_intersection_over_union  # noqa: F401
     from torchmetrics.functional.detection.diou import distance_intersection_over_union  # noqa: F401
 
-=======
 from torchmetrics.functional.detection.modified_panoptic_quality import modified_panoptic_quality  # noqa: F401
->>>>>>> b785d287
 from torchmetrics.functional.detection.panoptic_quality import panoptic_quality  # noqa: F401