# Copyright The PyTorch Lightning team.
#
# Licensed under the Apache License, Version 2.0 (the "License");
# you may not use this file except in compliance with the License.
# You may obtain a copy of the License at
#
#     http://www.apache.org/licenses/LICENSE-2.0
#
# Unless required by applicable law or agreed to in writing, software
# distributed under the License is distributed on an "AS IS" BASIS,
# WITHOUT WARRANTIES OR CONDITIONS OF ANY KIND, either express or implied.
# See the License for the specific language governing permissions and
# limitations under the License.
<<<<<<< HEAD

from torchmetrics.utilities.imports import (
    _TORCHVISION_AVAILABLE,
    _TORCHVISION_GREATER_EQUAL_0_8,
    _TORCHVISION_GREATER_EQUAL_0_13,
)

if _TORCHVISION_AVAILABLE and _TORCHVISION_GREATER_EQUAL_0_8:
    from torchmetrics.functional.detection.giou import generalized_intersection_over_union  # noqa: F401
    from torchmetrics.functional.detection.iou import intersection_over_union  # noqa: F401
if _TORCHVISION_AVAILABLE and _TORCHVISION_GREATER_EQUAL_0_13:
    from torchmetrics.functional.detection.ciou import complete_intersection_over_union  # noqa: F401
    from torchmetrics.functional.detection.diou import distance_intersection_over_union  # noqa: F401

from torchmetrics.functional.detection.modified_panoptic_quality import modified_panoptic_quality  # noqa: F401
from torchmetrics.functional.detection.panoptic_quality import panoptic_quality  # noqa: F401
=======
from torchmetrics.functional.detection.panoptic_qualities import modified_panoptic_quality, panoptic_quality

__all__ = ["modified_panoptic_quality", "panoptic_quality"]
>>>>>>> f75757ba
<|MERGE_RESOLUTION|>--- conflicted
+++ resolved
@@ -11,25 +11,26 @@
 # WITHOUT WARRANTIES OR CONDITIONS OF ANY KIND, either express or implied.
 # See the License for the specific language governing permissions and
 # limitations under the License.
-<<<<<<< HEAD
 
+from torchmetrics.functional.detection.panoptic_qualities import modified_panoptic_quality, panoptic_quality
 from torchmetrics.utilities.imports import (
     _TORCHVISION_AVAILABLE,
     _TORCHVISION_GREATER_EQUAL_0_8,
     _TORCHVISION_GREATER_EQUAL_0_13,
 )
 
+__all__ = ["modified_panoptic_quality", "panoptic_quality"]
+
 if _TORCHVISION_AVAILABLE and _TORCHVISION_GREATER_EQUAL_0_8:
     from torchmetrics.functional.detection.giou import generalized_intersection_over_union  # noqa: F401
     from torchmetrics.functional.detection.iou import intersection_over_union  # noqa: F401
+
+    __all__.append("generalized_intersection_over_union")
+    __all__.append("intersection_over_union")
+
 if _TORCHVISION_AVAILABLE and _TORCHVISION_GREATER_EQUAL_0_13:
     from torchmetrics.functional.detection.ciou import complete_intersection_over_union  # noqa: F401
     from torchmetrics.functional.detection.diou import distance_intersection_over_union  # noqa: F401
 
-from torchmetrics.functional.detection.modified_panoptic_quality import modified_panoptic_quality  # noqa: F401
-from torchmetrics.functional.detection.panoptic_quality import panoptic_quality  # noqa: F401
-=======
-from torchmetrics.functional.detection.panoptic_qualities import modified_panoptic_quality, panoptic_quality
-
-__all__ = ["modified_panoptic_quality", "panoptic_quality"]
->>>>>>> f75757ba
+    __all__.append("complete_intersection_over_union")
+    __all__.append("distance_intersection_over_union")