# Copyright The PyTorch Lightning team.
#
# Licensed under the Apache License, Version 2.0 (the "License");
# you may not use this file except in compliance with the License.
# You may obtain a copy of the License at
#
#     http://www.apache.org/licenses/LICENSE-2.0
#
# Unless required by applicable law or agreed to in writing, software
# distributed under the License is distributed on an "AS IS" BASIS,
# WITHOUT WARRANTIES OR CONDITIONS OF ANY KIND, either express or implied.
# See the License for the specific language governing permissions and
# limitations under the License.
from typing import Collection, Dict, List, Set, Tuple

import torch
from torch import Tensor

from torchmetrics.utilities import rank_zero_warn


def _nested_tuple(nested_list: List) -> Tuple:
    """Construct a nested tuple from a nested list.

    Args:
        nested_list: The nested list to convert to a nested tuple.

    Returns:
        A nested tuple with the same content.
    """
    return tuple(map(_nested_tuple, nested_list)) if isinstance(nested_list, list) else nested_list


def _to_tuple(t: Tensor) -> Tuple:
    """Convert a tensor into a nested tuple.

    Args:
        t: The tensor to convert.

    Returns:
        A nested tuple with the same content.
    """
    return _nested_tuple(t.tolist())


<<<<<<< HEAD
def _get_color_areas(img: Tensor) -> Dict[Tuple, Tensor]:
    """Count all color occurrences.
=======
def _get_color_areas(inputs: Tensor) -> Dict[Tuple, Tensor]:
    """Measure the size of each instance.
>>>>>>> fe86adfa

    Args:
        inputs: the input tensor containing the colored pixels.

    Returns:
        A dictionary specifying the `(category_id, instance_id)` and the corresponding number of occurrences.
    """
    unique_keys, unique_keys_area = torch.unique(inputs, dim=0, return_counts=True)
    # dictionary indexed by color tuples
    return dict(zip(_to_tuple(unique_keys), unique_keys_area))


def _parse_categories(things: Collection[int], stuffs: Collection[int]) -> Tuple[Set[int], Set[int]]:
    """Parse and validate metrics arguments for `things` and `stuff`.

    Args:
        things: All possible IDs for things categories.
        stuffs: All possible IDs for stuff categories.

    Returns:
        things_parsed: A set of unique category IDs for the things categories.
        stuffs_parsed: A set of unique category IDs for the stuffs categories.
    """
    things_parsed = set(things)
    if len(things_parsed) < len(things):
        rank_zero_warn("The provided `things` categories contained duplicates, which have been removed.", UserWarning)
    stuffs_parsed = set(stuffs)
    if len(stuffs_parsed) < len(stuffs):
        rank_zero_warn("The provided `stuffs` categories contained duplicates, which have been removed.", UserWarning)
    if not all(isinstance(val, int) for val in things_parsed):
        raise TypeError(f"Expected argument `things` to contain `int` categories, but got {things}")
    if not all(isinstance(val, int) for val in stuffs_parsed):
        raise TypeError(f"Expected argument `stuffs` to contain `int` categories, but got {stuffs}")
    if things_parsed & stuffs_parsed:
        raise ValueError(
            f"Expected arguments `things` and `stuffs` to have distinct keys, but got {things} and {stuffs}"
        )
    if not (things_parsed | stuffs_parsed):
        raise ValueError("At least one of `things` and `stuffs` must be non-empty.")
    return things_parsed, stuffs_parsed


def _validate_inputs(preds: Tensor, target: torch.Tensor) -> None:
    """Validate the shapes of prediction and target tensors.

    Args:
        preds: the prediction tensor
        target: the target tensor
    """
    if not isinstance(preds, Tensor):
        raise TypeError(f"Expected argument `preds` to be of type `torch.Tensor`, but got {type(preds)}")
    if not isinstance(target, Tensor):
        raise TypeError(f"Expected argument `target` to be of type `torch.Tensor`, but got {type(target)}")
    if preds.shape != target.shape:
        raise ValueError(
            f"Expected argument `preds` and `target` to have the same shape, but got {preds.shape} and {target.shape}"
        )
    if preds.dim() < 3:
        raise ValueError(
            "Expected argument `preds` to have at least one spatial dimension (B, *spatial_dims, 2), "
            f"got {preds.shape}"
        )
    if preds.shape[-1] != 2:
        raise ValueError(
            "Expected argument `preds` to have exactly 2 channels in the last dimension (category, instance), "
            f"got {preds.shape} instead"
        )


def _get_void_color(things: Set[int], stuffs: Set[int]) -> Tuple[int, int]:
    """Get an unused color ID.

    Args:
        things: The set of category IDs for things.
        stuffs: The set of category IDs for stuffs.

    Returns:
        A new color ID that does not belong to things nor stuffs.
    """
    unused_category_id = 1 + max([0] + list(things) + list(stuffs))
    return unused_category_id, 0


def _get_category_id_to_continuous_id(things: Set[int], stuffs: Set[int]) -> Dict[int, int]:
    """Convert original IDs to continuous IDs.

    Args:
        things: All unique IDs for things classes.
        stuffs: All unique IDs for stuff classes.

    Returns:
        A mapping from the original category IDs to continuous IDs (i.e., 0, 1, 2, ...).
    """
    # things metrics are stored with a continuous id in [0, len(things)[,
    thing_id_to_continuous_id = {thing_id: idx for idx, thing_id in enumerate(things)}
    # stuff metrics are stored with a continuous id in [len(things), len(things) + len(stuffs)[
    stuff_id_to_continuous_id = {stuff_id: idx + len(things) for idx, stuff_id in enumerate(stuffs)}
    cat_id_to_continuous_id = {}
    cat_id_to_continuous_id.update(thing_id_to_continuous_id)
    cat_id_to_continuous_id.update(stuff_id_to_continuous_id)
    return cat_id_to_continuous_id


def _isin(arr: Tensor, values: List) -> Tensor:
    """Check if all values of an arr are in another array. Implementation of torch.isin to support pre 0.10 version.

    Args:
        arr: the torch tensor to check for availabilities
        values: the values to search the tensor for.

    Returns:
        a bool tensor of the same shape as :param:`arr` indicating for each
        position whether the element of the tensor is in :param:`values`
    """
    return (arr[..., None] == arr.new(values)).any(-1)


def _prepocess_inputs(
    things: Set[int],
    stuffs: Set[int],
    inputs: Tensor,
    void_color: Tuple[int, int],
    allow_unknown_category: bool,
) -> Tensor:
    """Preprocesses an input tensor for metric calculation.

    NOTE: The input tensor is assumed to have dimension ordering (B, spatial_dim0, ..., spatial_dim_N, 2).
    Spelled out explicitly, this means (B, num_points, 2) for point clouds, (B, H, W, 2) for images, and so on.

    Args:
        things: All category IDs for things classes.
        stuffs: All category IDs for stuff classes.
        inputs: The input tensor.
        void_color: An additional color that is masked out during metrics calculation.
        allow_unknown_category: If true, unknown category IDs are mapped to "void".
            Otherwise, an exception is raised if they occur.

    Returns:
        The preprocessed input tensor flattened along the spatial dimensions.
    """
    # flatten the spatial dimensions of the input tensor, e.g., (B, H, W, C) -> (B, H*W, C).
    out = inputs.detach().clone()
    out = torch.flatten(out, 1, -2)
    mask_stuffs = _isin(out[:, :, 0], list(stuffs))
    mask_things = _isin(out[:, :, 0], list(things))
    # reset instance IDs of stuffs
    mask_stuffs_instance = torch.stack([torch.zeros_like(mask_stuffs), mask_stuffs], dim=-1)
    out[mask_stuffs_instance] = 0
    if not allow_unknown_category and not torch.all(mask_things | mask_stuffs):
        raise ValueError(f"Unknown categories found: {out[~(mask_things|mask_stuffs)]}")
    # set unknown categories to void color
    out[~(mask_things | mask_stuffs)] = out.new(void_color)
    return out


def _panoptic_quality_update_sample(
    flatten_preds: Tensor,
    flatten_target: Tensor,
    cat_id_to_continuous_id: Dict[int, int],
    void_color: Tuple[int, int],
) -> Tuple[Tensor, Tensor, Tensor, Tensor]:
    """Calculate stat scores required to compute accuracy **for a single sample**.

    Computed scores: iou sum, true positives, false positives, false negatives.

    Args:
        flatten_preds: A flattened prediction tensor referring to a single sample, shape (num_points, 2).
        flatten_target: A flattened target tensor referring to a single sample, shape (num_points, 2).
        cat_id_to_continuous_id: Mapping from original category IDs to continuous IDs
        void_color: an additional, unused color.

    Returns:
        - IOU Sum
        - True positives
        - False positives
        - False negatives
    """
    device = flatten_preds.device
    n_categories = len(cat_id_to_continuous_id)
    iou_sum = torch.zeros(n_categories, dtype=torch.double, device=device)
    true_positives = torch.zeros(n_categories, dtype=torch.int, device=device)
    false_positives = torch.zeros(n_categories, dtype=torch.int, device=device)
    false_negatives = torch.zeros(n_categories, dtype=torch.int, device=device)

    # calculate the area of each prediction, ground truth and pairwise intersection
    pred_areas = _get_color_areas(flatten_preds)
    target_areas = _get_color_areas(flatten_target)
    # intersection matrix of shape [num_pixels, 2, 2]
    intersection_matrix = torch.transpose(torch.stack((flatten_preds, flatten_target), -1), -1, -2)
    intersection_areas = _get_color_areas(intersection_matrix)

    # select intersection of things of same category with iou > 0.5
    pred_segment_matched = set()
    target_segment_matched = set()
    for (pred_color, target_color), intersection in intersection_areas.items():
        # test only non void, matching category
        if target_color == void_color:
            continue
        if pred_color[0] != target_color[0]:
            continue
        continuous_id = cat_id_to_continuous_id[pred_color[0]]
        pred_area = pred_areas[pred_color]
        target_area = target_areas[target_color]
        pred_void_area = intersection_areas.get((pred_color, void_color), 0)
        void_target_area = intersection_areas.get((void_color, target_color), 0)
        union = pred_area - pred_void_area + target_area - void_target_area - intersection
        iou = intersection / union

        if iou > 0.5:
            pred_segment_matched.add(pred_color)
            target_segment_matched.add(target_color)
            iou_sum[continuous_id] += iou
            true_positives[continuous_id] += 1

    # count false negative: ground truth but not matched
    # areas that are mostly void in the prediction are ignored
    false_negative_colors = set(target_areas.keys()).difference(target_segment_matched)
    false_negative_colors.discard(void_color)
    for target_color in false_negative_colors:
        void_target_area = intersection_areas.get((void_color, target_color), 0)
        if void_target_area / target_areas[target_color] > 0.5:
            continue
        continuous_id = cat_id_to_continuous_id[target_color[0]]
        false_negatives[continuous_id] += 1

    # count false positive: predicted but not matched
    # areas that are mostly void in the target are ignored
    false_positive_colors = set(pred_areas.keys()).difference(pred_segment_matched)
    false_positive_colors.discard(void_color)
    for pred_color in false_positive_colors:
        pred_void_area = intersection_areas.get((pred_color, void_color), 0)
        if pred_void_area / pred_areas[pred_color] > 0.5:
            continue
        continuous_id = cat_id_to_continuous_id[pred_color[0]]
        false_positives[continuous_id] += 1

    return iou_sum, true_positives, false_positives, false_negatives


def _panoptic_quality_update(
    flatten_preds: Tensor,
    flatten_target: Tensor,
    cat_id_to_continuous_id: Dict[int, int],
    void_color: Tuple[int, int],
) -> Tuple[Tensor, Tensor, Tensor, Tensor]:
    """Calculate stat scores required to compute accuracy.

    Computed scores: iou sum, true positives, false positives, false negatives.

    Args:
        flatten_preds: A flattened prediction tensor, shape (B, num_points, 2).
        flatten_target: A flattened target tensor, shape (B, num_points, 2).
        cat_id_to_continuous_id: Mapping from original category IDs to continuous IDs.
        void_color: an additional, unused color.

    Returns:
        - IOU Sum
        - True positives
        - False positives
        - False negatives
    """
    device = flatten_preds.device
    n_categories = len(cat_id_to_continuous_id)
    iou_sum = torch.zeros(n_categories, dtype=torch.double, device=device)
    true_positives = torch.zeros(n_categories, dtype=torch.int, device=device)
    false_positives = torch.zeros(n_categories, dtype=torch.int, device=device)
    false_negatives = torch.zeros(n_categories, dtype=torch.int, device=device)

    # Loop over each sample independently: segments must not be matched across frames.
    for flatten_preds_single, flatten_target_single in zip(flatten_preds, flatten_target):
        result = _panoptic_quality_update_sample(
            flatten_preds_single,
            flatten_target_single,
            cat_id_to_continuous_id,
            void_color,
        )
        iou_sum += result[0]
        true_positives += result[1]
        false_positives += result[2]
        false_negatives += result[3]

    return iou_sum, true_positives, false_positives, false_negatives


def _panoptic_quality_compute(
    iou_sum: Tensor,
    true_positives: Tensor,
    false_positives: Tensor,
    false_negatives: Tensor,
) -> Tensor:
    """Compute the final panoptic quality from interim values.

    Args:
        iou_sum: the iou sum from the update step
        true_positives: the TP value from the update step
        false_positives: the FP value from the update step
        false_negatives: the FN value from the update step

    Returns:
        Panoptic quality as a tensor containing a single scalar.
    """
    # per category calculation
    denominator = (true_positives + 0.5 * false_positives + 0.5 * false_negatives).double()
    panoptic_quality = torch.where(denominator > 0.0, iou_sum / denominator, 0.0)
    # Reduce across categories. TODO: is it useful to have the option of returning per class metrics?
    return torch.mean(panoptic_quality[denominator > 0])


def panoptic_quality(
    preds: Tensor,
    target: Tensor,
    things: Collection[int],
    stuffs: Collection[int],
    allow_unknown_preds_category: bool = False,
) -> Tensor:
    r"""Compute `Panoptic Quality`_ for panoptic segmentations.

    .. math::
        PQ = \frac{IOU}{TP + 0.5 FP + 0.5 FN}

    where IOU, TP, FP and FN are respectively the sum of the intersection over union for true positives, the number of
    true postitives, false positives and false negatives. This metric is inspired by the PQ implementation of
    panopticapi, a standard implementation for the PQ metric for object detection.


    .. note:
        Points in the target tensor that do not map to a known category ID are automatically ignored in the metric
        computation.

    Args:
        preds:
            torch tensor with panoptic detection of shape [height, width, 2] containing the pair
            (category_id, instance_id) for each pixel of the image. If the category_id refer to a stuff, the
            instance_id is ignored.
        target:
            torch tensor with ground truth of shape [height, width, 2] containing the pair (category_id, instance_id)
            for each pixel of the image. If the category_id refer to a stuff, the instance_id is ignored.
        things:
            Set of ``category_id`` for countable things.
        stuffs:
            Set of ``category_id`` for uncountable stuffs.
        allow_unknown_preds_category:
            Boolean flag to specify if unknown categories in the predictions are to be ignored in the metric
            computation or raise an exception when found.

    Raises:
        ValueError:
            If ``things``, ``stuffs`` have at least one common ``category_id``.
        TypeError:
            If ``things``, ``stuffs`` contain non-integer ``category_id``.
        TypeError:
            If ``preds`` or ``target`` is not an ``torch.Tensor``.
        ValueError:
             If ``preds`` or ``target`` has different shape.
        ValueError:
            If ``preds`` has less than 3 dimensions.
        ValueError:
            If the final dimension of ``preds`` has size != 2.

    Example:
        >>> from torch import tensor
        >>> preds = tensor([[[[6, 0], [0, 0], [6, 0], [6, 0]],
        ...                  [[0, 0], [0, 0], [6, 0], [0, 1]],
        ...                  [[0, 0], [0, 0], [6, 0], [0, 1]],
        ...                  [[0, 0], [7, 0], [6, 0], [1, 0]],
        ...                  [[0, 0], [7, 0], [7, 0], [7, 0]]]])
        >>> target = tensor([[[[6, 0], [0, 1], [6, 0], [0, 1]],
        ...                   [[0, 1], [0, 1], [6, 0], [0, 1]],
        ...                   [[0, 1], [0, 1], [6, 0], [1, 0]],
        ...                   [[0, 1], [7, 0], [1, 0], [1, 0]],
        ...                   [[0, 1], [7, 0], [7, 0], [7, 0]]]])
        >>> panoptic_quality(preds, target, things = {0, 1}, stuffs = {6, 7})
        tensor(0.5463, dtype=torch.float64)
    """
    things, stuffs = _parse_categories(things, stuffs)
    _validate_inputs(preds, target)
    void_color = _get_void_color(things, stuffs)
    cat_id_to_continuous_id = _get_category_id_to_continuous_id(things, stuffs)
    flatten_preds = _prepocess_inputs(things, stuffs, preds, void_color, allow_unknown_preds_category)
    flatten_target = _prepocess_inputs(things, stuffs, target, void_color, True)
    iou_sum, true_positives, false_positives, false_negatives = _panoptic_quality_update(
        flatten_preds, flatten_target, cat_id_to_continuous_id, void_color
    )
    return _panoptic_quality_compute(iou_sum, true_positives, false_positives, false_negatives)<|MERGE_RESOLUTION|>--- conflicted
+++ resolved
@@ -43,13 +43,8 @@
     return _nested_tuple(t.tolist())
 
 
-<<<<<<< HEAD
-def _get_color_areas(img: Tensor) -> Dict[Tuple, Tensor]:
-    """Count all color occurrences.
-=======
 def _get_color_areas(inputs: Tensor) -> Dict[Tuple, Tensor]:
     """Measure the size of each instance.
->>>>>>> fe86adfa
 
     Args:
         inputs: the input tensor containing the colored pixels.
