--- conflicted
+++ resolved
@@ -18,18 +18,11 @@
 from typing_extensions import Literal
 
 from torchmetrics.utilities.checks import _check_same_shape, _input_format_classification
-<<<<<<< HEAD
-from torchmetrics.utilities.data import _bincount
-=======
 from torchmetrics.utilities.data import _bincount, _movedim
->>>>>>> 6e98c7f6
 from torchmetrics.utilities.enums import DataType
 from torchmetrics.utilities.prints import rank_zero_warn
 
 
-<<<<<<< HEAD
-def _confusion_matrix_reduce(confmat: Tensor, normalize: Optional[str] = None, multilabel: bool = False) -> Tensor:
-=======
 def _confusion_matrix_reduce(
     confmat: Tensor, normalize: Optional[Literal["true", "pred", "all", "none"]] = None
 ) -> Tensor:
@@ -45,23 +38,12 @@
     Returns:
         Normalized confusion matrix
     """
->>>>>>> 6e98c7f6
     allowed_normalize = ("true", "pred", "all", "none", None)
     if normalize not in allowed_normalize:
         raise ValueError(f"Argument `normalize` needs to one of the following: {allowed_normalize}")
     if normalize is not None and normalize != "none":
         confmat = confmat.float() if not confmat.is_floating_point() else confmat
         if normalize == "true":
-<<<<<<< HEAD
-            confmat = confmat / confmat.sum(axis=2 if multilabel else 1, keepdim=True)
-        elif normalize == "pred":
-            confmat = confmat / confmat.sum(axis=1 if multilabel else 0, keepdim=True)
-        elif normalize == "all":
-            confmat = confmat / confmat.sum(axis=[1, 2] if multilabel else [0, 1], keepdim=True)
-
-        nan_elements = confmat[torch.isnan(confmat)].nelement()
-        if nan_elements != 0:
-=======
             confmat = confmat / confmat.sum(axis=-1, keepdim=True)
         elif normalize == "pred":
             confmat = confmat / confmat.sum(axis=-2, keepdim=True)
@@ -70,20 +52,12 @@
 
         nan_elements = confmat[torch.isnan(confmat)].nelement()
         if nan_elements:
->>>>>>> 6e98c7f6
             confmat[torch.isnan(confmat)] = 0
             rank_zero_warn(f"{nan_elements} NaN values found in confusion matrix have been replaced with zeros.")
     return confmat
 
 
 def _binary_confusion_matrix_arg_validation(
-<<<<<<< HEAD
-    threshold: float = 0.5, ignore_index: Optional[int] = None, normalize: Optional[str] = None
-) -> None:
-    """Validate non tensor input."""
-    if not isinstance(threshold, float):
-        raise ValueError(f"Expected argument `threshold` to be a float, but got {threshold}.")
-=======
     threshold: float = 0.5,
     ignore_index: Optional[int] = None,
     normalize: Optional[Literal["true", "pred", "all", "none"]] = None,
@@ -96,7 +70,6 @@
     """
     if not isinstance(threshold, float) and not (0 <= threshold <= 1):
         raise ValueError(f"Expected argument `threshold` to be a float in the [0,1] range, but got {threshold}.")
->>>>>>> 6e98c7f6
     if ignore_index is not None and not isinstance(ignore_index, int):
         raise ValueError(f"Expected argument `ignore_index` to either be `None` or an integer, but got {ignore_index}")
     allowed_normalize = ("true", "pred", "all", "none", None)
@@ -105,15 +78,6 @@
 
 
 def _binary_confusion_matrix_tensor_validation(
-<<<<<<< HEAD
-    preds: Tensor, target: Tensor, ignore_index: Optional[int] = bool
-) -> None:
-    """Validate tensor input."""
-    # Check that they have same shape
-    _check_same_shape(preds, target)
-
-    # Check that target only contains [0,1] values or value in ignore_index
-=======
     preds: Tensor, target: Tensor, ignore_index: Optional[int] = None
 ) -> None:
     """Validate tensor input.
@@ -126,7 +90,6 @@
     _check_same_shape(preds, target)
 
     # Check that target only contains {0,1} values or value in ignore_index
->>>>>>> 6e98c7f6
     unique_values = torch.unique(target)
     if ignore_index is None:
         check = torch.any((unique_values != 0) & (unique_values != 1))
@@ -138,11 +101,7 @@
             f" the following values {[0,1] + [] if ignore_index is None else [ignore_index]}."
         )
 
-<<<<<<< HEAD
-    # If preds is label tensor, also check that it only contains [0,1] values
-=======
     # If preds is label tensor, also check that it only contains {0,1} values
->>>>>>> 6e98c7f6
     if not preds.is_floating_point():
         unique_values = torch.unique(preds)
         if torch.any((unique_values != 0) & (unique_values != 1)):
@@ -158,16 +117,12 @@
     threshold: float = 0.5,
     ignore_index: Optional[int] = None,
 ) -> Tuple[Tensor, Tensor]:
-<<<<<<< HEAD
-    """Convert all input to label format."""
-=======
     """Convert all input to label format.
 
     - Remove all datapoints that should be ignored
     - If preds tensor is floating point, applies sigmoid if pred tensor not in [0,1] range
     - If preds tensor is floating point, thresholds afterwards
     """
->>>>>>> 6e98c7f6
     preds = preds.flatten()
     target = target.flatten()
     if ignore_index is not None:
@@ -176,11 +131,7 @@
         target = target[idx]
 
     if preds.is_floating_point():
-<<<<<<< HEAD
-        if not ((0 <= preds) * (preds <= 1)).all():
-=======
         if not torch.all((0 <= preds) * (preds <= 1)):
->>>>>>> 6e98c7f6
             # preds is logits, convert with sigmoid
             preds = preds.sigmoid()
         preds = preds > threshold
@@ -189,21 +140,12 @@
 
 
 def _binary_confusion_matrix_update(preds: Tensor, target: Tensor) -> Tensor:
-<<<<<<< HEAD
-    """Calculate confusion matrix on current input."""
-=======
     """Computes the bins to update the confusion matrix with."""
->>>>>>> 6e98c7f6
     unique_mapping = (target * 2 + preds).to(torch.long)
     bins = _bincount(unique_mapping, minlength=4)
     return bins.reshape(2, 2)
 
 
-<<<<<<< HEAD
-def _binary_confusion_matrix_compute(confmat: Tensor, normalize: Optional[str] = None) -> Tensor:
-    """Calculate final confusion matrix."""
-    return _confusion_matrix_reduce(confmat, normalize, multilabel=False)
-=======
 def _binary_confusion_matrix_compute(
     confmat: Tensor, normalize: Optional[Literal["true", "pred", "all", "none"]] = None
 ) -> Tensor:
@@ -212,7 +154,6 @@
     Normalization technique can be chosen by ``normalize``.
     """
     return _confusion_matrix_reduce(confmat, normalize)
->>>>>>> 6e98c7f6
 
 
 def binary_confusion_matrix(
@@ -220,11 +161,6 @@
     target: Tensor,
     threshold: float = 0.5,
     ignore_index: Optional[int] = None,
-<<<<<<< HEAD
-    normalize: Optional[str] = None,
-    validate_args: bool = True,
-) -> Tensor:
-=======
     normalize: Optional[Literal["true", "pred", "all", "none"]] = None,
     validate_args: bool = True,
 ) -> Tensor:
@@ -274,7 +210,6 @@
         tensor([[2, 0],
                 [1, 1]])
     """
->>>>>>> 6e98c7f6
     if validate_args:
         _binary_confusion_matrix_arg_validation(threshold, ignore_index, normalize)
         _binary_confusion_matrix_tensor_validation(preds, target, ignore_index)
@@ -283,10 +218,6 @@
     return _binary_confusion_matrix_compute(confmat, normalize)
 
 
-<<<<<<< HEAD
-def _multiclass_confusion_matrix_arg_validation(num_classes, ignore_index, normalize) -> None:
-    if not isinstance(num_classes, int) and num_classes < 2:
-=======
 def _multiclass_confusion_matrix_arg_validation(
     num_classes: int,
     ignore_index: Optional[int] = None,
@@ -299,7 +230,6 @@
     - ``normalize`` has to be "true" | "pred" | "all" | "none" | None
     """
     if not isinstance(num_classes, int) or num_classes < 2:
->>>>>>> 6e98c7f6
         raise ValueError(f"Expected argument `num_classes` to be an integer larger than 1, but got {num_classes}")
     if ignore_index is not None and not isinstance(ignore_index, int):
         raise ValueError(f"Expected argument `ignore_index` to either be `None` or an integer, but got {ignore_index}")
@@ -308,10 +238,6 @@
         raise ValueError(f"Expected argument `normalize` to be one of {allowed_normalize}, but got {normalize}.")
 
 
-<<<<<<< HEAD
-def _multiclass_confusion_matrix_tensor_validation(preds, target, num_classes, ignore_index) -> None:
-    """Validate tensor input."""
-=======
 def _multiclass_confusion_matrix_tensor_validation(
     preds: Tensor, target: Tensor, num_classes: int, ignore_index: Optional[int] = None
 ) -> None:
@@ -323,7 +249,6 @@
     - all values in target tensor that are not ignored have to be {0, ..., num_classes - 1}
     - if pred tensor is not floating point, then all values also have to be in {0, ..., num_classes - 1}
     """
->>>>>>> 6e98c7f6
     if preds.ndim == target.ndim + 1:
         if not preds.is_floating_point():
             raise ValueError("If `preds` have one dimension more than `target`, `preds` should be a float tensor.")
@@ -349,26 +274,6 @@
             " and `preds` should be (N, C, ...)."
         )
 
-<<<<<<< HEAD
-    unique_values = torch.unique(target)
-    if ignore_index is None:
-        check = len(unique_values) > num_classes
-    else:
-        check = len(unique_values) > num_classes + 1
-    if check:
-        raise RuntimeError(
-            "Detected more unique values in `target` than `num_classes`. Expected only "
-            f"{num_classes if ignore_index is None else num_classes + 1} but found"
-            f"{len(unique_values)} in `target`."
-        )
-
-    if not preds.is_floating_point():
-        unique_values = torch.unique(preds)
-        if len(unique_values) > num_classes:
-            raise RuntimeError(
-                "Detected more unique values in `preds` than `num_classes`. Expected only "
-                f"{num_classes} but found {len(unique_values)} in `preds`."
-=======
     num_unique_values = len(torch.unique(target))
     if ignore_index is None:
         check = num_unique_values > num_classes
@@ -387,21 +292,17 @@
             raise RuntimeError(
                 "Detected more unique values in `preds` than `num_classes`. Expected only "
                 f"{num_classes} but found {num_unique_values} in `preds`."
->>>>>>> 6e98c7f6
             )
 
 
 def _multiclass_confusion_matrix_format(
     preds: Tensor, target: Tensor, ignore_index: Optional[int] = None
 ) -> Tuple[Tensor, Tensor]:
-<<<<<<< HEAD
-=======
     """ "Convert all input to label format.
 
     - Applies argmax if preds have one more dimension than target
     - Remove all datapoints that should be ignored
     """
->>>>>>> 6e98c7f6
     # Apply argmax if we have one more dimension
     if preds.ndim == target.ndim + 1:
         preds = preds.argmax(dim=1)
@@ -418,19 +319,12 @@
 
 
 def _multiclass_confusion_matrix_update(preds: Tensor, target: Tensor, num_classes: int) -> Tensor:
-<<<<<<< HEAD
-=======
     """Computes the bins to update the confusion matrix with."""
->>>>>>> 6e98c7f6
     unique_mapping = (target * num_classes + preds).to(torch.long)
     bins = _bincount(unique_mapping, minlength=num_classes**2)
     return bins.reshape(num_classes, num_classes)
 
 
-<<<<<<< HEAD
-def _multiclass_confusion_matrix_compute(confmat: Tensor, normalize: Optional[str] = None) -> Tensor:
-    return _confusion_matrix_reduce(confmat, normalize, multilabel=False)
-=======
 def _multiclass_confusion_matrix_compute(
     confmat: Tensor, normalize: Optional[Literal["true", "pred", "all", "none"]] = None
 ) -> Tensor:
@@ -439,7 +333,6 @@
     Normalization technique can be chosen by ``normalize``.
     """
     return _confusion_matrix_reduce(confmat, normalize)
->>>>>>> 6e98c7f6
 
 
 def multiclass_confusion_matrix(
@@ -447,11 +340,6 @@
     target: Tensor,
     num_classes: int,
     ignore_index: Optional[int] = None,
-<<<<<<< HEAD
-    normalize: Optional[str] = None,
-    validate_args: bool = True,
-) -> Tensor:
-=======
     normalize: Optional[Literal["true", "pred", "all", "none"]] = None,
     validate_args: bool = True,
 ) -> Tensor:
@@ -508,7 +396,6 @@
                 [0, 1, 0],
                 [0, 0, 1]])
     """
->>>>>>> 6e98c7f6
     if validate_args:
         _multiclass_confusion_matrix_arg_validation(num_classes, ignore_index, normalize)
         _multiclass_confusion_matrix_tensor_validation(preds, target, num_classes, ignore_index)
@@ -518,11 +405,6 @@
 
 
 def _multilabel_confusion_matrix_arg_validation(
-<<<<<<< HEAD
-    num_labels: int, threshold: float = 0.5, ignore_index: Optional[int] = None, normalize: Optional[str] = None
-) -> None:
-    if not isinstance(num_labels, int) and num_labels < 2:
-=======
     num_labels: int,
     threshold: float = 0.5,
     ignore_index: Optional[int] = None,
@@ -536,7 +418,6 @@
     - ``normalize`` has to be "true" | "pred" | "all" | "none" | None
     """
     if not isinstance(num_labels, int) or num_labels < 2:
->>>>>>> 6e98c7f6
         raise ValueError(f"Expected argument `num_labels` to be an integer larger than 1, but got {num_labels}")
     if not isinstance(threshold, float):
         raise ValueError(f"Expected argument `threshold` to be a float, but got {threshold}.")
@@ -550,9 +431,6 @@
 def _multilabel_confusion_matrix_tensor_validation(
     preds: Tensor, target: Tensor, num_labels: int, ignore_index: Optional[int] = None
 ) -> None:
-<<<<<<< HEAD
-    """Validate tensor input."""
-=======
     """Validate tensor input.
 
     - tensors have to be of same shape
@@ -560,7 +438,6 @@
     - all values in target tensor that are not ignored have to be in {0, 1}
     - if pred tensor is not floating point, then all values also have to be in {0, 1}
     """
->>>>>>> 6e98c7f6
     # Check that they have same shape
     _check_same_shape(preds, target)
 
@@ -595,14 +472,6 @@
 def _multilabel_confusion_matrix_format(
     preds: Tensor, target: Tensor, num_labels: int, threshold: float = 0.5, ignore_index: Optional[int] = None
 ) -> Tuple[Tensor, Tensor]:
-<<<<<<< HEAD
-    if preds.is_floating_point():
-        if not ((0 <= preds) * (preds <= 1)).all():
-            preds = preds.sigmoid()
-        preds = preds > threshold
-    preds = preds.movedim(1, -1).reshape(-1, num_labels)
-    target = target.movedim(1, -1).reshape(-1, num_labels)
-=======
     """Convert all input to label format.
 
     - If preds tensor is floating point, applies sigmoid if pred tensor not in [0,1] range
@@ -615,17 +484,12 @@
         preds = preds > threshold
     preds = _movedim(preds, 1, -1).reshape(-1, num_labels)
     target = _movedim(target, 1, -1).reshape(-1, num_labels)
->>>>>>> 6e98c7f6
 
     if ignore_index is not None:
         preds = preds.clone()
         target = target.clone()
-<<<<<<< HEAD
-        # make sure that when we map, it will always result in a negative number that we can filter away
-=======
         # Make sure that when we map, it will always result in a negative number that we can filter away
         # Each label correspond to a 2x2 matrix = 4 elements per label
->>>>>>> 6e98c7f6
         idx = target == ignore_index
         preds[idx] = -4 * num_labels
         target[idx] = -4 * num_labels
@@ -634,20 +498,13 @@
 
 
 def _multilabel_confusion_matrix_update(preds: Tensor, target: Tensor, num_labels: int) -> Tensor:
-<<<<<<< HEAD
-=======
     """Computes the bins to update the confusion matrix with."""
->>>>>>> 6e98c7f6
     unique_mapping = ((2 * target + preds) + 4 * torch.arange(num_labels, device=preds.device)).flatten()
     unique_mapping = unique_mapping[unique_mapping >= 0]
     bins = _bincount(unique_mapping, minlength=4 * num_labels)
     return bins.reshape(num_labels, 2, 2)
 
 
-<<<<<<< HEAD
-def _multilabel_confusion_matrix_compute(confmat: Tensor, normalize: Optional[str] = None) -> Tensor:
-    return _confusion_matrix_reduce(confmat, normalize, multilabel=True)
-=======
 def _multilabel_confusion_matrix_compute(
     confmat: Tensor, normalize: Optional[Literal["true", "pred", "all", "none"]] = None
 ) -> Tensor:
@@ -656,7 +513,6 @@
     Normalization technique can be chosen by ``normalize``.
     """
     return _confusion_matrix_reduce(confmat, normalize)
->>>>>>> 6e98c7f6
 
 
 def multilabel_confusion_matrix(
@@ -665,11 +521,6 @@
     num_labels: int,
     threshold: float = 0.5,
     ignore_index: Optional[int] = None,
-<<<<<<< HEAD
-    normalize: Optional[str] = None,
-    validate_args: bool = True,
-) -> Tensor:
-=======
     normalize: Optional[Literal["true", "pred", "all", "none"]] = None,
     validate_args: bool = True,
 ) -> Tensor:
@@ -722,7 +573,6 @@
                 [[1, 0], [1, 0]],
                 [[0, 1], [0, 1]]])
     """
->>>>>>> 6e98c7f6
     if validate_args:
         _multilabel_confusion_matrix_arg_validation(num_labels, threshold, ignore_index, normalize)
         _multilabel_confusion_matrix_tensor_validation(preds, target, num_labels, ignore_index)
