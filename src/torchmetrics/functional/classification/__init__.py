--- conflicted
+++ resolved
@@ -234,12 +234,9 @@
     "multiclass_precision_at_fixed_recall",
     "demographic_parity",
     "equal_opportunity",
-<<<<<<< HEAD
+    "precision_at_fixed_recall",
     "binary_logauc",
     "multiclass_logauc",
     "multilabel_logauc",
     "logauc",
-=======
-    "precision_at_fixed_recall",
->>>>>>> 55f036e9
 ]