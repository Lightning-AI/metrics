# Copyright The Lightning team.
#
# Licensed under the Apache License, Version 2.0 (the "License");
# you may not use this file except in compliance with the License.
# You may obtain a copy of the License at
#
#     http://www.apache.org/licenses/LICENSE-2.0
#
# Unless required by applicable law or agreed to in writing, software
# distributed under the License is distributed on an "AS IS" BASIS,
# WITHOUT WARRANTIES OR CONDITIONS OF ANY KIND, either express or implied.
# See the License for the specific language governing permissions and
# limitations under the License.
from typing import Optional

import torch
from torch import Tensor
from typing_extensions import Literal

from torchmetrics.functional.classification.stat_scores import (
    _binary_stat_scores_arg_validation,
    _binary_stat_scores_format,
    _binary_stat_scores_tensor_validation,
    _binary_stat_scores_update,
    _multiclass_stat_scores_arg_validation,
    _multiclass_stat_scores_format,
    _multiclass_stat_scores_tensor_validation,
    _multiclass_stat_scores_update,
    _multilabel_stat_scores_arg_validation,
    _multilabel_stat_scores_format,
    _multilabel_stat_scores_tensor_validation,
    _multilabel_stat_scores_update,
)
from torchmetrics.utilities.compute import _safe_divide
from torchmetrics.utilities.enums import ClassificationTask


def _hamming_distance_reduce(
    tp: Tensor,
    fp: Tensor,
    tn: Tensor,
    fn: Tensor,
    average: Optional[Literal["binary", "micro", "macro", "weighted", "none"]],
    multidim_average: Literal["global", "samplewise"] = "global",
    multilabel: bool = False,
) -> Tensor:
    """Reduce classification statistics into hamming distance.

    Args:
        tp: number of true positives
        fp: number of false positives
        tn: number of true negatives
        fn: number of false negatives
        average:
            Defines the reduction that is applied over labels. Should be one of the following:

            - ``binary``: for binary reduction
            - ``micro``: sum score over all classes/labels
            - ``macro``: salculate score for each class/label and average them
            - ``weighted``: calculates score for each class/label and computes weighted average using their support
            - ``"none"`` or ``None``: calculates score for each class/label and applies no reduction
<<<<<<< HEAD

        multidim_average:
            Defines how additionally dimensions ``...`` should be handled. Should be one of the following:

            - ``global``: Additional dimensions are flatted along the batch dimension
            - ``samplewise``: Statistic will be calculated independently for each sample on the ``N`` axis.

=======

        multidim_average:
            Defines how additionally dimensions ``...`` should be handled. Should be one of the following:

            - ``global``: Additional dimensions are flatted along the batch dimension
            - ``samplewise``: Statistic will be calculated independently for each sample on the ``N`` axis.

>>>>>>> fe86adfa
        multilabel: If input is multilabel or not
    """
    if average == "binary":
        return 1 - _safe_divide(tp + tn, tp + fp + tn + fn)
    if average == "micro":
        tp = tp.sum(dim=0 if multidim_average == "global" else 1)
        fn = fn.sum(dim=0 if multidim_average == "global" else 1)
        if multilabel:
            fp = fp.sum(dim=0 if multidim_average == "global" else 1)
            tn = tn.sum(dim=0 if multidim_average == "global" else 1)
            return 1 - _safe_divide(tp + tn, tp + tn + fp + fn)
        return 1 - _safe_divide(tp, tp + fn)

    score = 1 - _safe_divide(tp + tn, tp + tn + fp + fn) if multilabel else 1 - _safe_divide(tp, tp + fn)
    if average is None or average == "none":
        return score
    weights = tp + fn if average == "weighted" else torch.ones_like(score)
    return _safe_divide(weights * score, weights.sum(-1, keepdim=True)).sum(-1)


def binary_hamming_distance(
    preds: Tensor,
    target: Tensor,
    threshold: float = 0.5,
    multidim_average: Literal["global", "samplewise"] = "global",
    ignore_index: Optional[int] = None,
    validate_args: bool = True,
) -> Tensor:
    r"""Compute the average `Hamming distance`_ (also known as Hamming loss) for binary tasks.

    .. math::
        \text{Hamming distance} = \frac{1}{N \cdot L} \sum_i^N \sum_l^L 1(y_{il} \neq \hat{y}_{il})

    Where :math:`y` is a tensor of target values, :math:`\hat{y}` is a tensor of predictions,
    and :math:`\bullet_{il}` refers to the :math:`l`-th label of the :math:`i`-th sample of that
    tensor.

    Accepts the following input tensors:

    - ``preds`` (int or float tensor): ``(N, ...)``. If preds is a floating point tensor with values outside
      [0,1] range we consider the input to be logits and will auto apply sigmoid per element. Addtionally,
      we convert to int tensor with thresholding using the value in ``threshold``.
    - ``target`` (int tensor): ``(N, ...)``

    Args:
        preds: Tensor with predictions
        target: Tensor with true labels
        threshold: Threshold for transforming probability to binary {0,1} predictions
        multidim_average:
            Defines how additionally dimensions ``...`` should be handled. Should be one of the following:

            - ``global``: Additional dimensions are flatted along the batch dimension
            - ``samplewise``: Statistic will be calculated independently for each sample on the ``N`` axis.
              The statistics in this case are calculated over the additional dimensions.

        ignore_index:
            Specifies a target value that is ignored and does not contribute to the metric calculation
        validate_args: bool indicating if input arguments and tensors should be validated for correctness.
            Set to ``False`` for faster computations.

    Returns:
        If ``multidim_average`` is set to ``global``, the metric returns a scalar value. If ``multidim_average``
        is set to ``samplewise``, the metric returns ``(N,)`` vector consisting of a scalar value per sample.

    Example (preds is int tensor):
        >>> from torch import tensor
        >>> from torchmetrics.functional.classification import binary_hamming_distance
        >>> target = tensor([0, 1, 0, 1, 0, 1])
        >>> preds = tensor([0, 0, 1, 1, 0, 1])
        >>> binary_hamming_distance(preds, target)
        tensor(0.3333)

    Example (preds is float tensor):
        >>> from torchmetrics.functional.classification import binary_hamming_distance
        >>> target = tensor([0, 1, 0, 1, 0, 1])
        >>> preds = tensor([0.11, 0.22, 0.84, 0.73, 0.33, 0.92])
        >>> binary_hamming_distance(preds, target)
        tensor(0.3333)

    Example (multidim tensors):
        >>> from torchmetrics.functional.classification import binary_hamming_distance
        >>> target = tensor([[[0, 1], [1, 0], [0, 1]], [[1, 1], [0, 0], [1, 0]]])
        >>> preds = tensor([[[0.59, 0.91], [0.91, 0.99], [0.63, 0.04]],
        ...                 [[0.38, 0.04], [0.86, 0.780], [0.45, 0.37]]])
        >>> binary_hamming_distance(preds, target, multidim_average='samplewise')
        tensor([0.6667, 0.8333])
    """
    if validate_args:
        _binary_stat_scores_arg_validation(threshold, multidim_average, ignore_index)
        _binary_stat_scores_tensor_validation(preds, target, multidim_average, ignore_index)
    preds, target = _binary_stat_scores_format(preds, target, threshold, ignore_index)
    tp, fp, tn, fn = _binary_stat_scores_update(preds, target, multidim_average)
    return _hamming_distance_reduce(tp, fp, tn, fn, average="binary", multidim_average=multidim_average)


def multiclass_hamming_distance(
    preds: Tensor,
    target: Tensor,
    num_classes: int,
    average: Optional[Literal["micro", "macro", "weighted", "none"]] = "macro",
    top_k: int = 1,
    multidim_average: Literal["global", "samplewise"] = "global",
    ignore_index: Optional[int] = None,
    validate_args: bool = True,
) -> Tensor:
    r"""Compute the average `Hamming distance`_ (also known as Hamming loss) for multiclass tasks.

    .. math::
        \text{Hamming distance} = \frac{1}{N \cdot L} \sum_i^N \sum_l^L 1(y_{il} \neq \hat{y}_{il})

    Where :math:`y` is a tensor of target values, :math:`\hat{y}` is a tensor of predictions,
    and :math:`\bullet_{il}` refers to the :math:`l`-th label of the :math:`i`-th sample of that
    tensor.

    Accepts the following input tensors:

    - ``preds``: ``(N, ...)`` (int tensor) or ``(N, C, ..)`` (float tensor). If preds is a floating point
      we apply ``torch.argmax`` along the ``C`` dimension to automatically convert probabilities/logits into
      an int tensor.
    - ``target`` (int tensor): ``(N, ...)``

    Args:
        preds: Tensor with predictions
        target: Tensor with true labels
        num_classes: Integer specifing the number of classes
        average:
            Defines the reduction that is applied over labels. Should be one of the following:

            - ``micro``: Sum statistics over all labels
            - ``macro``: Calculate statistics for each label and average them
            - ``weighted``: calculates statistics for each label and computes weighted average using their support
            - ``"none"`` or ``None``: calculates statistic for each label and applies no reduction

        top_k:
            Number of highest probability or logit score predictions considered to find the correct label.
            Only works when ``preds`` contain probabilities/logits.
        multidim_average:
            Defines how additionally dimensions ``...`` should be handled. Should be one of the following:

            - ``global``: Additional dimensions are flatted along the batch dimension
            - ``samplewise``: Statistic will be calculated independently for each sample on the ``N`` axis.
              The statistics in this case are calculated over the additional dimensions.

        ignore_index:
            Specifies a target value that is ignored and does not contribute to the metric calculation
        validate_args: bool indicating if input arguments and tensors should be validated for correctness.
            Set to ``False`` for faster computations.

    Returns:
        The returned shape depends on the ``average`` and ``multidim_average`` arguments:

        - If ``multidim_average`` is set to ``global``:

          - If ``average='micro'/'macro'/'weighted'``, the output will be a scalar tensor
          - If ``average=None/'none'``, the shape will be ``(C,)``

        - If ``multidim_average`` is set to ``samplewise``:

          - If ``average='micro'/'macro'/'weighted'``, the shape will be ``(N,)``
          - If ``average=None/'none'``, the shape will be ``(N, C)``

    Example (preds is int tensor):
        >>> from torch import tensor
        >>> from torchmetrics.functional.classification import multiclass_hamming_distance
        >>> target = tensor([2, 1, 0, 0])
        >>> preds = tensor([2, 1, 0, 1])
        >>> multiclass_hamming_distance(preds, target, num_classes=3)
        tensor(0.1667)
        >>> multiclass_hamming_distance(preds, target, num_classes=3, average=None)
        tensor([0.5000, 0.0000, 0.0000])

    Example (preds is float tensor):
        >>> from torchmetrics.functional.classification import multiclass_hamming_distance
        >>> target = tensor([2, 1, 0, 0])
        >>> preds = tensor([[0.16, 0.26, 0.58],
        ...                 [0.22, 0.61, 0.17],
        ...                 [0.71, 0.09, 0.20],
        ...                 [0.05, 0.82, 0.13]])
        >>> multiclass_hamming_distance(preds, target, num_classes=3)
        tensor(0.1667)
        >>> multiclass_hamming_distance(preds, target, num_classes=3, average=None)
        tensor([0.5000, 0.0000, 0.0000])

    Example (multidim tensors):
        >>> from torchmetrics.functional.classification import multiclass_hamming_distance
        >>> target = tensor([[[0, 1], [2, 1], [0, 2]], [[1, 1], [2, 0], [1, 2]]])
        >>> preds = tensor([[[0, 2], [2, 0], [0, 1]], [[2, 2], [2, 1], [1, 0]]])
        >>> multiclass_hamming_distance(preds, target, num_classes=3, multidim_average='samplewise')
        tensor([0.5000, 0.7222])
        >>> multiclass_hamming_distance(preds, target, num_classes=3, multidim_average='samplewise', average=None)
        tensor([[0.0000, 1.0000, 0.5000],
                [1.0000, 0.6667, 0.5000]])
    """
    if validate_args:
        _multiclass_stat_scores_arg_validation(num_classes, top_k, average, multidim_average, ignore_index)
        _multiclass_stat_scores_tensor_validation(preds, target, num_classes, multidim_average, ignore_index)
    preds, target = _multiclass_stat_scores_format(preds, target, top_k)
    tp, fp, tn, fn = _multiclass_stat_scores_update(
        preds, target, num_classes, top_k, average, multidim_average, ignore_index
    )
    return _hamming_distance_reduce(tp, fp, tn, fn, average=average, multidim_average=multidim_average)


def multilabel_hamming_distance(
    preds: Tensor,
    target: Tensor,
    num_labels: int,
    threshold: float = 0.5,
    average: Optional[Literal["micro", "macro", "weighted", "none"]] = "macro",
    multidim_average: Literal["global", "samplewise"] = "global",
    ignore_index: Optional[int] = None,
    validate_args: bool = True,
) -> Tensor:
    r"""Compute the average `Hamming distance`_ (also known as Hamming loss) for multilabel tasks.

    .. math::
        \text{Hamming distance} = \frac{1}{N \cdot L} \sum_i^N \sum_l^L 1(y_{il} \neq \hat{y}_{il})

    Where :math:`y` is a tensor of target values, :math:`\hat{y}` is a tensor of predictions,
    and :math:`\bullet_{il}` refers to the :math:`l`-th label of the :math:`i`-th sample of that
    tensor.

    Accepts the following input tensors:

    - ``preds`` (int or float tensor): ``(N, C, ...)``. If preds is a floating point tensor with values outside
      [0,1] range we consider the input to be logits and will auto apply sigmoid per element. Addtionally,
      we convert to int tensor with thresholding using the value in ``threshold``.
    - ``target`` (int tensor): ``(N, C, ...)``

    Args:
        preds: Tensor with predictions
        target: Tensor with true labels
        num_labels: Integer specifing the number of labels
        threshold: Threshold for transforming probability to binary (0,1) predictions
        average:
            Defines the reduction that is applied over labels. Should be one of the following:

            - ``micro``: Sum statistics over all labels
            - ``macro``: Calculate statistics for each label and average them
            - ``weighted``: calculates statistics for each label and computes weighted average using their support
            - ``"none"`` or ``None``: calculates statistic for each label and applies no reduction

        multidim_average:
            Defines how additionally dimensions ``...`` should be handled. Should be one of the following:

            - ``global``: Additional dimensions are flatted along the batch dimension
            - ``samplewise``: Statistic will be calculated independently for each sample on the ``N`` axis.
              The statistics in this case are calculated over the additional dimensions.

        ignore_index:
            Specifies a target value that is ignored and does not contribute to the metric calculation
        validate_args: bool indicating if input arguments and tensors should be validated for correctness.
            Set to ``False`` for faster computations.

    Returns:
        The returned shape depends on the ``average`` and ``multidim_average`` arguments:

        - If ``multidim_average`` is set to ``global``:

          - If ``average='micro'/'macro'/'weighted'``, the output will be a scalar tensor
          - If ``average=None/'none'``, the shape will be ``(C,)``

        - If ``multidim_average`` is set to ``samplewise``:

          - If ``average='micro'/'macro'/'weighted'``, the shape will be ``(N,)``
          - If ``average=None/'none'``, the shape will be ``(N, C)``

    Example (preds is int tensor):
        >>> from torch import tensor
        >>> from torchmetrics.functional.classification import multilabel_hamming_distance
        >>> target = tensor([[0, 1, 0], [1, 0, 1]])
        >>> preds = tensor([[0, 0, 1], [1, 0, 1]])
        >>> multilabel_hamming_distance(preds, target, num_labels=3)
        tensor(0.3333)
        >>> multilabel_hamming_distance(preds, target, num_labels=3, average=None)
        tensor([0.0000, 0.5000, 0.5000])

    Example (preds is float tensor):
        >>> from torchmetrics.functional.classification import multilabel_hamming_distance
        >>> target = tensor([[0, 1, 0], [1, 0, 1]])
        >>> preds = tensor([[0.11, 0.22, 0.84], [0.73, 0.33, 0.92]])
        >>> multilabel_hamming_distance(preds, target, num_labels=3)
        tensor(0.3333)
        >>> multilabel_hamming_distance(preds, target, num_labels=3, average=None)
        tensor([0.0000, 0.5000, 0.5000])

    Example (multidim tensors):
        >>> from torchmetrics.functional.classification import multilabel_hamming_distance
        >>> target = tensor([[[0, 1], [1, 0], [0, 1]], [[1, 1], [0, 0], [1, 0]]])
        >>> preds = tensor([[[0.59, 0.91], [0.91, 0.99], [0.63, 0.04]],
        ...                 [[0.38, 0.04], [0.86, 0.780], [0.45, 0.37]]])
        >>> multilabel_hamming_distance(preds, target, num_labels=3, multidim_average='samplewise')
        tensor([0.6667, 0.8333])
        >>> multilabel_hamming_distance(preds, target, num_labels=3, multidim_average='samplewise', average=None)
        tensor([[0.5000, 0.5000, 1.0000],
                [1.0000, 1.0000, 0.5000]])
    """
    if validate_args:
        _multilabel_stat_scores_arg_validation(num_labels, threshold, average, multidim_average, ignore_index)
        _multilabel_stat_scores_tensor_validation(preds, target, num_labels, multidim_average, ignore_index)
    preds, target = _multilabel_stat_scores_format(preds, target, num_labels, threshold, ignore_index)
    tp, fp, tn, fn = _multilabel_stat_scores_update(preds, target, multidim_average)
    return _hamming_distance_reduce(tp, fp, tn, fn, average=average, multidim_average=multidim_average, multilabel=True)


def hamming_distance(
    preds: Tensor,
    target: Tensor,
    task: Literal["binary", "multiclass", "multilabel"],
    threshold: float = 0.5,
    num_classes: Optional[int] = None,
    num_labels: Optional[int] = None,
    average: Optional[Literal["micro", "macro", "weighted", "none"]] = "micro",
    multidim_average: Optional[Literal["global", "samplewise"]] = "global",
    top_k: Optional[int] = 1,
    ignore_index: Optional[int] = None,
    validate_args: bool = True,
) -> Tensor:
    r"""Compute the average `Hamming distance`_ (also known as Hamming loss).

    .. math::
        \text{Hamming distance} = \frac{1}{N \cdot L} \sum_i^N \sum_l^L 1(y_{il} \neq \hat{y}_{il})

    Where :math:`y` is a tensor of target values, :math:`\hat{y}` is a tensor of predictions,
    and :math:`\bullet_{il}` refers to the :math:`l`-th label of the :math:`i`-th sample of that
    tensor.

    This function is a simple wrapper to get the task specific versions of this metric, which is done by setting the
    ``task`` argument to either ``'binary'``, ``'multiclass'`` or ``multilabel``. See the documentation of
    :func:`binary_hamming_distance`, :func:`multiclass_hamming_distance` and :func:`multilabel_hamming_distance` for
    the specific details of each argument influence and examples.

    Legacy Example:
        >>> from torch import tensor
        >>> target = tensor([[0, 1], [1, 1]])
        >>> preds = tensor([[0, 1], [0, 1]])
        >>> hamming_distance(preds, target, task="binary")
        tensor(0.2500)
    """
    task = ClassificationTask.from_str(task)
    assert multidim_average is not None
    if task == ClassificationTask.BINARY:
        return binary_hamming_distance(preds, target, threshold, multidim_average, ignore_index, validate_args)
    if task == ClassificationTask.MULTICLASS:
        assert isinstance(num_classes, int)
        assert isinstance(top_k, int)
        return multiclass_hamming_distance(
            preds, target, num_classes, average, top_k, multidim_average, ignore_index, validate_args
        )
    if task == ClassificationTask.MULTILABEL:
        assert isinstance(num_labels, int)
        return multilabel_hamming_distance(
            preds, target, num_labels, threshold, average, multidim_average, ignore_index, validate_args
        )
    raise ValueError(f"Not handled value: {task}")  # this is for compliant of mypy<|MERGE_RESOLUTION|>--- conflicted
+++ resolved
@@ -59,7 +59,6 @@
             - ``macro``: salculate score for each class/label and average them
             - ``weighted``: calculates score for each class/label and computes weighted average using their support
             - ``"none"`` or ``None``: calculates score for each class/label and applies no reduction
-<<<<<<< HEAD
 
         multidim_average:
             Defines how additionally dimensions ``...`` should be handled. Should be one of the following:
@@ -67,15 +66,6 @@
             - ``global``: Additional dimensions are flatted along the batch dimension
             - ``samplewise``: Statistic will be calculated independently for each sample on the ``N`` axis.
 
-=======
-
-        multidim_average:
-            Defines how additionally dimensions ``...`` should be handled. Should be one of the following:
-
-            - ``global``: Additional dimensions are flatted along the batch dimension
-            - ``samplewise``: Statistic will be calculated independently for each sample on the ``N`` axis.
-
->>>>>>> fe86adfa
         multilabel: If input is multilabel or not
     """
     if average == "binary":
