# Copyright The PyTorch Lightning team.
#
# Licensed under the Apache License, Version 2.0 (the "License");
# you may not use this file except in compliance with the License.
# You may obtain a copy of the License at
#
#     http://www.apache.org/licenses/LICENSE-2.0
#
# Unless required by applicable law or agreed to in writing, software
# distributed under the License is distributed on an "AS IS" BASIS,
# WITHOUT WARRANTIES OR CONDITIONS OF ANY KIND, either express or implied.
# See the License for the specific language governing permissions and
# limitations under the License.
from typing import List, Optional, Tuple, Union

import torch
from torch import Tensor, tensor
from typing_extensions import Literal

from torchmetrics.utilities.checks import _check_same_shape, _input_format_classification
from torchmetrics.utilities.data import _bincount, _movedim, select_topk
from torchmetrics.utilities.enums import AverageMethod, DataType, MDMCAverageMethod
from torchmetrics.utilities.prints import rank_zero_warn


def _binary_stat_scores_arg_validation(
    threshold: float = 0.5,
    multidim_average: Literal["global", "samplewise"] = "global",
    ignore_index: Optional[int] = None,
) -> None:
    """Validate non tensor input.

    - ``threshold`` has to be a float in the [0,1] range
    - ``multidim_average`` has to be either "global" or "samplewise"
    - ``ignore_index`` has to be None or int
    """
    if not isinstance(threshold, float) and not (0 <= threshold <= 1):
        raise ValueError(f"Expected argument `threshold` to be a float in the [0,1] range, but got {threshold}.")
    allowed_multidim_average = ("global", "samplewise")
    if multidim_average not in allowed_multidim_average:
        raise ValueError(
            f"Expected argument `multidim_average` to be one of {allowed_multidim_average}, but got {multidim_average}"
        )
    if ignore_index is not None and not isinstance(ignore_index, int):
        raise ValueError(f"Expected argument `ignore_index` to either be `None` or an integer, but got {ignore_index}")


def _binary_stat_scores_tensor_validation(
    preds: Tensor,
    target: Tensor,
    multidim_average: Literal["global", "samplewise"] = "global",
    ignore_index: Optional[int] = None,
) -> None:
    """Validate tensor input.

    - tensors have to be of same shape
    - all values in target tensor that are not ignored have to be in {0, 1}
    - if pred tensor is not floating point, then all values also have to be in {0, 1}
    - if ``multidim_average`` is set to ``samplewise`` preds tensor needs to be atleast 2 dimensional
    """
    # Check that they have same shape
    _check_same_shape(preds, target)

    # Check that target only contains [0,1] values or value in ignore_index
    unique_values = torch.unique(target)
    if ignore_index is None:
        check = torch.any((unique_values != 0) & (unique_values != 1))
    else:
        check = torch.any((unique_values != 0) & (unique_values != 1) & (unique_values != ignore_index))
    if check:
        raise RuntimeError(
            f"Detected the following values in `target`: {unique_values} but expected only"
            f" the following values {[0,1] + [] if ignore_index is None else [ignore_index]}."
        )

    # If preds is label tensor, also check that it only contains [0,1] values
    if not preds.is_floating_point():
        unique_values = torch.unique(preds)
        if torch.any((unique_values != 0) & (unique_values != 1)):
            raise RuntimeError(
                f"Detected the following values in `preds`: {unique_values} but expected only"
                " the following values [0,1] since `preds` is a label tensor."
            )

    if multidim_average != "global" and preds.ndim < 2:
        raise ValueError("Expected input to be atleast 2D when multidim_average is set to `samplewise`")


def _binary_stat_scores_format(
    preds: Tensor,
    target: Tensor,
    threshold: float = 0.5,
    ignore_index: Optional[int] = None,
) -> Tuple[Tensor, Tensor]:
    """Convert all input to label format.

    - If preds tensor is floating point, applies sigmoid if pred tensor not in [0,1] range
    - If preds tensor is floating point, thresholds afterwards
    - Mask all datapoints that should be ignored with negative values
    """
    if preds.is_floating_point():
        if not torch.all((0 <= preds) * (preds <= 1)):
            # preds is logits, convert with sigmoid
            preds = preds.sigmoid()
        preds = preds > threshold

    preds = preds.reshape(preds.shape[0], -1)
    target = target.reshape(target.shape[0], -1)

    if ignore_index is not None:
        idx = target == ignore_index
        target = target.clone()
        target[idx] = -1

    return preds, target


def _binary_stat_scores_update(
    preds: Tensor,
    target: Tensor,
    multidim_average: Literal["global", "samplewise"] = "global",
) -> Tuple[Tensor, Tensor, Tensor, Tensor]:
    """Computes the statistics."""
    sum_dim = [0, 1] if multidim_average == "global" else 1
    tp = ((target == preds) & (target == 1)).sum(sum_dim).squeeze()
    fn = ((target != preds) & (target == 1)).sum(sum_dim).squeeze()
    fp = ((target != preds) & (target == 0)).sum(sum_dim).squeeze()
    tn = ((target == preds) & (target == 0)).sum(sum_dim).squeeze()
    return tp, fp, tn, fn


def _binary_stat_scores_compute(
    tp: Tensor, fp: Tensor, tn: Tensor, fn: Tensor, multidim_average: Literal["global", "samplewise"] = "global"
) -> Tensor:
    """Stack statistics and compute support also."""
    return torch.stack([tp, fp, tn, fn, tp + fn], dim=0 if multidim_average == "global" else 1).squeeze()


def binary_stat_scores(
    preds: Tensor,
    target: Tensor,
    threshold: float = 0.5,
    multidim_average: Literal["global", "samplewise"] = "global",
    ignore_index: Optional[int] = None,
    validate_args: bool = True,
) -> Tensor:
    r"""
    Computes the number of true positives, false positives, true negatives, false negatives and the support
    for binary tasks. Related to `Type I and Type II errors`_.

    Accepts the following input tensors:

    - ``preds`` (int or float tensor): ``(N, ...)``. If preds is a floating point tensor with values outside
      [0,1] range we consider the input to be logits and will auto apply sigmoid per element. Addtionally,
      we convert to int tensor with thresholding using the value in ``threshold``.
    - ``target`` (int tensor): ``(N, ...)``

    The influence of the additional dimension ``...`` (if present) will be determined by the `multidim_average`
    argument.

    Args:
        preds: Tensor with predictions
        target: Tensor with true labels
        threshold: Threshold for transforming probability to binary {0,1} predictions
        multidim_average:
            Defines how additionally dimensions ``...`` should be handled. Should be one of the following:

            - ``global``: Additional dimensions are flatted along the batch dimension
            - ``samplewise``: Statistic will be calculated independently for each sample on the ``N`` axis.
              The statistics in this case are calculated over the additional dimensions.

        ignore_index:
            Specifies a target value that is ignored and does not contribute to the metric calculation
        validate_args: bool indicating if input arguments and tensors should be validated for correctness.
            Set to ``False`` for faster computations.

    Returns:
        The metric returns a tensor of shape ``(..., 5)``, where the last dimension corresponds
        to ``[tp, fp, tn, fn, sup]`` (``sup`` stands for support and equals ``tp + fn``). The shape
        depends on the ``multidim_average`` parameter:

        - If ``multidim_average`` is set to ``global``, the shape will be ``(5,)``
        - If ``multidim_average`` is set to ``samplewise``, the shape will be ``(N, 5)``

    Example (preds is int tensor):
        >>> from torchmetrics.functional import binary_stat_scores
        >>> target = torch.tensor([0, 1, 0, 1, 0, 1])
        >>> preds = torch.tensor([0, 0, 1, 1, 0, 1])
        >>> binary_stat_scores(preds, target)
        tensor([2, 1, 2, 1, 3])

    Example (preds is float tensor):
        >>> from torchmetrics.functional import binary_stat_scores
        >>> target = torch.tensor([0, 1, 0, 1, 0, 1])
        >>> preds = torch.tensor([0.11, 0.22, 0.84, 0.73, 0.33, 0.92])
        >>> binary_stat_scores(preds, target)
        tensor([2, 1, 2, 1, 3])

    Example (multidim tensors):
        >>> from torchmetrics.functional import binary_stat_scores
        >>> target = torch.tensor([[[0, 1], [1, 0], [0, 1]], [[1, 1], [0, 0], [1, 0]]])
        >>> preds = torch.tensor(
        ...     [
        ...         [[0.59, 0.91], [0.91, 0.99], [0.63, 0.04]],
        ...         [[0.38, 0.04], [0.86, 0.780], [0.45, 0.37]],
        ...     ]
        ... )
        >>> binary_stat_scores(preds, target, multidim_average='samplewise')
        tensor([[2, 3, 0, 1, 3],
                [0, 2, 1, 3, 3]])
    """
    if validate_args:
        _binary_stat_scores_arg_validation(threshold, multidim_average, ignore_index)
        _binary_stat_scores_tensor_validation(preds, target, multidim_average, ignore_index)
    preds, target = _binary_stat_scores_format(preds, target, threshold, ignore_index)
    tp, fp, tn, fn = _binary_stat_scores_update(preds, target, multidim_average)
    return _binary_stat_scores_compute(tp, fp, tn, fn, multidim_average)


def _multiclass_stat_scores_arg_validation(
    num_classes: int,
    top_k: int = 1,
    average: Optional[Literal["micro", "macro", "weighted", "none"]] = "micro",
    multidim_average: Literal["global", "samplewise"] = "global",
    ignore_index: Optional[int] = None,
) -> None:
    """Validate non tensor input.

    - ``num_classes`` has to be a int larger than 1
    - ``top_k`` has to be an int larger than 0 but no larger than number of classes
    - ``average`` has to be "micro" | "macro" | "weighted" | "none"
    - ``multidim_average`` has to be either "global" or "samplewise"
    - ``ignore_index`` has to be None or int
    """
    if not isinstance(num_classes, int) or num_classes < 2:
        raise ValueError(f"Expected argument `num_classes` to be an integer larger than 1, but got {num_classes}")
    if not isinstance(top_k, int) and top_k < 1:
        raise ValueError(f"Expected argument `top_k` to be an integer larger than or equal to 1, but got {top_k}")
    if top_k > num_classes:
        raise ValueError(
            f"Expected argument `top_k` to be smaller or equal to `num_classes` but got {top_k} and {num_classes}"
        )
    allowed_average = ("micro", "macro", "weighted", "none", None)
    if average not in allowed_average:
        raise ValueError(f"Expected argument `average` to be one of {allowed_average}, but got {average}")
    allowed_multidim_average = ("global", "samplewise")
    if multidim_average not in allowed_multidim_average:
        raise ValueError(
            f"Expected argument `multidim_average` to be one of {allowed_multidim_average}, but got {multidim_average}"
        )
    if ignore_index is not None and not isinstance(ignore_index, int):
        raise ValueError(f"Expected argument `ignore_index` to either be `None` or an integer, but got {ignore_index}")


def _multiclass_stat_scores_tensor_validation(
    preds: Tensor,
    target: Tensor,
    num_classes: int,
    multidim_average: Literal["global", "samplewise"] = "global",
    ignore_index: Optional[int] = None,
) -> None:
    """Validate tensor input.

    - if target has one more dimension than preds, then all dimensions except for preds.shape[1] should match
    exactly. preds.shape[1] should have size equal to number of classes
    - if preds and target have same number of dims, then all dimensions should match
    - if ``multidim_average`` is set to ``samplewise`` preds tensor needs to be atleast 2 dimensional in the
    int case and 3 dimensional in the float case
    - all values in target tensor that are not ignored have to be {0, ..., num_classes - 1}
    - if pred tensor is not floating point, then all values also have to be in {0, ..., num_classes - 1}
    """
    if preds.ndim == target.ndim + 1:
        if not preds.is_floating_point():
            raise ValueError("If `preds` have one dimension more than `target`, `preds` should be a float tensor.")
        if preds.shape[1] != num_classes:
            raise ValueError(
                "If `preds` have one dimension more than `target`, `preds.shape[1]` should be"
                " equal to number of classes."
            )
        if preds.shape[2:] != target.shape[1:]:
            raise ValueError(
                "If `preds` have one dimension more than `target`, the shape of `preds` should be"
                " (N, C, ...), and the shape of `target` should be (N, ...)."
            )
        if multidim_average != "global" and preds.ndim < 3:
            raise ValueError(
                "If `preds` have one dimension more than `target`, the shape of `preds` should "
                " atleast 3D when multidim_average is set to `samplewise`"
            )

    elif preds.ndim == target.ndim:
        if preds.shape != target.shape:
            raise ValueError(
                "The `preds` and `target` should have the same shape,",
                f" got `preds` with shape={preds.shape} and `target` with shape={target.shape}.",
            )
        if multidim_average != "global" and preds.ndim < 2:
            raise ValueError(
                "When `preds` and `target` have the same shape, the shape of `preds` should "
                " atleast 2D when multidim_average is set to `samplewise`"
            )
    else:
        raise ValueError(
            "Either `preds` and `target` both should have the (same) shape (N, ...), or `target` should be (N, ...)"
            " and `preds` should be (N, C, ...)."
        )

    num_unique_values = len(torch.unique(target))
    if ignore_index is None:
        check = num_unique_values > num_classes
    else:
        check = num_unique_values > num_classes + 1
    if check:
        raise RuntimeError(
            "Detected more unique values in `target` than `num_classes`. Expected only "
            f"{num_classes if ignore_index is None else num_classes + 1} but found"
            f"{num_unique_values} in `target`."
        )

    if not preds.is_floating_point():
        unique_values = torch.unique(preds)
        if len(unique_values) > num_classes:
            raise RuntimeError(
                "Detected more unique values in `preds` than `num_classes`. Expected only "
                f"{num_classes} but found {len(unique_values)} in `preds`."
            )


def _multiclass_stat_scores_format(
    preds: Tensor,
    target: Tensor,
    top_k: int = 1,
) -> Tuple[Tensor, Tensor]:
<<<<<<< HEAD
    """ "Convert all input to label format except if ``top_k`` is not 1.
=======
    """Convert all input to label format except if ``top_k`` is not 1.
>>>>>>> 08849319

    - Applies argmax if preds have one more dimension than target
    - Flattens additional dimensions
    """
    # Apply argmax if we have one more dimension
    if preds.ndim == target.ndim + 1 and top_k == 1:
        preds = preds.argmax(dim=1)
    if top_k != 1:
        preds = preds.reshape(*preds.shape[:2], -1)
    else:
        preds = preds.reshape(preds.shape[0], -1)
    target = target.reshape(target.shape[0], -1)
    return preds, target


def _multiclass_stat_scores_update(
    preds: Tensor,
    target: Tensor,
    num_classes: int,
    top_k: int = 1,
    multidim_average: Literal["global", "samplewise"] = "global",
    ignore_index: Optional[int] = None,
) -> Tuple[Tensor, Tensor, Tensor, Tensor]:
    """Computes the statistics.

    - If ``multidim_average`` is equal to samplewise or ``top_k`` is not 1, we transform both preds and
    target into one hot format.
    - Else we calculate statistics by first calculating the confusion matrix and afterwards deriving the
    statistics from that
    - Remove all datapoints that should be ignored. Depending on if ``ignore_index`` is in the set of labels
    or outside we have do use different augmentation stategies when one hot encoding.
    """
    if multidim_average == "samplewise" or top_k != 1:
        ignore_in = 0 <= ignore_index <= num_classes - 1 if ignore_index is not None else None
        if ignore_index is not None and not ignore_in:
            preds = preds.clone()
            target = target.clone()
            idx = target == ignore_index
            preds[idx] = num_classes
            target[idx] = num_classes

        if top_k > 1:
            preds_oh = _movedim(select_topk(preds, topk=top_k, dim=1), 1, -1)
        else:
            preds_oh = torch.nn.functional.one_hot(
                preds, num_classes + 1 if ignore_index is not None and not ignore_in else num_classes
            )
        target_oh = torch.nn.functional.one_hot(
            target, num_classes + 1 if ignore_index is not None and not ignore_in else num_classes
        )
        if ignore_index is not None:
            if 0 <= ignore_index <= num_classes - 1:
                target_oh[target == ignore_index, :] = -1
            else:
                preds_oh = preds_oh[..., :-1]
                target_oh = target_oh[..., :-1]
                target_oh[target == num_classes, :] = -1
        sum_dim = [0, 1] if multidim_average == "global" else [1]
        tp = ((target_oh == preds_oh) & (target_oh == 1)).sum(sum_dim)
        fn = ((target_oh != preds_oh) & (target_oh == 1)).sum(sum_dim)
        fp = ((target_oh != preds_oh) & (target_oh == 0)).sum(sum_dim)
        tn = ((target_oh == preds_oh) & (target_oh == 0)).sum(sum_dim)
        return tp, fp, tn, fn
    else:
        preds = preds.flatten()
        target = target.flatten()
        if ignore_index is not None:
            idx = target != ignore_index
            preds = preds[idx]
            target = target[idx]
        unique_mapping = (target * num_classes + preds).to(torch.long)
        bins = _bincount(unique_mapping, minlength=num_classes**2)
        confmat = bins.reshape(num_classes, num_classes)
        tp = confmat.diag()
        fp = confmat.sum(0) - tp
        fn = confmat.sum(1) - tp
        tn = confmat.sum() - (fp + fn + tp)
        return tp, fp, tn, fn


def _multiclass_stat_scores_compute(
    tp: Tensor,
    fp: Tensor,
    tn: Tensor,
    fn: Tensor,
    average: Optional[Literal["micro", "macro", "weighted", "none"]] = "micro",
    multidim_average: Literal["global", "samplewise"] = "global",
) -> Tensor:
    """Stack statistics and compute support also.

    Applies average strategy afterwards.
    """
    res = torch.stack([tp, fp, tn, fn, tp + fn], dim=-1)
    sum_dim = 0 if multidim_average == "global" else 1
    if average == "micro":
        return res.sum(sum_dim)
    elif average == "macro":
        return res.float().mean(sum_dim)
    elif average == "weighted":
        weight = tp + fn
        if multidim_average == "global":
            return (res * (weight / weight.sum()).reshape(*weight.shape, 1)).sum(sum_dim)
        else:
            return (res * (weight / weight.sum(-1, keepdim=True)).reshape(*weight.shape, 1)).sum(sum_dim)
    elif average is None or average == "none":
        return res


def multiclass_stat_scores(
    preds: Tensor,
    target: Tensor,
    num_classes: int,
    average: Optional[Literal["micro", "macro", "weighted", "none"]] = "micro",
    top_k: int = 1,
    multidim_average: Literal["global", "samplewise"] = "global",
    ignore_index: Optional[int] = None,
    validate_args: bool = True,
) -> Tensor:
    r"""
    Computes the number of true positives, false positives, true negatives, false negatives and the support
    for multiclass tasks. Related to `Type I and Type II errors`_.

    Accepts the following input tensors:

    - ``preds``: ``(N, ...)`` (int tensor) or ``(N, C, ..)`` (float tensor). If preds is a floating point
      we apply ``torch.argmax`` along the ``C`` dimension to automatically convert probabilities/logits into
      an int tensor.
    - ``target`` (int tensor): ``(N, ...)``

    The influence of the additional dimension ``...`` (if present) will be determined by the `multidim_average`
    argument.

    Args:
        preds: Tensor with predictions
        target: Tensor with true labels
        num_classes: Integer specifing the number of classes
        average:
            Defines the reduction that is applied over labels. Should be one of the following:

            - ``micro``: Sum statistics over all labels
            - ``macro``: Calculate statistics for each label and average them
            - ``weighted``: Calculates statistics for each label and computes weighted average using their support
            - ``"none"`` or ``None``: Calculates statistic for each label and applies no reduction
        top_k:
            Number of highest probability or logit score predictions considered to find the correct label.
            Only works when ``preds`` contain probabilities/logits.
        multidim_average:
            Defines how additionally dimensions ``...`` should be handled. Should be one of the following:

            - ``global``: Additional dimensions are flatted along the batch dimension
            - ``samplewise``: Statistic will be calculated independently for each sample on the ``N`` axis.
              The statistics in this case are calculated over the additional dimensions.

        ignore_index:
            Specifies a target value that is ignored and does not contribute to the metric calculation
        validate_args: bool indicating if input arguments and tensors should be validated for correctness.
            Set to ``False`` for faster computations.

    Returns:
        The metric returns a tensor of shape ``(..., 5)``, where the last dimension corresponds
        to ``[tp, fp, tn, fn, sup]`` (``sup`` stands for support and equals ``tp + fn``). The shape
        depends on ``average`` and ``multidim_average`` parameters:

        - If ``multidim_average`` is set to ``global``

          - If ``average='micro'/'macro'/'weighted'``, the shape will be ``(5,)``
          - If ``average=None/'none'``, the shape will be ``(C, 5)``

        - If ``multidim_average`` is set to ``samplewise``
          - If ``average='micro'/'macro'/'weighted'``, the shape will be ``(N, 5)``
          - If ``average=None/'none'``, the shape will be ``(N, C, 5)``

    Example (preds is int tensor):
        >>> from torchmetrics.functional import multiclass_stat_scores
        >>> target = torch.tensor([2, 1, 0, 0])
        >>> preds = torch.tensor([2, 1, 0, 1])
        >>> multiclass_stat_scores(preds, target, num_classes=3)
        tensor([3, 1, 7, 1, 4])
        >>> multiclass_stat_scores(preds, target, num_classes=3, average=None)
        tensor([[1, 0, 2, 1, 2],
                [1, 1, 2, 0, 1],
                [1, 0, 3, 0, 1]])

    Example (preds is float tensor):
        >>> from torchmetrics.functional import multiclass_stat_scores
        >>> target = target = torch.tensor([2, 1, 0, 0])
        >>> preds = preds = torch.tensor([
        ...   [0.16, 0.26, 0.58],
        ...   [0.22, 0.61, 0.17],
        ...   [0.71, 0.09, 0.20],
        ...   [0.05, 0.82, 0.13],
        ... ])
        >>> multiclass_stat_scores(preds, target, num_classes=3)
        tensor([3, 1, 7, 1, 4])
        >>> multiclass_stat_scores(preds, target, num_classes=3, average=None)
        tensor([[1, 0, 2, 1, 2],
                [1, 1, 2, 0, 1],
                [1, 0, 3, 0, 1]])

    Example (multidim tensors):
        >>> from torchmetrics.functional import multiclass_stat_scores
        >>> target = torch.tensor([[[0, 1], [2, 1], [0, 2]], [[1, 1], [2, 0], [1, 2]]])
        >>> preds = torch.tensor([[[0, 2], [2, 0], [0, 1]], [[2, 2], [2, 1], [1, 0]]])
        >>> multiclass_stat_scores(preds, target, num_classes=3, multidim_average='samplewise')
        tensor([[3, 3, 9, 3, 6],
                [2, 4, 8, 4, 6]])
        >>> multiclass_stat_scores(preds, target, num_classes=3, multidim_average='samplewise', average=None)
        tensor([[[2, 1, 3, 0, 2],
                 [0, 1, 3, 2, 2],
                 [1, 1, 3, 1, 2]],
                [[0, 1, 4, 1, 1],
                 [1, 1, 2, 2, 3],
                 [1, 2, 2, 1, 2]]])
    """
    if validate_args:
        _multiclass_stat_scores_arg_validation(num_classes, top_k, average, multidim_average, ignore_index)
        _multiclass_stat_scores_tensor_validation(preds, target, num_classes, multidim_average, ignore_index)
    preds, target = _multiclass_stat_scores_format(preds, target, top_k)
    tp, fp, tn, fn = _multiclass_stat_scores_update(preds, target, num_classes, top_k, multidim_average, ignore_index)
    return _multiclass_stat_scores_compute(tp, fp, tn, fn, average, multidim_average)


def _multilabel_stat_scores_arg_validation(
    num_labels: int,
    threshold: float = 0.5,
    average: Optional[Literal["micro", "macro", "weighted", "none"]] = "micro",
    multidim_average: Literal["global", "samplewise"] = "global",
    ignore_index: Optional[int] = None,
) -> None:
    """Validate non tensor input.

    - ``num_labels`` should be an int larger than 1
    - ``threshold`` has to be a float in the [0,1] range
    - ``average`` has to be "micro" | "macro" | "weighted" | "none"
    - ``multidim_average`` has to be either "global" or "samplewise"
    - ``ignore_index`` has to be None or int
    """
    if not isinstance(num_labels, int) or num_labels < 2:
        raise ValueError(f"Expected argument `num_labels` to be an integer larger than 1, but got {num_labels}")
    if not isinstance(threshold, float):
        raise ValueError(f"Expected argument `threshold` to be a float, but got {threshold}.")
    allowed_average = ("micro", "macro", "weighted", "none", None)
    if average not in allowed_average:
        raise ValueError(f"Expected argument `average` to be one of {allowed_average}, but got {average}")
    allowed_multidim_average = ("global", "samplewise")
    if multidim_average not in allowed_multidim_average:
        raise ValueError(
            f"Expected argument `multidim_average` to be one of {allowed_multidim_average}, but got {multidim_average}"
        )
    if ignore_index is not None and not isinstance(ignore_index, int):
        raise ValueError(f"Expected argument `ignore_index` to either be `None` or an integer, but got {ignore_index}")


def _multilabel_stat_scores_tensor_validation(
    preds: Tensor,
    target: Tensor,
    num_labels: int,
    multidim_average: str,
    ignore_index: Optional[int] = None,
) -> None:
    """Validate tensor input.

    - tensors have to be of same shape
    - the second dimension of both tensors need to be equal to the number of labels
    - all values in target tensor that are not ignored have to be in {0, 1}
    - if pred tensor is not floating point, then all values also have to be in {0, 1}
    - if ``multidim_average`` is set to ``samplewise`` preds tensor needs to be atleast 3 dimensional
    """
    # Check that they have same shape
    _check_same_shape(preds, target)

    if preds.shape[1] != num_labels:
        raise ValueError(
            "Expected both `target.shape[1]` and `preds.shape[1]` to be equal to the number of labels"
            f" but got {preds.shape[1]} and expected {num_labels}"
        )

    # Check that target only contains [0,1] values or value in ignore_index
    unique_values = torch.unique(target)
    if ignore_index is None:
        check = torch.any((unique_values != 0) & (unique_values != 1))
    else:
        check = torch.any((unique_values != 0) & (unique_values != 1) & (unique_values != ignore_index))
    if check:
        raise RuntimeError(
            "Detected the following values in `target`: {unique_values} but expected only"
            " the following values {[0,1] + [] if ignore_index is None else [ignore_index]}."
        )

    # If preds is label tensor, also check that it only contains [0,1] values
    if not preds.is_floating_point():
        unique_values = torch.unique(preds)
        if torch.any((unique_values != 0) & (unique_values != 1)):
            raise RuntimeError(
                "Detected the following values in `preds`: {unique_values} but expected only"
                " the following values [0,1] since preds is a label tensor."
            )

    if multidim_average != "global" and preds.ndim < 3:
        raise ValueError("Expected input to be atleast 3D when multidim_average is set to `samplewise`")


def _multilabel_stat_scores_format(
    preds: Tensor, target: Tensor, num_labels: int, threshold: float = 0.5, ignore_index: Optional[int] = None
) -> Tuple[Tensor, Tensor]:
    """Convert all input to label format.

    - If preds tensor is floating point, applies sigmoid if pred tensor not in [0,1] range
    - If preds tensor is floating point, thresholds afterwards
    - Mask all elements that should be ignored with negative numbers for later filtration
    """
    if preds.is_floating_point():
        if not torch.all((0 <= preds) * (preds <= 1)):
            preds = preds.sigmoid()
        preds = preds > threshold
    preds = preds.reshape(*preds.shape[:2], -1)
    target = target.reshape(*target.shape[:2], -1)

    if ignore_index is not None:
        idx = target == ignore_index
        target = target.clone()
        target[idx] = -1

    return preds, target


def _multilabel_stat_scores_update(
    preds: Tensor, target: Tensor, multidim_average: Literal["global", "samplewise"] = "global"
) -> Tuple[Tensor, Tensor, Tensor, Tensor]:
    """Computes the statistics."""
    sum_dim = [0, -1] if multidim_average == "global" else [-1]
    tp = ((target == preds) & (target == 1)).sum(sum_dim).squeeze()
    fn = ((target != preds) & (target == 1)).sum(sum_dim).squeeze()
    fp = ((target != preds) & (target == 0)).sum(sum_dim).squeeze()
    tn = ((target == preds) & (target == 0)).sum(sum_dim).squeeze()
    return tp, fp, tn, fn


def _multilabel_stat_scores_compute(
    tp: Tensor,
    fp: Tensor,
    tn: Tensor,
    fn: Tensor,
    average: Optional[Literal["micro", "macro", "weighted", "none"]] = "micro",
    multidim_average: Literal["global", "samplewise"] = "global",
) -> Tensor:
    """Stack statistics and compute support also.

    Applies average strategy afterwards.
    """
    res = torch.stack([tp, fp, tn, fn, tp + fn], dim=-1)
    sum_dim = 0 if multidim_average == "global" else 1
    if average == "micro":
        return res.sum(sum_dim)
    elif average == "macro":
        return res.float().mean(sum_dim)
    elif average == "weighted":
        w = tp + fn
        return (res * (w / w.sum()).reshape(*w.shape, 1)).sum(sum_dim)
    elif average is None or average == "none":
        return res


def multilabel_stat_scores(
    preds: Tensor,
    target: Tensor,
    num_labels: int,
    threshold: float = 0.5,
    average: Optional[Literal["micro", "macro", "weighted", "none"]] = "micro",
    multidim_average: Literal["global", "samplewise"] = "global",
    ignore_index: Optional[int] = None,
    validate_args: bool = True,
) -> Tensor:
    r"""
    Computes the number of true positives, false positives, true negatives, false negatives and the support
    for multilabel tasks. Related to `Type I and Type II errors`_.

    Accepts the following input tensors:

    - ``preds`` (int or float tensor): ``(N, C, ...)``. If preds is a floating point tensor with values outside
      [0,1] range we consider the input to be logits and will auto apply sigmoid per element. Addtionally,
      we convert to int tensor with thresholding using the value in ``threshold``.
    - ``target`` (int tensor): ``(N, C, ...)``

    The influence of the additional dimension ``...`` (if present) will be determined by the `multidim_average`
    argument.

    Args:
        preds: Tensor with predictions
        target: Tensor with true labels
        num_labels: Integer specifing the number of labels
        threshold: Threshold for transforming probability to binary (0,1) predictions
        average:
            Defines the reduction that is applied over labels. Should be one of the following:

            - ``micro``: Sum statistics over all labels
            - ``macro``: Calculate statistics for each label and average them
            - ``weighted``: Calculates statistics for each label and computes weighted average using their support
            - ``"none"`` or ``None``: Calculates statistic for each label and applies no reduction

        multidim_average:
            Defines how additionally dimensions ``...`` should be handled. Should be one of the following:

            - ``global``: Additional dimensions are flatted along the batch dimension
            - ``samplewise``: Statistic will be calculated independently for each sample on the ``N`` axis.
              The statistics in this case are calculated over the additional dimensions.

        ignore_index:
            Specifies a target value that is ignored and does not contribute to the metric calculation
        validate_args: bool indicating if input arguments and tensors should be validated for correctness.
            Set to ``False`` for faster computations.

    Returns:
        The metric returns a tensor of shape ``(..., 5)``, where the last dimension corresponds
        to ``[tp, fp, tn, fn, sup]`` (``sup`` stands for support and equals ``tp + fn``). The shape
        depends on ``average`` and ``multidim_average`` parameters:

        - If ``multidim_average`` is set to ``global``

          - If ``average='micro'/'macro'/'weighted'``, the shape will be ``(5,)``
          - If ``average=None/'none'``, the shape will be ``(C, 5)``

        - If ``multidim_average`` is set to ``samplewise``

          - If ``average='micro'/'macro'/'weighted'``, the shape will be ``(N, 5)``
          - If ``average=None/'none'``, the shape will be ``(N, C, 5)``

    Example (preds is int tensor):
        >>> from torchmetrics.functional import multilabel_stat_scores
        >>> target = torch.tensor([[0, 1, 0], [1, 0, 1]])
        >>> preds = torch.tensor([[0, 0, 1], [1, 0, 1]])
        >>> multilabel_stat_scores(preds, target, num_labels=3)
        tensor([2, 1, 2, 1, 3])
        >>> multilabel_stat_scores(preds, target, num_labels=3, average=None)
        tensor([[1, 0, 1, 0, 1],
                [0, 0, 1, 1, 1],
                [1, 1, 0, 0, 1]])

    Example (preds is float tensor):
        >>> from torchmetrics.functional import multilabel_stat_scores
        >>> target = torch.tensor([[0, 1, 0], [1, 0, 1]])
        >>> preds = torch.tensor([[0.11, 0.22, 0.84], [0.73, 0.33, 0.92]])
        >>> multilabel_stat_scores(preds, target, num_labels=3)
        tensor([2, 1, 2, 1, 3])
        >>> multilabel_stat_scores(preds, target, num_labels=3, average=None)
        tensor([[1, 0, 1, 0, 1],
                [0, 0, 1, 1, 1],
                [1, 1, 0, 0, 1]])

    Example (multidim tensors):
        >>> from torchmetrics.functional import multilabel_stat_scores
        >>> target = torch.tensor([[[0, 1], [1, 0], [0, 1]], [[1, 1], [0, 0], [1, 0]]])
        >>> preds = torch.tensor(
        ...     [
        ...         [[0.59, 0.91], [0.91, 0.99], [0.63, 0.04]],
        ...         [[0.38, 0.04], [0.86, 0.780], [0.45, 0.37]],
        ...     ]
        ... )
        >>> multilabel_stat_scores(preds, target, num_labels=3, multidim_average='samplewise')
        tensor([[2, 3, 0, 1, 3],
                [0, 2, 1, 3, 3]])
        >>> multilabel_stat_scores(preds, target, num_labels=3, multidim_average='samplewise', average=None)
        tensor([[[1, 1, 0, 0, 1],
                 [1, 1, 0, 0, 1],
                 [0, 1, 0, 1, 1]],
                [[0, 0, 0, 2, 2],
                 [0, 2, 0, 0, 0],
                 [0, 0, 1, 1, 1]]])

    """
    if validate_args:
        _multilabel_stat_scores_arg_validation(num_labels, threshold, average, multidim_average, ignore_index)
        _multilabel_stat_scores_tensor_validation(preds, target, num_labels, multidim_average, ignore_index)
    preds, target = _multilabel_stat_scores_format(preds, target, num_labels, threshold, ignore_index)
    tp, fp, tn, fn = _multilabel_stat_scores_update(preds, target, multidim_average)
    return _multilabel_stat_scores_compute(tp, fp, tn, fn, average, multidim_average)


# -------------------------- Old stuff --------------------------


def _del_column(data: Tensor, idx: int) -> Tensor:
    """Delete the column at index."""
    return torch.cat([data[:, :idx], data[:, (idx + 1) :]], 1)


def _drop_negative_ignored_indices(
    preds: Tensor, target: Tensor, ignore_index: int, mode: DataType
) -> Tuple[Tensor, Tensor]:
    """Remove negative ignored indices.

    Args:
        preds: Predicted tensor
        target: Ground truth tensor
        ignore_index: Specify a class (label) to ignore. If given, this class index does not contribute
            to the returned score, regardless of reduction method. If an index is ignored, and
            ``reduce='macro'``, the class statistics for the ignored class will all be returned
            as ``-1``.
        mode: Mode of the input tensors

    Return:
        Tensors of preds and target without negative ignore target values.
    """
    if mode == mode.MULTIDIM_MULTICLASS and preds.dtype == torch.float:
        # In case or multi-dimensional multi-class with logits
        n_dims = len(preds.shape)
        num_classes = preds.shape[1]
        # move class dim to last so that we can flatten the additional dimensions into N: [N, C, ...] -> [N, ..., C]
        preds = preds.transpose(1, n_dims - 1)

        # flatten: [N, ..., C] -> [N', C]
        preds = preds.reshape(-1, num_classes)
        target = target.reshape(-1)

    if mode in [mode.MULTICLASS, mode.MULTIDIM_MULTICLASS]:
        preds = preds[target != ignore_index]
        target = target[target != ignore_index]

    return preds, target


def _stat_scores(
    preds: Tensor,
    target: Tensor,
    reduce: Optional[str] = "micro",
) -> Tuple[Tensor, Tensor, Tensor, Tensor]:
    """Calculate the number of tp, fp, tn, fn.

    Args:
        preds: An ``(N, C)`` or ``(N, C, X)`` tensor of predictions (0 or 1)
        target: An ``(N, C)`` or ``(N, C, X)`` tensor of true labels (0 or 1)
        reduce: One of ``'micro'``, ``'macro'``, ``'samples'``

    Return:
        Returns a list of 4 tensors; tp, fp, tn, fn.
        The shape of the returned tensors depends on the shape of the inputs
        and the ``reduce`` parameter:

        If inputs are of the shape ``(N, C)``, then:

        - If ``reduce='micro'``, the returned tensors are 1 element tensors
        - If ``reduce='macro'``, the returned tensors are ``(C,)`` tensors
        - If ``reduce='samples'``, the returned tensors are ``(N,)`` tensors

        If inputs are of the shape ``(N, C, X)``, then:

        - If ``reduce='micro'``, the returned tensors are ``(N,)`` tensors
        - If ``reduce='macro'``, the returned tensors are ``(N,C)`` tensors
        - If ``reduce='samples'``, the returned tensors are ``(N,X)`` tensors
    """
    dim: Union[int, List[int]] = 1  # for "samples"
    if reduce == "micro":
        dim = [0, 1] if preds.ndim == 2 else [1, 2]
    elif reduce == "macro":
        dim = 0 if preds.ndim == 2 else 2

    true_pred, false_pred = target == preds, target != preds
    pos_pred, neg_pred = preds == 1, preds == 0

    tp = (true_pred * pos_pred).sum(dim=dim)
    fp = (false_pred * pos_pred).sum(dim=dim)

    tn = (true_pred * neg_pred).sum(dim=dim)
    fn = (false_pred * neg_pred).sum(dim=dim)

    return tp.long(), fp.long(), tn.long(), fn.long()


def _stat_scores_update(
    preds: Tensor,
    target: Tensor,
    reduce: Optional[str] = "micro",
    mdmc_reduce: Optional[str] = None,
    num_classes: Optional[int] = None,
    top_k: Optional[int] = None,
    threshold: float = 0.5,
    multiclass: Optional[bool] = None,
    ignore_index: Optional[int] = None,
    mode: DataType = None,
) -> Tuple[Tensor, Tensor, Tensor, Tensor]:
    """Updates and returns the number of true positives, false positives, true negatives, false negatives. Raises
    ValueError if:

        - The `ignore_index` is not valid
        - When `ignore_index` is used with binary data
        - When inputs are multi-dimensional multi-class, and the ``mdmc_reduce`` parameter is not set

    Args:
        preds: Predicted tensor
        target: Ground truth tensor
        reduce: Defines the reduction that is applied
        mdmc_reduce: Defines how the multi-dimensional multi-class inputs are handled
        num_classes: Number of classes. Necessary for (multi-dimensional) multi-class or multi-label data.
        top_k: Number of the highest probability or logit score predictions considered finding the correct label,
            relevant only for (multi-dimensional) multi-class inputs
        threshold: Threshold for transforming probability or logit predictions to binary (0,1) predictions, in the case
            of binary or multi-label inputs. Default value of 0.5 corresponds to input being probabilities
        multiclass: Used only in certain special cases, where you want to treat inputs as a different type
            than what they appear to be
        ignore_index: Specify a class (label) to ignore. If given, this class index does not contribute
            to the returned score, regardless of reduction method. If an index is ignored, and
            ``reduce='macro'``, the class statistics for the ignored class will all be returned
            as ``-1``.
        mode: Mode of the input tensors
    """

    _negative_index_dropped = False

    if ignore_index is not None and ignore_index < 0 and mode is not None:
        preds, target = _drop_negative_ignored_indices(preds, target, ignore_index, mode)
        _negative_index_dropped = True

    preds, target, _ = _input_format_classification(
        preds,
        target,
        threshold=threshold,
        num_classes=num_classes,
        multiclass=multiclass,
        top_k=top_k,
        ignore_index=ignore_index,
    )

    if ignore_index is not None and ignore_index >= preds.shape[1]:
        raise ValueError(f"The `ignore_index` {ignore_index} is not valid for inputs with {preds.shape[1]} classes")

    if ignore_index is not None and preds.shape[1] == 1:
        raise ValueError("You can not use `ignore_index` with binary data.")

    if preds.ndim == 3:
        if not mdmc_reduce:
            raise ValueError(
                "When your inputs are multi-dimensional multi-class, you have to set the `mdmc_reduce` parameter"
            )
        if mdmc_reduce == "global":
            preds = torch.transpose(preds, 1, 2).reshape(-1, preds.shape[1])
            target = torch.transpose(target, 1, 2).reshape(-1, target.shape[1])

    # Delete what is in ignore_index, if applicable (and classes don't matter):
    if ignore_index is not None and reduce != "macro" and not _negative_index_dropped:
        preds = _del_column(preds, ignore_index)
        target = _del_column(target, ignore_index)

    tp, fp, tn, fn = _stat_scores(preds, target, reduce=reduce)

    # Take care of ignore_index
    if ignore_index is not None and reduce == "macro" and not _negative_index_dropped:
        tp[..., ignore_index] = -1
        fp[..., ignore_index] = -1
        tn[..., ignore_index] = -1
        fn[..., ignore_index] = -1

    return tp, fp, tn, fn


def _stat_scores_compute(tp: Tensor, fp: Tensor, tn: Tensor, fn: Tensor) -> Tensor:
    """Computes the number of true positives, false positives, true negatives, false negatives. Concatenates the
    input tensors along with the support into one output.

    Args:
        tp: True positives
        fp: False positives
        tn: True negatives
        fn: False negatives

    Example:
        >>> preds  = torch.tensor([1, 0, 2, 1])
        >>> target = torch.tensor([1, 1, 2, 0])
        >>> tp, fp, tn, fn = _stat_scores_update(preds, target, reduce='macro', num_classes=3)
        >>> _stat_scores_compute(tp, fp, tn, fn)
        tensor([[0, 1, 2, 1, 1],
                [1, 1, 1, 1, 2],
                [1, 0, 3, 0, 1]])
        >>> tp, fp, tn, fn = _stat_scores_update(preds, target, reduce='micro')
        >>> _stat_scores_compute(tp, fp, tn, fn)
        tensor([2, 2, 6, 2, 4])
    """
    stats = [
        tp.unsqueeze(-1),
        fp.unsqueeze(-1),
        tn.unsqueeze(-1),
        fn.unsqueeze(-1),
        tp.unsqueeze(-1) + fn.unsqueeze(-1),  # support
    ]
    outputs: Tensor = torch.cat(stats, -1)
    outputs = torch.where(outputs < 0, tensor(-1, device=outputs.device), outputs)

    return outputs


def _reduce_stat_scores(
    numerator: Tensor,
    denominator: Tensor,
    weights: Optional[Tensor],
    average: Optional[str],
    mdmc_average: Optional[str],
    zero_division: int = 0,
) -> Tensor:
    """Reduces scores of type ``numerator/denominator`` or.

    ``weights * (numerator/denominator)``, if ``average='weighted'``.

    Args:
        numerator: A tensor with numerator numbers.
        denominator: A tensor with denominator numbers. If a denominator is
            negative, the class will be ignored (if averaging), or its score
            will be returned as ``nan`` (if ``average=None``).
            If the denominator is zero, then ``zero_division`` score will be
            used for those elements.
        weights: A tensor of weights to be used if ``average='weighted'``.
        average: The method to average the scores
        mdmc_average: The method to average the scores if inputs were multi-dimensional multi-class (MDMC)
        zero_division: The value to use for the score if denominator equals zero.
    """
    numerator, denominator = numerator.float(), denominator.float()
    zero_div_mask = denominator == 0
    ignore_mask = denominator < 0

    if weights is None:
        weights = torch.ones_like(denominator)
    else:
        weights = weights.float()

    numerator = torch.where(
        zero_div_mask, tensor(zero_division, dtype=numerator.dtype, device=numerator.device), numerator
    )
    denominator = torch.where(
        zero_div_mask | ignore_mask, tensor(1.0, dtype=denominator.dtype, device=denominator.device), denominator
    )
    weights = torch.where(ignore_mask, tensor(0.0, dtype=weights.dtype, device=weights.device), weights)

    if average not in (AverageMethod.MICRO, AverageMethod.NONE, None):
        weights = weights / weights.sum(dim=-1, keepdim=True)

    scores = weights * (numerator / denominator)

    # This is in case where sum(weights) = 0, which happens if we ignore the only present class with average='weighted'
    scores = torch.where(torch.isnan(scores), tensor(zero_division, dtype=scores.dtype, device=scores.device), scores)

    if mdmc_average == MDMCAverageMethod.SAMPLEWISE:
        scores = scores.mean(dim=0)
        ignore_mask = ignore_mask.sum(dim=0).bool()

    if average in (AverageMethod.NONE, None):
        scores = torch.where(ignore_mask, tensor(float("nan"), device=scores.device), scores)
    else:
        scores = scores.sum()

    return scores


def stat_scores(
    preds: Tensor,
    target: Tensor,
    reduce: str = "micro",
    mdmc_reduce: Optional[str] = None,
    num_classes: Optional[int] = None,
    top_k: Optional[int] = None,
    threshold: float = 0.5,
    multiclass: Optional[bool] = None,
    ignore_index: Optional[int] = None,
) -> Tensor:
    r"""Computes the number of true positives, false positives, true negatives, false negatives.
    Related to `Type I and Type II errors`_ and the `confusion matrix`_.

    The reduction method (how the statistics are aggregated) is controlled by the
    ``reduce`` parameter, and additionally by the ``mdmc_reduce`` parameter in the
    multi-dimensional multi-class case. Accepts all inputs listed in :ref:`pages/classification:input types`.

    Args:
        preds: Predictions from model (probabilities, logits or labels)
        target: Ground truth values
        threshold:
            Threshold for transforming probability or logit predictions to binary (0,1) predictions, in the case
            of binary or multi-label inputs. Default value of 0.5 corresponds to input being probabilities.
        top_k:
            Number of highest probability or logit score predictions considered to find the correct label,
            relevant only for (multi-dimensional) multi-class inputs. The
            default value (``None``) will be interpreted as 1 for these inputs.

            Should be left at default (``None``) for all other types of inputs.
        reduce:
            Defines the reduction that is applied. Should be one of the following:

            - ``'micro'`` [default]: Counts the statistics by summing over all [sample, class]
              combinations (globally). Each statistic is represented by a single integer.
            - ``'macro'``: Counts the statistics for each class separately (over all samples).
              Each statistic is represented by a ``(C,)`` tensor. Requires ``num_classes``
              to be set.
            - ``'samples'``: Counts the statistics for each sample separately (over all classes).
              Each statistic is represented by a ``(N, )`` 1d tensor.

            .. note:: What is considered a sample in the multi-dimensional multi-class case
                depends on the value of ``mdmc_reduce``.

        num_classes:
            Number of classes. Necessary for (multi-dimensional) multi-class or multi-label data.
        ignore_index:
            Specify a class (label) to ignore. If given, this class index does not contribute
            to the returned score, regardless of reduction method. If an index is ignored, and
            ``reduce='macro'``, the class statistics for the ignored class will all be returned
            as ``-1``.
        mdmc_reduce:
            Defines how the multi-dimensional multi-class inputs are handeled. Should be
            one of the following:

            - ``None`` [default]: Should be left unchanged if your data is not multi-dimensional
              multi-class (see :ref:`pages/classification:input types` for the definition of input types).

            - ``'samplewise'``: In this case, the statistics are computed separately for each
              sample on the ``N`` axis, and then the outputs are concatenated together. In each
              sample the extra axes ``...`` are flattened to become the sub-sample axis, and
              statistics for each sample are computed by treating the sub-sample axis as the
              ``N`` axis for that sample.

            - ``'global'``: In this case the ``N`` and ``...`` dimensions of the inputs are
              flattened into a new ``N_X`` sample axis, i.e. the inputs are treated as if they
              were ``(N_X, C)``. From here on the ``reduce`` parameter applies as usual.

        multiclass:
            Used only in certain special cases, where you want to treat inputs as a different type
            than what they appear to be. See the parameter's
            :ref:`documentation section <pages/classification:using the multiclass parameter>`
            for a more detailed explanation and examples.

    Return:
        The metric returns a tensor of shape ``(..., 5)``, where the last dimension corresponds
        to ``[tp, fp, tn, fn, sup]`` (``sup`` stands for support and equals ``tp + fn``). The
        shape depends on the ``reduce`` and ``mdmc_reduce`` (in case of multi-dimensional
        multi-class data) parameters:

        - If the data is not multi-dimensional multi-class, then

          - If ``reduce='micro'``, the shape will be ``(5, )``
          - If ``reduce='macro'``, the shape will be ``(C, 5)``, where ``C`` stands for the number of classes
          - If ``reduce='samples'``, the shape will be ``(N, 5)``, where ``N`` stands for
            the number of samples

        - If the data is multi-dimensional multi-class and ``mdmc_reduce='global'``, then

          - If ``reduce='micro'``, the shape will be ``(5, )``
          - If ``reduce='macro'``, the shape will be ``(C, 5)``
          - If ``reduce='samples'``, the shape will be ``(N*X, 5)``, where ``X`` stands for
            the product of sizes of all "extra" dimensions of the data (i.e. all dimensions
            except for ``C`` and ``N``)

        - If the data is multi-dimensional multi-class and ``mdmc_reduce='samplewise'``, then

          - If ``reduce='micro'``, the shape will be ``(N, 5)``
          - If ``reduce='macro'``, the shape will be ``(N, C, 5)``
          - If ``reduce='samples'``, the shape will be ``(N, X, 5)``

    Raises:
        ValueError:
            If ``reduce`` is none of ``"micro"``, ``"macro"`` or ``"samples"``.
        ValueError:
            If ``mdmc_reduce`` is none of ``None``, ``"samplewise"``, ``"global"``.
        ValueError:
            If ``reduce`` is set to ``"macro"`` and ``num_classes`` is not provided.
        ValueError:
            If ``num_classes`` is set and ``ignore_index`` is not in the range ``[0, num_classes)``.
        ValueError:
            If ``ignore_index`` is used with ``binary data``.
        ValueError:
            If inputs are ``multi-dimensional multi-class`` and ``mdmc_reduce`` is not provided.

    Example:
        >>> from torchmetrics.functional import stat_scores
        >>> preds  = torch.tensor([1, 0, 2, 1])
        >>> target = torch.tensor([1, 1, 2, 0])
        >>> stat_scores(preds, target, reduce='macro', num_classes=3)
        tensor([[0, 1, 2, 1, 1],
                [1, 1, 1, 1, 2],
                [1, 0, 3, 0, 1]])
        >>> stat_scores(preds, target, reduce='micro')
        tensor([2, 2, 6, 2, 4])

    """
    rank_zero_warn(
        "`torchmetrics.functional.stat_scores` have been deprecated in v0.10 in favor of"
        "`torchmetrics.functional.binary_stat_scores`, `torchmetrics.functional.multiclass_stat_scores`"
        "and `torchmetrics.functional.multilabel_stat_scores`. Please upgrade to the version that matches"
        "your problem (API may have changed). This function will be removed v0.11.",
        DeprecationWarning,
    )
    if reduce not in ["micro", "macro", "samples"]:
        raise ValueError(f"The `reduce` {reduce} is not valid.")

    if mdmc_reduce not in [None, "samplewise", "global"]:
        raise ValueError(f"The `mdmc_reduce` {mdmc_reduce} is not valid.")

    if reduce == "macro" and (not num_classes or num_classes < 1):
        raise ValueError("When you set `reduce` as 'macro', you have to provide the number of classes.")

    if num_classes and ignore_index is not None and (not 0 <= ignore_index < num_classes or num_classes == 1):
        raise ValueError(f"The `ignore_index` {ignore_index} is not valid for inputs with {num_classes} classes")

    tp, fp, tn, fn = _stat_scores_update(
        preds,
        target,
        reduce=reduce,
        mdmc_reduce=mdmc_reduce,
        top_k=top_k,
        threshold=threshold,
        num_classes=num_classes,
        multiclass=multiclass,
        ignore_index=ignore_index,
    )
    return _stat_scores_compute(tp, fp, tn, fn)<|MERGE_RESOLUTION|>--- conflicted
+++ resolved
@@ -331,11 +331,7 @@
     target: Tensor,
     top_k: int = 1,
 ) -> Tuple[Tensor, Tensor]:
-<<<<<<< HEAD
-    """ "Convert all input to label format except if ``top_k`` is not 1.
-=======
     """Convert all input to label format except if ``top_k`` is not 1.
->>>>>>> 08849319
 
     - Applies argmax if preds have one more dimension than target
     - Flattens additional dimensions
