--- conflicted
+++ resolved
@@ -413,7 +413,6 @@
     """
 
     if task not in ["binary", "multiclass", "multilabel"]:
-<<<<<<< HEAD
         raise MisConfigurationError(f"Expected argument `task` must be one of (`'binary'`, `'multiclass'`, `'multilabel'`). Got {task}")
     
     if task == "binary":
@@ -431,19 +430,4 @@
             raise MisConfigurationError(f"Optional arg `num_labels` must be type `int` when task is {task}. Got {type(num_labels)}")
         return multilabel_accuracy(
             preds, target, num_labels, threshold, average, multidim_average, ignore_index
-        )
-=======
-        MisConfigurationError(
-            f"Expected argument `task` must be one of (`'binary'`, `'multiclass'`, `'multilabel'`). Got {task}"
-        )
-
-    if task == "binary":
-        return binary_accuracy(preds, target, threshold, multidim_average, ignore_index)
-    if task == "multiclass":
-        assert isinstance(num_classes, int)
-        assert isinstance(top_k, int)
-        return multiclass_accuracy(preds, target, num_classes, average, top_k, multidim_average, ignore_index)
-    if task == "multilabel":
-        assert isinstance(num_labels, int)
-        return multilabel_accuracy(preds, target, num_labels, threshold, average, multidim_average, ignore_index)
->>>>>>> 9d0532b7
+        )