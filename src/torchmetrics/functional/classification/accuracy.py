--- conflicted
+++ resolved
@@ -32,11 +32,8 @@
     _multilabel_stat_scores_update,
 )
 from torchmetrics.utilities.compute import _safe_divide
-<<<<<<< HEAD
+from torchmetrics.utilities.enums import ClassificationTask
 from torchmetrics.utilities.exceptions import MisConfigurationError
-=======
-from torchmetrics.utilities.enums import ClassificationTask
->>>>>>> b95d482b
 
 
 def _accuracy_reduce(
@@ -401,15 +398,16 @@
         >>> accuracy(preds, target, task="multiclass", num_classes=3, top_k=2)
         tensor(0.6667)
     """
-<<<<<<< HEAD
+    task = ClassificationTask.from_str(task)
+
     if task not in ["binary", "multiclass", "multilabel"]:
         raise MisConfigurationError(
             f"Expected argument `task` must be one of (`'binary'`, `'multiclass'`, `'multilabel'`). Got `{task}`"
         )
 
-    if task == "binary":
+    if task == ClassificationTask.BINARY:
         return binary_accuracy(preds, target, threshold, multidim_average, ignore_index, validate_args)
-    if task == "multiclass":
+    if task == ClassificationTask.MULTICLASS:
         if not isinstance(num_classes, int):
             raise MisConfigurationError(
                 f"Optional arg `num_classes` must be type `int` when task is {task}. Got {type(num_classes)}"
@@ -421,29 +419,11 @@
         return multiclass_accuracy(
             preds, target, num_classes, average, top_k, multidim_average, ignore_index, validate_args
         )
-    if task == "multilabel":
+    if task == ClassificationTask.MULTILABEL:
         if not isinstance(num_labels, int):
             raise MisConfigurationError(
                 f"Optional arg `num_labels` must be type `int` when task is {task}. Got {type(num_labels)}"
             )
         return multilabel_accuracy(
             preds, target, num_labels, threshold, average, multidim_average, ignore_index, validate_args
-        )
-=======
-    task = ClassificationTask.from_str(task)
-    assert multidim_average is not None
-    if task == ClassificationTask.BINARY:
-        return binary_accuracy(preds, target, threshold, multidim_average, ignore_index, validate_args)
-    if task == ClassificationTask.MULTICLASS:
-        assert isinstance(num_classes, int)
-        assert isinstance(top_k, int)
-        return multiclass_accuracy(
-            preds, target, num_classes, average, top_k, multidim_average, ignore_index, validate_args
-        )
-    if task == ClassificationTask.MULTILABEL:
-        assert isinstance(num_labels, int)
-        return multilabel_accuracy(
-            preds, target, num_labels, threshold, average, multidim_average, ignore_index, validate_args
-        )
-    raise ValueError(f"Not handled value: {task}")  # this is for compliant of mypy
->>>>>>> b95d482b
+        )