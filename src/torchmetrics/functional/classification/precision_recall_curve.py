--- conflicted
+++ resolved
@@ -396,11 +396,8 @@
     num_classes: int,
     thresholds: Optional[Union[int, List[float], Tensor]] = None,
     ignore_index: Optional[int] = None,
-<<<<<<< HEAD
-    input_format: Union[Literal["auto", "probs", "logits"], bool] = "auto",
-=======
     average: Optional[Literal["micro", "macro"]] = None,
->>>>>>> fdaab960
+    input_format: Union[Literal["auto", "probs", "logits"], bool] = "auto",
 ) -> None:
     """Validate non tensor input.
 
@@ -411,13 +408,9 @@
     """
     if not isinstance(num_classes, int) or num_classes < 2:
         raise ValueError(f"Expected argument `num_classes` to be an integer larger than 1, but got {num_classes}")
-<<<<<<< HEAD
-    _binary_precision_recall_curve_arg_validation(thresholds, ignore_index, input_format)
-=======
     if average not in (None, "micro", "macro"):
         raise ValueError(f"Expected argument `average` to be one of None, 'micro' or 'macro', but got {average}")
-    _binary_precision_recall_curve_arg_validation(thresholds, ignore_index)
->>>>>>> fdaab960
+    _binary_precision_recall_curve_arg_validation(thresholds, ignore_index, input_format)
 
 
 def _multiclass_precision_recall_curve_tensor_validation(
@@ -478,11 +471,8 @@
     num_classes: int,
     thresholds: Optional[Union[int, List[float], Tensor]] = None,
     ignore_index: Optional[int] = None,
-<<<<<<< HEAD
-    input_format: Union[Literal["auto", "probs", "logits"], bool] = "auto",
-=======
     average: Optional[Literal["micro", "macro"]] = None,
->>>>>>> fdaab960
+    input_format: Union[Literal["auto", "probs", "logits"], bool] = "auto",
 ) -> Tuple[Tensor, Tensor, Optional[Tensor]]:
     """Convert all input to the right format.
 
@@ -758,22 +748,10 @@
 
     """
     if validate_args:
-<<<<<<< HEAD
-        _multiclass_precision_recall_curve_arg_validation(num_classes, thresholds, ignore_index, input_format)
+        _multiclass_precision_recall_curve_arg_validation(num_classes, thresholds, ignore_index, average, input_format)
         _multiclass_precision_recall_curve_tensor_validation(preds, target, num_classes, ignore_index, input_format)
     preds, target, thresholds = _multiclass_precision_recall_curve_format(
-        preds, target, num_classes, thresholds, ignore_index, input_format
-=======
-        _multiclass_precision_recall_curve_arg_validation(num_classes, thresholds, ignore_index, average)
-        _multiclass_precision_recall_curve_tensor_validation(preds, target, num_classes, ignore_index)
-    preds, target, thresholds = _multiclass_precision_recall_curve_format(
-        preds,
-        target,
-        num_classes,
-        thresholds,
-        ignore_index,
-        average,
->>>>>>> fdaab960
+        preds, target, num_classes, thresholds, ignore_index, average, input_format,
     )
     state = _multiclass_precision_recall_curve_update(preds, target, num_classes, thresholds, average)
     return _multiclass_precision_recall_curve_compute(state, num_classes, thresholds, average)
@@ -1092,11 +1070,7 @@
         if not isinstance(num_classes, int):
             raise ValueError(f"`num_classes` is expected to be `int` but `{type(num_classes)} was passed.`")
         return multiclass_precision_recall_curve(
-<<<<<<< HEAD
-            preds, target, num_classes, thresholds, ignore_index, validate_args, input_format
-=======
-            preds, target, num_classes, thresholds, average, ignore_index, validate_args
->>>>>>> fdaab960
+            preds, target, num_classes, thresholds, average, ignore_index, validate_args, input_format
         )
     if task == ClassificationTask.MULTILABEL:
         if not isinstance(num_labels, int):
