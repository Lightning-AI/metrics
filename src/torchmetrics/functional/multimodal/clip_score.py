# Copyright The Lightning team.
#
# Licensed under the Apache License, Version 2.0 (the "License");
# you may not use this file except in compliance with the License.
# You may obtain a copy of the License at
#
#     http://www.apache.org/licenses/LICENSE-2.0
#
# Unless required by applicable law or agreed to in writing, software
# distributed under the License is distributed on an "AS IS" BASIS,
# WITHOUT WARRANTIES OR CONDITIONS OF ANY KIND, either express or implied.
# See the License for the specific language governing permissions and
# limitations under the License.
from typing import TYPE_CHECKING, List, Union

import torch
from torch import Tensor
from typing_extensions import Literal

from torchmetrics.utilities import rank_zero_warn
from torchmetrics.utilities.checks import _SKIP_SLOW_DOCTEST, _try_proceed_with_timeout
from torchmetrics.utilities.imports import _TRANSFORMERS_GREATER_EQUAL_4_10

if TYPE_CHECKING and _TRANSFORMERS_GREATER_EQUAL_4_10:
    from transformers import CLIPModel as _CLIPModel
    from transformers import CLIPProcessor as _CLIPProcessor

if _SKIP_SLOW_DOCTEST and _TRANSFORMERS_GREATER_EQUAL_4_10:
    from transformers import CLIPModel as _CLIPModel
    from transformers import CLIPProcessor as _CLIPProcessor

    def _download_clip_for_clip_score() -> None:
        _CLIPModel.from_pretrained("openai/clip-vit-large-patch14", resume_download=True)
        _CLIPProcessor.from_pretrained("openai/clip-vit-large-patch14", resume_download=True)

    if not _try_proceed_with_timeout(_download_clip_for_clip_score):
        __doctest_skip__ = ["clip_score"]
else:
    __doctest_skip__ = ["clip_score"]
    _CLIPModel = None
    _CLIPProcessor = None

def _detect_modality(input_data: Union[Tensor, List[Tensor], List[str], str]) -> Literal["image", "text"]:
    """Automatically detect the modality of the input data.
    
    Args:
        input_data: Input data that can be either image tensors or text strings
        
    Returns:
        str: Either "image" or "text"
        
    Raises:
        ValueError: If the modality cannot be determined
    """
    if isinstance(input_data, Tensor):
        if input_data.ndim == 3:  # Single image: [C, H, W]
            return "image"
        elif input_data.ndim == 4:  # Batch of images: [B, C, H, W]
            return "image"
    elif isinstance(input_data, list):
        if len(input_data) == 0:
            raise ValueError("Empty input list")
        # Check first element
        if isinstance(input_data[0], Tensor):
            if input_data[0].ndim == 3:  # [C, H, W]
                return "image"
        elif isinstance(input_data[0], str):
            return "text"
    elif isinstance(input_data, str):
        return "text"
    
    raise ValueError(
        f"Could not automatically determine modality for input_data"
    )

def _process_data(data, modality):
    """Helper function to process both source and target data"""
    if modality == "image":
        if not isinstance(data, list):
            if isinstance(data, Tensor) and data.ndim == 3:
                data = [data]
        else:
            data = list(data)
        if not all(i.ndim == 3 for i in data):
            raise ValueError("Expected all images to be 3d but found image that has either more or less")
    else:  # text
        if not isinstance(data, list):
            data = [data]
    return data

def _get_features(data, modality, device, model, processor):
    if modality == "image":
        processed = processor(images=[i.cpu() for i in data], return_tensors="pt", padding=True)
        features = model.get_image_features(processed["pixel_values"].to(device))
    else:
        processed = processor(text=data, return_tensors="pt", padding=True)
        max_position_embeddings = model.config.text_config.max_position_embeddings
        if processed["attention_mask"].shape[-1] > max_position_embeddings:
            rank_zero_warn(
                f"Encountered caption longer than {max_position_embeddings=}. Will truncate captions to this length."
                "If longer captions are needed, initialize argument `model_name_or_path` with a model that supports"
                "longer sequences",
                UserWarning,
            )
            processed["attention_mask"] = processed["attention_mask"][..., :max_position_embeddings]
            processed["input_ids"] = processed["input_ids"][..., :max_position_embeddings]
        features = model.get_text_features(
            processed["input_ids"].to(device),
            processed["attention_mask"].to(device)
        )
        
    return features

def _clip_score_update(
<<<<<<< HEAD
    source: Union[Tensor, List[Tensor], List[str], str],
    target: Union[Tensor, List[Tensor], List[str], str],
    model: _CLIPModel,
    processor: _CLIPProcessor,
) -> tuple[Tensor, int]:    
    source_modality = _detect_modality(source)
    target_modality = _detect_modality(target)
=======
    images: Union[Tensor, List[Tensor]],
    text: Union[str, list[str]],
    model: _CLIPModel,
    processor: _CLIPProcessor,
) -> tuple[Tensor, int]:
    if not isinstance(images, list):
        if images.ndim == 3:
            images = [images]
    else:  # unwrap into list
        images = list(images)

    if not all(i.ndim == 3 for i in images):
        raise ValueError("Expected all images to be 3d but found image that has either more or less")
>>>>>>> b9ab4bcf

    source_data = _process_data(source, source_modality)
    target_data = _process_data(target, target_modality)

    # Verify matching lengths
    if len(source_data) != len(target_data):
        raise ValueError(
            f"Expected the number of source and target examples to be the same but got {len(source_data)} and {len(target_data)}"
        )

    device = (source[0].device if source_modality == "image" else 
             target[0].device if target_modality == "image" else 
             torch.device('cuda' if torch.cuda.is_available() else 'cpu'))
    model = model.to(device)

    source_features = _get_features(source_data, source_modality, device, model, processor)
    target_features = _get_features(target_data, target_modality, device, model, processor)
    source_features = source_features / source_features.norm(p=2, dim=-1, keepdim=True)
    target_features = target_features / target_features.norm(p=2, dim=-1, keepdim=True)

    # Calculate cosine similarity
    score = 100 * (source_features * target_features).sum(axis=-1)
    return score, len(source_data)


def _get_clip_model_and_processor(
    model_name_or_path: Literal[
        "openai/clip-vit-base-patch16",
        "openai/clip-vit-base-patch32",
        "openai/clip-vit-large-patch14-336",
        "openai/clip-vit-large-patch14",
    ] = "openai/clip-vit-large-patch14",
) -> tuple[_CLIPModel, _CLIPProcessor]:
    if _TRANSFORMERS_GREATER_EQUAL_4_10:
        from transformers import CLIPModel as _CLIPModel
        from transformers import CLIPProcessor as _CLIPProcessor

        model = _CLIPModel.from_pretrained(model_name_or_path)
        processor = _CLIPProcessor.from_pretrained(model_name_or_path)
        return model, processor

    raise ModuleNotFoundError(
        "`clip_score` metric requires `transformers` package be installed."
        " Either install with `pip install transformers>=4.10.0` or `pip install torchmetrics[multimodal]`."
    )


def clip_score(
<<<<<<< HEAD
    source: Union[Tensor, List[Tensor], List[str], str],
    target: Union[Tensor, List[Tensor], List[str], str],
=======
    images: Union[Tensor, List[Tensor]],
    text: Union[str, list[str]],
>>>>>>> b9ab4bcf
    model_name_or_path: Literal[
        "openai/clip-vit-base-patch16",
        "openai/clip-vit-base-patch32",
        "openai/clip-vit-large-patch14-336",
        "openai/clip-vit-large-patch14",
    ] = "openai/clip-vit-large-patch14",
) -> Tensor:
    r"""Calculate `CLIP Score`_ which is a text-to-image similarity metric.

    CLIP Score is a reference free metric that can be used to evaluate the correlation between a generated caption for
    an image and the actual content of the image. It has been found to be highly correlated with human judgement. The
    metric is defined as:

    .. math::
        \text{CLIPScore(I, C)} = max(100 * cos(E_I, E_C), 0)

    which corresponds to the cosine similarity between visual `CLIP`_ embedding :math:`E_i` for an image :math:`i` and
    textual CLIP embedding :math:`E_C` for an caption :math:`C`. The score is bound between 0 and 100 and the closer
    to 100 the better.

    .. caution::
        Metric is not scriptable

    Args:
        source: Source input (images(Either a single [N, C, H, W] tensor or a list of [C, H, W] tensors) or text(Either a single caption or a list of captions))
        target: Target input (images(Either a single [N, C, H, W] tensor or a list of [C, H, W] tensors) or text(Either a single caption or a list of captions))
        model_name_or_path: string indicating the version of the CLIP model to use. Available models are
            `"openai/clip-vit-base-patch16"`, `"openai/clip-vit-base-patch32"`, `"openai/clip-vit-large-patch14-336"`
            and `"openai/clip-vit-large-patch14"`,

    Raises:
        ModuleNotFoundError:
            If transformers package is not installed or version is lower than 4.10.0
        ValueError:
            If not all images have format [C, H, W]
        ValueError:
            If the number of images and captions do not match

    Example:
        >>> from torchmetrics.functional.multimodal import clip_score
        >>> score = clip_score(torch.randint(255, (3, 224, 224)), "a photo of a cat", "openai/clip-vit-base-patch16")
        >>> score.detach()
        tensor(24.4255)

    """
    model, processor = _get_clip_model_and_processor(model_name_or_path)
    score, _ = _clip_score_update(source, target, model, processor)
    score = score.mean(0)
    return torch.max(score, torch.zeros_like(score))<|MERGE_RESOLUTION|>--- conflicted
+++ resolved
@@ -112,7 +112,7 @@
     return features
 
 def _clip_score_update(
-<<<<<<< HEAD
+
     source: Union[Tensor, List[Tensor], List[str], str],
     target: Union[Tensor, List[Tensor], List[str], str],
     model: _CLIPModel,
@@ -120,21 +120,7 @@
 ) -> tuple[Tensor, int]:    
     source_modality = _detect_modality(source)
     target_modality = _detect_modality(target)
-=======
-    images: Union[Tensor, List[Tensor]],
-    text: Union[str, list[str]],
-    model: _CLIPModel,
-    processor: _CLIPProcessor,
-) -> tuple[Tensor, int]:
-    if not isinstance(images, list):
-        if images.ndim == 3:
-            images = [images]
-    else:  # unwrap into list
-        images = list(images)
-
-    if not all(i.ndim == 3 for i in images):
-        raise ValueError("Expected all images to be 3d but found image that has either more or less")
->>>>>>> b9ab4bcf
+
 
     source_data = _process_data(source, source_modality)
     target_data = _process_data(target, target_modality)
@@ -183,13 +169,9 @@
 
 
 def clip_score(
-<<<<<<< HEAD
     source: Union[Tensor, List[Tensor], List[str], str],
     target: Union[Tensor, List[Tensor], List[str], str],
-=======
-    images: Union[Tensor, List[Tensor]],
-    text: Union[str, list[str]],
->>>>>>> b9ab4bcf
+
     model_name_or_path: Literal[
         "openai/clip-vit-base-patch16",
         "openai/clip-vit-base-patch32",
