--- conflicted
+++ resolved
@@ -247,18 +247,15 @@
     "binary_matthews_corrcoef",
     "multiclass_matthews_corrcoef",
     "multilabel_matthews_corrcoef",
-<<<<<<< HEAD
     "binary_accuracy",
     "multilabel_accuracy",
-    "multiclass_accuracy",
-=======
+    "multiclass_accuracy"
     "binary_specificity",
     "multiclass_specificity",
     "multilabel_specificity",
     "binary_hamming_distance",
     "multiclass_hamming_distance",
     "multilabel_hamming_distance",
->>>>>>> 0eadf8ea
     "binary_precision",
     "multiclass_precision",
     "multilabel_precision",
