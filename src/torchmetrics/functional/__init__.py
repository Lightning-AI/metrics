# Copyright The PyTorch Lightning team.
#
# Licensed under the Apache License, Version 2.0 (the "License");
# you may not use this file except in compliance with the License.
# You may obtain a copy of the License at
#
#     http://www.apache.org/licenses/LICENSE-2.0
#
# Unless required by applicable law or agreed to in writing, software
# distributed under the License is distributed on an "AS IS" BASIS,
# WITHOUT WARRANTIES OR CONDITIONS OF ANY KIND, either express or implied.
# See the License for the specific language governing permissions and
# limitations under the License.
from torchmetrics.functional.audio.pit import permutation_invariant_training, pit_permutate
from torchmetrics.functional.audio.sdr import scale_invariant_signal_distortion_ratio, signal_distortion_ratio
from torchmetrics.functional.audio.snr import scale_invariant_signal_noise_ratio, signal_noise_ratio
from torchmetrics.functional.classification.accuracy import accuracy
from torchmetrics.functional.classification.auc import auc
from torchmetrics.functional.classification.auroc import auroc
from torchmetrics.functional.classification.average_precision import average_precision
from torchmetrics.functional.classification.calibration_error import calibration_error
from torchmetrics.functional.classification.cohen_kappa import binary_cohen_kappa, cohen_kappa, multiclass_cohen_kappa
from torchmetrics.functional.classification.confusion_matrix import (
    binary_confusion_matrix,
    confusion_matrix,
    multiclass_confusion_matrix,
    multilabel_confusion_matrix,
)
from torchmetrics.functional.classification.dice import dice, dice_score
<<<<<<< HEAD
from torchmetrics.functional.classification.f_beta import f1_score, fbeta_score
from torchmetrics.functional.classification.hamming import (
    binary_hamming_distance,
    hamming_distance,
    multiclass_hamming_distance,
    multilabel_hamming_distance,
)
=======
from torchmetrics.functional.classification.f_beta import (
    binary_f1_score,
    binary_fbeta_score,
    f1_score,
    fbeta_score,
    multiclass_f1_score,
    multiclass_fbeta_score,
    multilabel_f1_score,
    multilabel_fbeta_score,
)
from torchmetrics.functional.classification.hamming import hamming_distance
>>>>>>> acdad9d3
from torchmetrics.functional.classification.hinge import hinge_loss
from torchmetrics.functional.classification.jaccard import (
    binary_jaccard_index,
    jaccard_index,
    multiclass_jaccard_index,
    multilabel_jaccard_index,
)
from torchmetrics.functional.classification.kl_divergence import kl_divergence
from torchmetrics.functional.classification.matthews_corrcoef import (
    binary_matthews_corrcoef,
    matthews_corrcoef,
    multiclass_matthews_corrcoef,
    multilabel_matthews_corrcoef,
)
from torchmetrics.functional.classification.precision_recall import (
    binary_precision,
    binary_recall,
    multiclass_precision,
    multiclass_recall,
    multilabel_precision,
    multilabel_recall,
    precision,
    precision_recall,
    recall,
)
from torchmetrics.functional.classification.precision_recall_curve import precision_recall_curve
from torchmetrics.functional.classification.ranking import (
    coverage_error,
    label_ranking_average_precision,
    label_ranking_loss,
)
from torchmetrics.functional.classification.roc import roc
from torchmetrics.functional.classification.specificity import (
    binary_specificity,
    multiclass_specificity,
    multilabel_specificity,
    specificity,
)
from torchmetrics.functional.classification.stat_scores import (
    binary_stat_scores,
    multiclass_stat_scores,
    multilabel_stat_scores,
    stat_scores,
)
from torchmetrics.functional.image.d_lambda import spectral_distortion_index
from torchmetrics.functional.image.ergas import error_relative_global_dimensionless_synthesis
from torchmetrics.functional.image.gradients import image_gradients
from torchmetrics.functional.image.psnr import peak_signal_noise_ratio
from torchmetrics.functional.image.sam import spectral_angle_mapper
from torchmetrics.functional.image.ssim import (
    multiscale_structural_similarity_index_measure,
    structural_similarity_index_measure,
)
from torchmetrics.functional.image.uqi import universal_image_quality_index
from torchmetrics.functional.pairwise.cosine import pairwise_cosine_similarity
from torchmetrics.functional.pairwise.euclidean import pairwise_euclidean_distance
from torchmetrics.functional.pairwise.linear import pairwise_linear_similarity
from torchmetrics.functional.pairwise.manhattan import pairwise_manhattan_distance
from torchmetrics.functional.regression.cosine_similarity import cosine_similarity
from torchmetrics.functional.regression.explained_variance import explained_variance
from torchmetrics.functional.regression.log_mse import mean_squared_log_error
from torchmetrics.functional.regression.mae import mean_absolute_error
from torchmetrics.functional.regression.mape import mean_absolute_percentage_error
from torchmetrics.functional.regression.mse import mean_squared_error
from torchmetrics.functional.regression.pearson import pearson_corrcoef
from torchmetrics.functional.regression.r2 import r2_score
from torchmetrics.functional.regression.spearman import spearman_corrcoef
from torchmetrics.functional.regression.symmetric_mape import symmetric_mean_absolute_percentage_error
from torchmetrics.functional.regression.tweedie_deviance import tweedie_deviance_score
from torchmetrics.functional.regression.wmape import weighted_mean_absolute_percentage_error
from torchmetrics.functional.retrieval.average_precision import retrieval_average_precision
from torchmetrics.functional.retrieval.fall_out import retrieval_fall_out
from torchmetrics.functional.retrieval.hit_rate import retrieval_hit_rate
from torchmetrics.functional.retrieval.ndcg import retrieval_normalized_dcg
from torchmetrics.functional.retrieval.precision import retrieval_precision
from torchmetrics.functional.retrieval.precision_recall_curve import retrieval_precision_recall_curve
from torchmetrics.functional.retrieval.r_precision import retrieval_r_precision
from torchmetrics.functional.retrieval.recall import retrieval_recall
from torchmetrics.functional.retrieval.reciprocal_rank import retrieval_reciprocal_rank
from torchmetrics.functional.text.bleu import bleu_score
from torchmetrics.functional.text.cer import char_error_rate
from torchmetrics.functional.text.chrf import chrf_score
from torchmetrics.functional.text.eed import extended_edit_distance
from torchmetrics.functional.text.mer import match_error_rate
from torchmetrics.functional.text.perplexity import perplexity
from torchmetrics.functional.text.rouge import rouge_score
from torchmetrics.functional.text.sacre_bleu import sacre_bleu_score
from torchmetrics.functional.text.squad import squad
from torchmetrics.functional.text.ter import translation_edit_rate
from torchmetrics.functional.text.wer import word_error_rate
from torchmetrics.functional.text.wil import word_information_lost
from torchmetrics.functional.text.wip import word_information_preserved
from torchmetrics.utilities.imports import _TRANSFORMERS_AVAILABLE

if _TRANSFORMERS_AVAILABLE:
    from torchmetrics.functional.text.bert import bert_score  # noqa: F401
    from torchmetrics.functional.text.infolm import infolm  # noqa: F401

__all__ = [
    "accuracy",
    "auc",
    "auroc",
    "average_precision",
    "bleu_score",
    "calibration_error",
    "char_error_rate",
    "chrf_score",
    "cohen_kappa",
    "confusion_matrix",
    "cosine_similarity",
    "coverage_error",
    "tweedie_deviance_score",
    "dice_score",
    "dice",
    "error_relative_global_dimensionless_synthesis",
    "explained_variance",
    "extended_edit_distance",
    "f1_score",
    "fbeta_score",
    "hamming_distance",
    "hinge_loss",
    "image_gradients",
    "jaccard_index",
    "kl_divergence",
    "label_ranking_average_precision",
    "label_ranking_loss",
    "match_error_rate",
    "matthews_corrcoef",
    "mean_absolute_error",
    "mean_absolute_percentage_error",
    "mean_squared_error",
    "mean_squared_log_error",
    "multiscale_structural_similarity_index_measure",
    "pairwise_cosine_similarity",
    "pairwise_euclidean_distance",
    "pairwise_linear_similarity",
    "pairwise_manhattan_distance",
    "pearson_corrcoef",
    "permutation_invariant_training",
    "perplexity",
    "pit_permutate",
    "precision",
    "precision_recall",
    "precision_recall_curve",
    "peak_signal_noise_ratio",
    "r2_score",
    "recall",
    "retrieval_average_precision",
    "retrieval_fall_out",
    "retrieval_hit_rate",
    "retrieval_normalized_dcg",
    "retrieval_precision",
    "retrieval_r_precision",
    "retrieval_recall",
    "retrieval_reciprocal_rank",
    "retrieval_precision_recall_curve",
    "roc",
    "rouge_score",
    "sacre_bleu_score",
    "signal_distortion_ratio",
    "scale_invariant_signal_distortion_ratio",
    "scale_invariant_signal_noise_ratio",
    "signal_noise_ratio",
    "spearman_corrcoef",
    "specificity",
    "spectral_distortion_index",
    "squad",
    "structural_similarity_index_measure",
    "stat_scores",
    "symmetric_mean_absolute_percentage_error",
    "translation_edit_rate",
    "universal_image_quality_index",
    "spectral_angle_mapper",
    "weighted_mean_absolute_percentage_error",
    "word_error_rate",
    "word_information_lost",
    "word_information_preserved",
] + [
    "binary_confusion_matrix",
    "multiclass_confusion_matrix",
    "multilabel_confusion_matrix",
    "binary_stat_scores",
    "multiclass_stat_scores",
    "multilabel_stat_scores",
    "binary_f1_score",
    "binary_fbeta_score",
    "multiclass_f1_score",
    "multiclass_fbeta_score",
    "multilabel_f1_score",
    "multilabel_fbeta_score",
    "binary_cohen_kappa",
    "multiclass_cohen_kappa",
    "binary_jaccard_index",
    "multiclass_jaccard_index",
    "multilabel_jaccard_index",
    "binary_matthews_corrcoef",
    "multiclass_matthews_corrcoef",
    "multilabel_matthews_corrcoef",
<<<<<<< HEAD
    "binary_specificity",
    "multiclass_specificity",
    "multilabel_specificity",
    "binary_hamming_distance",
    "multiclass_hamming_distance",
    "multilabel_hamming_distance",
=======
    "binary_precision",
    "multiclass_precision",
    "multilabel_precision",
    "binary_recall",
    "multiclass_recall",
    "multilabel_recall",
>>>>>>> acdad9d3
]<|MERGE_RESOLUTION|>--- conflicted
+++ resolved
@@ -27,15 +27,6 @@
     multilabel_confusion_matrix,
 )
 from torchmetrics.functional.classification.dice import dice, dice_score
-<<<<<<< HEAD
-from torchmetrics.functional.classification.f_beta import f1_score, fbeta_score
-from torchmetrics.functional.classification.hamming import (
-    binary_hamming_distance,
-    hamming_distance,
-    multiclass_hamming_distance,
-    multilabel_hamming_distance,
-)
-=======
 from torchmetrics.functional.classification.f_beta import (
     binary_f1_score,
     binary_fbeta_score,
@@ -46,8 +37,12 @@
     multilabel_f1_score,
     multilabel_fbeta_score,
 )
-from torchmetrics.functional.classification.hamming import hamming_distance
->>>>>>> acdad9d3
+from torchmetrics.functional.classification.hamming import (
+    binary_hamming_distance,
+    hamming_distance,
+    multiclass_hamming_distance,
+    multilabel_hamming_distance,
+)
 from torchmetrics.functional.classification.hinge import hinge_loss
 from torchmetrics.functional.classification.jaccard import (
     binary_jaccard_index,
@@ -246,19 +241,16 @@
     "binary_matthews_corrcoef",
     "multiclass_matthews_corrcoef",
     "multilabel_matthews_corrcoef",
-<<<<<<< HEAD
     "binary_specificity",
     "multiclass_specificity",
     "multilabel_specificity",
     "binary_hamming_distance",
     "multiclass_hamming_distance",
     "multilabel_hamming_distance",
-=======
     "binary_precision",
     "multiclass_precision",
     "multilabel_precision",
     "binary_recall",
     "multiclass_recall",
     "multilabel_recall",
->>>>>>> acdad9d3
 ]