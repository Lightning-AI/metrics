--- conflicted
+++ resolved
@@ -142,11 +142,8 @@
     "pairwise_euclidean_distance",
     "pairwise_linear_similarity",
     "pairwise_manhattan_distance",
-<<<<<<< HEAD
     "pairwise_minkowski_distance",
-=======
     "panoptic_quality",
->>>>>>> 592d3d95
     "pearson_corrcoef",
     "pearsons_contingency_coefficient",
     "pearsons_contingency_coefficient_matrix",
