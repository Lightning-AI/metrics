--- conflicted
+++ resolved
@@ -178,11 +178,8 @@
     "mean_squared_log_error",
     "minkowski_distance",
     "multiscale_structural_similarity_index_measure",
-<<<<<<< HEAD
     "negative_predictive_value",
-=======
     "normalized_root_mean_squared_error",
->>>>>>> 4c753696
     "pairwise_cosine_similarity",
     "pairwise_euclidean_distance",
     "pairwise_linear_similarity",
