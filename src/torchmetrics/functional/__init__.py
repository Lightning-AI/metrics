# Copyright The Lightning team.
#
# Licensed under the Apache License, Version 2.0 (the "License");
# you may not use this file except in compliance with the License.
# You may obtain a copy of the License at
#
#     http://www.apache.org/licenses/LICENSE-2.0
#
# Unless required by applicable law or agreed to in writing, software
# distributed under the License is distributed on an "AS IS" BASIS,
# WITHOUT WARRANTIES OR CONDITIONS OF ANY KIND, either express or implied.
# See the License for the specific language governing permissions and
# limitations under the License.
from torchmetrics.functional.audio._deprecated import _permutation_invariant_training as permutation_invariant_training
from torchmetrics.functional.audio._deprecated import _pit_permutate as pit_permutate
from torchmetrics.functional.audio._deprecated import (
    _scale_invariant_signal_distortion_ratio as scale_invariant_signal_distortion_ratio,
)
from torchmetrics.functional.audio._deprecated import (
    _scale_invariant_signal_noise_ratio as scale_invariant_signal_noise_ratio,
)
from torchmetrics.functional.audio._deprecated import _signal_distortion_ratio as signal_distortion_ratio
from torchmetrics.functional.audio._deprecated import _signal_noise_ratio as signal_noise_ratio
from torchmetrics.functional.classification import (
    accuracy,
    auroc,
    average_precision,
    binary_precision_at_fixed_recall,
    calibration_error,
    cohen_kappa,
    confusion_matrix,
    dice,
    exact_match,
    f1_score,
    fbeta_score,
    generalized_dice_score,
    hamming_distance,
    hinge_loss,
    jaccard_index,
    matthews_corrcoef,
    multiclass_precision_at_fixed_recall,
    multilabel_precision_at_fixed_recall,
    precision,
    precision_recall_curve,
    recall,
    roc,
    specificity,
    stat_scores,
)
from torchmetrics.functional.detection._deprecated import _modified_panoptic_quality as modified_panoptic_quality
from torchmetrics.functional.detection._deprecated import _panoptic_quality as panoptic_quality
from torchmetrics.functional.image._deprecated import (
    _error_relative_global_dimensionless_synthesis as error_relative_global_dimensionless_synthesis,
)
from torchmetrics.functional.image._deprecated import _image_gradients as image_gradients
from torchmetrics.functional.image._deprecated import (
    _multiscale_structural_similarity_index_measure as multiscale_structural_similarity_index_measure,
)
from torchmetrics.functional.image._deprecated import _peak_signal_noise_ratio as peak_signal_noise_ratio
from torchmetrics.functional.image._deprecated import (
    _relative_average_spectral_error as relative_average_spectral_error,
)
from torchmetrics.functional.image._deprecated import (
    _root_mean_squared_error_using_sliding_window as root_mean_squared_error_using_sliding_window,
)
from torchmetrics.functional.image._deprecated import _spectral_angle_mapper as spectral_angle_mapper
from torchmetrics.functional.image._deprecated import _spectral_distortion_index as spectral_distortion_index
from torchmetrics.functional.image._deprecated import (
    _structural_similarity_index_measure as structural_similarity_index_measure,
)
from torchmetrics.functional.image._deprecated import _total_variation as total_variation
from torchmetrics.functional.image._deprecated import _universal_image_quality_index as universal_image_quality_index
from torchmetrics.functional.nominal import (
    cramers_v,
    cramers_v_matrix,
    fleiss_kappa,
    pearsons_contingency_coefficient,
    pearsons_contingency_coefficient_matrix,
    theils_u,
    theils_u_matrix,
    tschuprows_t,
    tschuprows_t_matrix,
)
from torchmetrics.functional.pairwise import (
    pairwise_cosine_similarity,
    pairwise_euclidean_distance,
    pairwise_linear_similarity,
    pairwise_manhattan_distance,
    pairwise_minkowski_distance,
)
from torchmetrics.functional.regression import (
    concordance_corrcoef,
    cosine_similarity,
    explained_variance,
    kendall_rank_corrcoef,
    kl_divergence,
    log_cosh_error,
    mean_absolute_error,
    mean_absolute_percentage_error,
    mean_squared_error,
    mean_squared_log_error,
    minkowski_distance,
    pearson_corrcoef,
    r2_score,
    relative_squared_error,
    spearman_corrcoef,
    symmetric_mean_absolute_percentage_error,
    tweedie_deviance_score,
    weighted_mean_absolute_percentage_error,
)
from torchmetrics.functional.retrieval._deprecated import _retrieval_average_precision as retrieval_average_precision
from torchmetrics.functional.retrieval._deprecated import _retrieval_fall_out as retrieval_fall_out
from torchmetrics.functional.retrieval._deprecated import _retrieval_hit_rate as retrieval_hit_rate
from torchmetrics.functional.retrieval._deprecated import _retrieval_normalized_dcg as retrieval_normalized_dcg
from torchmetrics.functional.retrieval._deprecated import _retrieval_precision as retrieval_precision
from torchmetrics.functional.retrieval._deprecated import (
    _retrieval_precision_recall_curve as retrieval_precision_recall_curve,
)
from torchmetrics.functional.retrieval._deprecated import _retrieval_r_precision as retrieval_r_precision
from torchmetrics.functional.retrieval._deprecated import _retrieval_recall as retrieval_recall
from torchmetrics.functional.retrieval._deprecated import _retrieval_reciprocal_rank as retrieval_reciprocal_rank
from torchmetrics.functional.text._deprecated import _bleu_score as bleu_score
from torchmetrics.functional.text._deprecated import _char_error_rate as char_error_rate
from torchmetrics.functional.text._deprecated import _chrf_score as chrf_score
from torchmetrics.functional.text._deprecated import _extended_edit_distance as extended_edit_distance
from torchmetrics.functional.text._deprecated import _match_error_rate as match_error_rate
from torchmetrics.functional.text._deprecated import _perplexity as perplexity
from torchmetrics.functional.text._deprecated import _rouge_score as rouge_score
from torchmetrics.functional.text._deprecated import _sacre_bleu_score as sacre_bleu_score
from torchmetrics.functional.text._deprecated import _squad as squad
from torchmetrics.functional.text._deprecated import _translation_edit_rate as translation_edit_rate
from torchmetrics.functional.text._deprecated import _word_error_rate as word_error_rate
from torchmetrics.functional.text._deprecated import _word_information_lost as word_information_lost
from torchmetrics.functional.text._deprecated import _word_information_preserved as word_information_preserved
from torchmetrics.utilities.imports import _TRANSFORMERS_AVAILABLE

if _TRANSFORMERS_AVAILABLE:
    from torchmetrics.functional.text._deprecated import _bert_score as bert_score
    from torchmetrics.functional.text._deprecated import _infolm as infolm

__all__ = [
    "accuracy",
    "auroc",
    "average_precision",
    "bleu_score",
    "calibration_error",
    "char_error_rate",
    "chrf_score",
    "concordance_corrcoef",
    "cohen_kappa",
    "confusion_matrix",
    "cosine_similarity",
    "cramers_v",
    "cramers_v_matrix",
    "tweedie_deviance_score",
    "dice",
    "error_relative_global_dimensionless_synthesis",
    "exact_match",
    "explained_variance",
    "extended_edit_distance",
    "f1_score",
    "fbeta_score",
<<<<<<< HEAD
    "generalized_dice_score",
=======
    "fleiss_kappa",
>>>>>>> d2d346c5
    "hamming_distance",
    "hinge_loss",
    "image_gradients",
    "jaccard_index",
    "kendall_rank_corrcoef",
    "kl_divergence",
    "log_cosh_error",
    "match_error_rate",
    "matthews_corrcoef",
    "mean_absolute_error",
    "mean_absolute_percentage_error",
    "mean_squared_error",
    "mean_squared_log_error",
    "minkowski_distance",
    "multiscale_structural_similarity_index_measure",
    "pairwise_cosine_similarity",
    "pairwise_euclidean_distance",
    "pairwise_linear_similarity",
    "pairwise_manhattan_distance",
    "pairwise_minkowski_distance",
    "panoptic_quality",
    "pearson_corrcoef",
    "pearsons_contingency_coefficient",
    "pearsons_contingency_coefficient_matrix",
    "permutation_invariant_training",
    "perplexity",
    "pit_permutate",
    "precision",
    "precision_recall_curve",
    "peak_signal_noise_ratio",
    "r2_score",
    "recall",
    "relative_average_spectral_error",
    "relative_squared_error",
    "retrieval_average_precision",
    "retrieval_fall_out",
    "retrieval_hit_rate",
    "retrieval_normalized_dcg",
    "retrieval_precision",
    "retrieval_r_precision",
    "retrieval_recall",
    "retrieval_reciprocal_rank",
    "retrieval_precision_recall_curve",
    "roc",
    "root_mean_squared_error_using_sliding_window",
    "rouge_score",
    "sacre_bleu_score",
    "signal_distortion_ratio",
    "scale_invariant_signal_distortion_ratio",
    "scale_invariant_signal_noise_ratio",
    "signal_noise_ratio",
    "spearman_corrcoef",
    "specificity",
    "spectral_distortion_index",
    "squad",
    "structural_similarity_index_measure",
    "stat_scores",
    "symmetric_mean_absolute_percentage_error",
    "theils_u",
    "theils_u_matrix",
    "total_variation",
    "translation_edit_rate",
    "tschuprows_t",
    "tschuprows_t_matrix",
    "universal_image_quality_index",
    "spectral_angle_mapper",
    "weighted_mean_absolute_percentage_error",
    "word_error_rate",
    "word_information_lost",
    "word_information_preserved",
    "binary_precision_at_fixed_recall",
    "multilabel_precision_at_fixed_recall",
    "multiclass_precision_at_fixed_recall",
]<|MERGE_RESOLUTION|>--- conflicted
+++ resolved
@@ -160,11 +160,8 @@
     "extended_edit_distance",
     "f1_score",
     "fbeta_score",
-<<<<<<< HEAD
     "generalized_dice_score",
-=======
     "fleiss_kappa",
->>>>>>> d2d346c5
     "hamming_distance",
     "hinge_loss",
     "image_gradients",
