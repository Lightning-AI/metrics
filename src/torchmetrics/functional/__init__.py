# Copyright The PyTorch Lightning team.
#
# Licensed under the Apache License, Version 2.0 (the "License");
# you may not use this file except in compliance with the License.
# You may obtain a copy of the License at
#
#     http://www.apache.org/licenses/LICENSE-2.0
#
# Unless required by applicable law or agreed to in writing, software
# distributed under the License is distributed on an "AS IS" BASIS,
# WITHOUT WARRANTIES OR CONDITIONS OF ANY KIND, either express or implied.
# See the License for the specific language governing permissions and
# limitations under the License.
from torchmetrics.functional.audio.pit import permutation_invariant_training, pit_permutate
from torchmetrics.functional.audio.sdr import scale_invariant_signal_distortion_ratio, signal_distortion_ratio
from torchmetrics.functional.audio.snr import scale_invariant_signal_noise_ratio, signal_noise_ratio
from torchmetrics.functional.classification.accuracy import (
    accuracy,
    binary_accuracy,
    multiclass_accuracy,
    multilabel_accuracy,
)
from torchmetrics.functional.classification.auc import auc
from torchmetrics.functional.classification.auroc import auroc
from torchmetrics.functional.classification.average_precision import average_precision
from torchmetrics.functional.classification.calibration_error import calibration_error
from torchmetrics.functional.classification.cohen_kappa import binary_cohen_kappa, cohen_kappa, multiclass_cohen_kappa
from torchmetrics.functional.classification.confusion_matrix import (
    binary_confusion_matrix,
    confusion_matrix,
    multiclass_confusion_matrix,
    multilabel_confusion_matrix,
)
from torchmetrics.functional.classification.dice import dice, dice_score
from torchmetrics.functional.classification.f_beta import (
    binary_f1_score,
    binary_fbeta_score,
    f1_score,
    fbeta_score,
    multiclass_f1_score,
    multiclass_fbeta_score,
    multilabel_f1_score,
    multilabel_fbeta_score,
)
from torchmetrics.functional.classification.hamming import hamming_distance
from torchmetrics.functional.classification.hinge import hinge_loss
from torchmetrics.functional.classification.jaccard import (
    binary_jaccard_index,
    jaccard_index,
    multiclass_jaccard_index,
    multilabel_jaccard_index,
)
from torchmetrics.functional.classification.kl_divergence import kl_divergence
from torchmetrics.functional.classification.matthews_corrcoef import (
    binary_matthews_corrcoef,
    matthews_corrcoef,
    multiclass_matthews_corrcoef,
    multilabel_matthews_corrcoef,
)
from torchmetrics.functional.classification.precision_recall import (
    binary_precision,
    binary_recall,
    multiclass_precision,
    multiclass_recall,
    multilabel_precision,
    multilabel_recall,
    precision,
    precision_recall,
    recall,
)
from torchmetrics.functional.classification.precision_recall_curve import precision_recall_curve
from torchmetrics.functional.classification.ranking import (
    coverage_error,
    label_ranking_average_precision,
    label_ranking_loss,
)
from torchmetrics.functional.classification.roc import roc
from torchmetrics.functional.classification.specificity import specificity
from torchmetrics.functional.classification.stat_scores import (
    binary_stat_scores,
    multiclass_stat_scores,
    multilabel_stat_scores,
    stat_scores,
)
from torchmetrics.functional.image.d_lambda import spectral_distortion_index
from torchmetrics.functional.image.ergas import error_relative_global_dimensionless_synthesis
from torchmetrics.functional.image.gradients import image_gradients
from torchmetrics.functional.image.psnr import peak_signal_noise_ratio
from torchmetrics.functional.image.sam import spectral_angle_mapper
from torchmetrics.functional.image.ssim import (
    multiscale_structural_similarity_index_measure,
    structural_similarity_index_measure,
)
from torchmetrics.functional.image.uqi import universal_image_quality_index
from torchmetrics.functional.pairwise.cosine import pairwise_cosine_similarity
from torchmetrics.functional.pairwise.euclidean import pairwise_euclidean_distance
from torchmetrics.functional.pairwise.linear import pairwise_linear_similarity
from torchmetrics.functional.pairwise.manhattan import pairwise_manhattan_distance
from torchmetrics.functional.regression.cosine_similarity import cosine_similarity
from torchmetrics.functional.regression.explained_variance import explained_variance
from torchmetrics.functional.regression.log_mse import mean_squared_log_error
from torchmetrics.functional.regression.mae import mean_absolute_error
from torchmetrics.functional.regression.mape import mean_absolute_percentage_error
from torchmetrics.functional.regression.mse import mean_squared_error
from torchmetrics.functional.regression.pearson import pearson_corrcoef
from torchmetrics.functional.regression.r2 import r2_score
from torchmetrics.functional.regression.spearman import spearman_corrcoef
from torchmetrics.functional.regression.symmetric_mape import symmetric_mean_absolute_percentage_error
from torchmetrics.functional.regression.tweedie_deviance import tweedie_deviance_score
from torchmetrics.functional.regression.wmape import weighted_mean_absolute_percentage_error
from torchmetrics.functional.retrieval.average_precision import retrieval_average_precision
from torchmetrics.functional.retrieval.fall_out import retrieval_fall_out
from torchmetrics.functional.retrieval.hit_rate import retrieval_hit_rate
from torchmetrics.functional.retrieval.ndcg import retrieval_normalized_dcg
from torchmetrics.functional.retrieval.precision import retrieval_precision
from torchmetrics.functional.retrieval.precision_recall_curve import retrieval_precision_recall_curve
from torchmetrics.functional.retrieval.r_precision import retrieval_r_precision
from torchmetrics.functional.retrieval.recall import retrieval_recall
from torchmetrics.functional.retrieval.reciprocal_rank import retrieval_reciprocal_rank
from torchmetrics.functional.text.bleu import bleu_score
from torchmetrics.functional.text.cer import char_error_rate
from torchmetrics.functional.text.chrf import chrf_score
from torchmetrics.functional.text.eed import extended_edit_distance
from torchmetrics.functional.text.mer import match_error_rate
from torchmetrics.functional.text.perplexity import perplexity
from torchmetrics.functional.text.rouge import rouge_score
from torchmetrics.functional.text.sacre_bleu import sacre_bleu_score
from torchmetrics.functional.text.squad import squad
from torchmetrics.functional.text.ter import translation_edit_rate
from torchmetrics.functional.text.wer import word_error_rate
from torchmetrics.functional.text.wil import word_information_lost
from torchmetrics.functional.text.wip import word_information_preserved
from torchmetrics.utilities.imports import _TRANSFORMERS_AVAILABLE

if _TRANSFORMERS_AVAILABLE:
    from torchmetrics.functional.text.bert import bert_score  # noqa: F401
    from torchmetrics.functional.text.infolm import infolm  # noqa: F401

__all__ = [
    "accuracy",
    "auc",
    "auroc",
    "average_precision",
    "bleu_score",
    "calibration_error",
    "char_error_rate",
    "chrf_score",
    "cohen_kappa",
    "confusion_matrix",
    "cosine_similarity",
    "coverage_error",
    "tweedie_deviance_score",
    "dice_score",
    "dice",
    "error_relative_global_dimensionless_synthesis",
    "explained_variance",
    "extended_edit_distance",
    "f1_score",
    "fbeta_score",
    "hamming_distance",
    "hinge_loss",
    "image_gradients",
    "jaccard_index",
    "kl_divergence",
    "label_ranking_average_precision",
    "label_ranking_loss",
    "match_error_rate",
    "matthews_corrcoef",
    "mean_absolute_error",
    "mean_absolute_percentage_error",
    "mean_squared_error",
    "mean_squared_log_error",
    "multiscale_structural_similarity_index_measure",
    "pairwise_cosine_similarity",
    "pairwise_euclidean_distance",
    "pairwise_linear_similarity",
    "pairwise_manhattan_distance",
    "pearson_corrcoef",
    "permutation_invariant_training",
    "perplexity",
    "pit_permutate",
    "precision",
    "precision_recall",
    "precision_recall_curve",
    "peak_signal_noise_ratio",
    "r2_score",
    "recall",
    "retrieval_average_precision",
    "retrieval_fall_out",
    "retrieval_hit_rate",
    "retrieval_normalized_dcg",
    "retrieval_precision",
    "retrieval_r_precision",
    "retrieval_recall",
    "retrieval_reciprocal_rank",
    "retrieval_precision_recall_curve",
    "roc",
    "rouge_score",
    "sacre_bleu_score",
    "signal_distortion_ratio",
    "scale_invariant_signal_distortion_ratio",
    "scale_invariant_signal_noise_ratio",
    "signal_noise_ratio",
    "spearman_corrcoef",
    "specificity",
    "spectral_distortion_index",
    "squad",
    "structural_similarity_index_measure",
    "stat_scores",
    "symmetric_mean_absolute_percentage_error",
    "translation_edit_rate",
    "universal_image_quality_index",
    "spectral_angle_mapper",
    "weighted_mean_absolute_percentage_error",
    "word_error_rate",
    "word_information_lost",
    "word_information_preserved",
] + [
    "binary_confusion_matrix",
    "multiclass_confusion_matrix",
    "multilabel_confusion_matrix",
    "binary_stat_scores",
    "multiclass_stat_scores",
    "multilabel_stat_scores",
    "binary_f1_score",
    "binary_fbeta_score",
    "multiclass_f1_score",
    "multiclass_fbeta_score",
    "multilabel_f1_score",
    "multilabel_fbeta_score",
    "binary_cohen_kappa",
    "multiclass_cohen_kappa",
    "binary_jaccard_index",
    "multiclass_jaccard_index",
    "multilabel_jaccard_index",
    "binary_matthews_corrcoef",
    "multiclass_matthews_corrcoef",
    "multilabel_matthews_corrcoef",
<<<<<<< HEAD
    "binary_accuracy",
    "multilabel_accuracy",
    "multiclass_accuracy",
=======
    "binary_precision",
    "multiclass_precision",
    "multilabel_precision",
    "binary_recall",
    "multiclass_recall",
    "multilabel_recall",
>>>>>>> acdad9d3
]<|MERGE_RESOLUTION|>--- conflicted
+++ resolved
@@ -236,16 +236,13 @@
     "binary_matthews_corrcoef",
     "multiclass_matthews_corrcoef",
     "multilabel_matthews_corrcoef",
-<<<<<<< HEAD
     "binary_accuracy",
     "multilabel_accuracy",
     "multiclass_accuracy",
-=======
     "binary_precision",
     "multiclass_precision",
     "multilabel_precision",
     "binary_recall",
     "multiclass_recall",
     "multilabel_recall",
->>>>>>> acdad9d3
 ]