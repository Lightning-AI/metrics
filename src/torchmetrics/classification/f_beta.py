# Copyright The PyTorch Lightning team.
#
# Licensed under the Apache License, Version 2.0 (the "License");
# you may not use this file except in compliance with the License.
# You may obtain a copy of the License at
#
#     http://www.apache.org/licenses/LICENSE-2.0
#
# Unless required by applicable law or agreed to in writing, software
# distributed under the License is distributed on an "AS IS" BASIS,
# WITHOUT WARRANTIES OR CONDITIONS OF ANY KIND, either express or implied.
# See the License for the specific language governing permissions and
# limitations under the License.
from typing import Any, Optional

from torch import Tensor
from typing_extensions import Literal

from torchmetrics.classification.stat_scores import BinaryStatScores, MulticlassStatScores, MultilabelStatScores
from torchmetrics.functional.classification.f_beta import (
    _binary_fbeta_score_arg_validation,
    _fbeta_reduce,
    _multiclass_fbeta_score_arg_validation,
    _multilabel_fbeta_score_arg_validation,
)
from torchmetrics.metric import Metric


class BinaryFBetaScore(BinaryStatScores):
    r"""Computes `F-score`_ metric for binary tasks:

    .. math::
        F_{\beta} = (1 + \beta^2) * \frac{\text{precision} * \text{recall}}
        {(\beta^2 * \text{precision}) + \text{recall}}

    As input to ``forward`` and ``update`` the metric accepts the following input:

    - ``preds`` (:class:`~torch.Tensor`): An int tensor or float tensor of shape ``(N, ...)``. If preds is a floating
      point tensor with values outside [0,1] range we consider the input to be logits and will auto apply sigmoid
      per element. Addtionally, we convert to int tensor with thresholding using the value in ``threshold``.
    - ``target`` (:class:`~torch.Tensor`): An int tensor of shape ``(N, ...)``.

    .. note::
       The influence of the additional dimension ``...`` (if present) will be determined by the
       `multidim_average` argument.

    As output to ``forward`` and ``compute`` the metric returns the following output:

    - ``bfbs`` (:class:`~torch.Tensor`): A tensor whose returned shape depends on the ``multidim_average`` argument:

        - If ``multidim_average`` is set to ``global`` the output will be a scalar tensor
        - If ``multidim_average`` is set to ``samplewise`` the output will be a tensor of shape ``(N,)`` consisting of
          a scalar value per sample.

    Args:
        beta: Weighting between precision and recall in calculation. Setting to 1 corresponds to equal weight
        threshold: Threshold for transforming probability to binary {0,1} predictions
        multidim_average:
            Defines how additionally dimensions ``...`` should be handled. Should be one of the following:

            - ``global``: Additional dimensions are flatted along the batch dimension
            - ``samplewise``: Statistic will be calculated independently for each sample on the ``N`` axis.
              The statistics in this case are calculated over the additional dimensions.

        ignore_index:
            Specifies a target value that is ignored and does not contribute to the metric calculation
        validate_args: bool indicating if input arguments and tensors should be validated for correctness.
            Set to ``False`` for faster computations.

    Example (preds is int tensor):
        >>> from torch import tensor
        >>> from torchmetrics.classification import BinaryFBetaScore
<<<<<<< HEAD
        >>> target = torch.tensor([0, 1, 0, 1, 0, 1])
        >>> preds = torch.tensor([0, 0, 1, 1, 0, 1])
        >>> bfbs = BinaryFBetaScore(beta=2.0)
        >>> bfbs(preds, target)
=======
        >>> target = tensor([0, 1, 0, 1, 0, 1])
        >>> preds = tensor([0, 0, 1, 1, 0, 1])
        >>> metric = BinaryFBetaScore(beta=2.0)
        >>> metric(preds, target)
>>>>>>> d233c9d8
        tensor(0.6667)

    Example (preds is float tensor):
        >>> from torchmetrics.classification import BinaryFBetaScore
<<<<<<< HEAD
        >>> target = torch.tensor([0, 1, 0, 1, 0, 1])
        >>> preds = torch.tensor([0.11, 0.22, 0.84, 0.73, 0.33, 0.92])
        >>> bfbs = BinaryFBetaScore(beta=2.0)
        >>> bfbs(preds, target)
=======
        >>> target = tensor([0, 1, 0, 1, 0, 1])
        >>> preds = tensor([0.11, 0.22, 0.84, 0.73, 0.33, 0.92])
        >>> metric = BinaryFBetaScore(beta=2.0)
        >>> metric(preds, target)
>>>>>>> d233c9d8
        tensor(0.6667)

    Example (multidim tensors):
        >>> from torchmetrics.classification import BinaryFBetaScore
<<<<<<< HEAD
        >>> target = torch.tensor([[[0, 1], [1, 0], [0, 1]], [[1, 1], [0, 0], [1, 0]]])
        >>> preds = torch.tensor(
        ...     [
        ...         [[0.59, 0.91], [0.91, 0.99], [0.63, 0.04]],
        ...         [[0.38, 0.04], [0.86, 0.780], [0.45, 0.37]],
        ...     ]
        ... )
        >>> bfbs = BinaryFBetaScore(beta=2.0, multidim_average='samplewise')
        >>> bfbs(preds, target)
=======
        >>> target = tensor([[[0, 1], [1, 0], [0, 1]], [[1, 1], [0, 0], [1, 0]]])
        >>> preds = tensor([[[0.59, 0.91], [0.91, 0.99],  [0.63, 0.04]],
        ...                 [[0.38, 0.04], [0.86, 0.780], [0.45, 0.37]]])
        >>> metric = BinaryFBetaScore(beta=2.0, multidim_average='samplewise')
        >>> metric(preds, target)
>>>>>>> d233c9d8
        tensor([0.5882, 0.0000])
    """
    is_differentiable: bool = False
    higher_is_better: Optional[bool] = True
    full_state_update: bool = False

    def __init__(
        self,
        beta: float,
        threshold: float = 0.5,
        multidim_average: Literal["global", "samplewise"] = "global",
        ignore_index: Optional[int] = None,
        validate_args: bool = True,
        **kwargs: Any,
    ) -> None:
        super().__init__(
            threshold=threshold,
            multidim_average=multidim_average,
            ignore_index=ignore_index,
            validate_args=False,
            **kwargs,
        )
        if validate_args:
            _binary_fbeta_score_arg_validation(beta, threshold, multidim_average, ignore_index)
        self.validate_args = validate_args
        self.beta = beta

    def compute(self) -> Tensor:
        tp, fp, tn, fn = self._final_state()
        return _fbeta_reduce(tp, fp, tn, fn, self.beta, average="binary", multidim_average=self.multidim_average)


class MulticlassFBetaScore(MulticlassStatScores):
    r"""Computes `F-score`_ metric for multiclass tasks:

    .. math::
        F_{\beta} = (1 + \beta^2) * \frac{\text{precision} * \text{recall}}
        {(\beta^2 * \text{precision}) + \text{recall}}

    As input to ``forward`` and ``update`` the metric accepts the following input:

    - ``preds`` (:class:`~torch.Tensor`): An int tensor of shape ``(N, ...)`` or float tensor of shape ``(N, C, ..)``.
      If preds is a floating point we apply ``torch.argmax`` along the ``C`` dimension to automatically convert
      probabilities/logits into an int tensor.
    - ``target`` (:class:`~torch.Tensor`): An int tensor of shape ``(N, ...)``.

    .. note::
       The influence of the additional dimension ``...`` (if present) will be determined by the
       `multidim_average` argument.

    As output to ``forward`` and ``compute`` the metric returns the following output:

    - ``mcfbs`` (:class:`~torch.Tensor`): A tensor whose returned shape depends on the ``average`` and
      ``multidim_average`` arguments:

        - If ``multidim_average`` is set to ``global``:

          - If ``average='micro'/'macro'/'weighted'``, the output will be a scalar tensor
          - If ``average=None/'none'``, the shape will be ``(C,)``

        - If ``multidim_average`` is set to ``samplewise``:

          - If ``average='micro'/'macro'/'weighted'``, the shape will be ``(N,)``
          - If ``average=None/'none'``, the shape will be ``(N, C)``

    Args:
        beta: Weighting between precision and recall in calculation. Setting to 1 corresponds to equal weight
        num_classes: Integer specifing the number of classes
        average:
            Defines the reduction that is applied over labels. Should be one of the following:

            - ``micro``: Sum statistics over all labels
            - ``macro``: Calculate statistics for each label and average them
            - ``weighted``: Calculates statistics for each label and computes weighted average using their support
            - ``"none"`` or ``None``: Calculates statistic for each label and applies no reduction
        top_k:

            Number of highest probability or logit score predictions considered to find the correct label.
            Only works when ``preds`` contain probabilities/logits.
        multidim_average:
            Defines how additionally dimensions ``...`` should be handled. Should be one of the following:

            - ``global``: Additional dimensions are flatted along the batch dimension
            - ``samplewise``: Statistic will be calculated independently for each sample on the ``N`` axis.
              The statistics in this case are calculated over the additional dimensions.

        ignore_index:
            Specifies a target value that is ignored and does not contribute to the metric calculation
        validate_args: bool indicating if input arguments and tensors should be validated for correctness.
            Set to ``False`` for faster computations.

    Example (preds is int tensor):
        >>> from torch import tensor
        >>> from torchmetrics.classification import MulticlassFBetaScore
<<<<<<< HEAD
        >>> target = torch.tensor([2, 1, 0, 0])
        >>> preds = torch.tensor([2, 1, 0, 1])
        >>> mcfbs = MulticlassFBetaScore(beta=2.0, num_classes=3)
        >>> mcfbs(preds, target)
=======
        >>> target = tensor([2, 1, 0, 0])
        >>> preds = tensor([2, 1, 0, 1])
        >>> metric = MulticlassFBetaScore(beta=2.0, num_classes=3)
        >>> metric(preds, target)
>>>>>>> d233c9d8
        tensor(0.7963)
        >>> mcfbs = MulticlassFBetaScore(beta=2.0, num_classes=3, average=None)
        >>> mcfbs(preds, target)
        tensor([0.5556, 0.8333, 1.0000])

    Example (preds is float tensor):
        >>> from torchmetrics.classification import MulticlassFBetaScore
<<<<<<< HEAD
        >>> target = torch.tensor([2, 1, 0, 0])
        >>> preds = torch.tensor([
        ...   [0.16, 0.26, 0.58],
        ...   [0.22, 0.61, 0.17],
        ...   [0.71, 0.09, 0.20],
        ...   [0.05, 0.82, 0.13],
        ... ])
        >>> mcfbs = MulticlassFBetaScore(beta=2.0, num_classes=3)
        >>> mcfbs(preds, target)
=======
        >>> target = tensor([2, 1, 0, 0])
        >>> preds = tensor([[0.16, 0.26, 0.58],
        ...                 [0.22, 0.61, 0.17],
        ...                 [0.71, 0.09, 0.20],
        ...                 [0.05, 0.82, 0.13]])
        >>> metric = MulticlassFBetaScore(beta=2.0, num_classes=3)
        >>> metric(preds, target)
>>>>>>> d233c9d8
        tensor(0.7963)
        >>> mcfbs = MulticlassFBetaScore(beta=2.0, num_classes=3, average=None)
        >>> mcfbs(preds, target)
        tensor([0.5556, 0.8333, 1.0000])

    Example (multidim tensors):
        >>> from torchmetrics.classification import MulticlassFBetaScore
        >>> target = tensor([[[0, 1], [2, 1], [0, 2]], [[1, 1], [2, 0], [1, 2]]])
        >>> preds = tensor([[[0, 2], [2, 0], [0, 1]], [[2, 2], [2, 1], [1, 0]]])
        >>> metric = MulticlassFBetaScore(beta=2.0, num_classes=3, multidim_average='samplewise')
        >>> metric(preds, target)
        tensor([0.4697, 0.2706])
        >>> mcfbs = MulticlassFBetaScore(beta=2.0, num_classes=3, multidim_average='samplewise', average=None)
        >>> mcfbs(preds, target)
        tensor([[0.9091, 0.0000, 0.5000],
                [0.0000, 0.3571, 0.4545]])
    """
    is_differentiable: bool = False
    higher_is_better: Optional[bool] = True
    full_state_update: bool = False

    def __init__(
        self,
        beta: float,
        num_classes: int,
        top_k: int = 1,
        average: Optional[Literal["micro", "macro", "weighted", "none"]] = "macro",
        multidim_average: Literal["global", "samplewise"] = "global",
        ignore_index: Optional[int] = None,
        validate_args: bool = True,
        **kwargs: Any,
    ) -> None:
        super().__init__(
            num_classes=num_classes,
            top_k=top_k,
            average=average,
            multidim_average=multidim_average,
            ignore_index=ignore_index,
            validate_args=False,
            **kwargs,
        )
        if validate_args:
            _multiclass_fbeta_score_arg_validation(beta, num_classes, top_k, average, multidim_average, ignore_index)
        self.validate_args = validate_args
        self.beta = beta

    def compute(self) -> Tensor:
        tp, fp, tn, fn = self._final_state()
        return _fbeta_reduce(tp, fp, tn, fn, self.beta, average=self.average, multidim_average=self.multidim_average)


class MultilabelFBetaScore(MultilabelStatScores):
    r"""Computes `F-score`_ metric for multilabel tasks:

    .. math::
        F_{\beta} = (1 + \beta^2) * \frac{\text{precision} * \text{recall}}
        {(\beta^2 * \text{precision}) + \text{recall}}

    As input to ``forward`` and ``update`` the metric accepts the following input:

    - ``preds`` (:class:`~torch.Tensor`): An int or float tensor of shape ``(N, C, ...)``. If preds is a floating
      point tensor with values outside [0,1] range we consider the input to be logits and will auto apply sigmoid
      per element. Addtionally, we convert to int tensor with thresholding using the value in ``threshold``.
    - ``target`` (:class:`~torch.Tensor`): An int tensor of shape ``(N, C, ...)``.

    .. note::
       The influence of the additional dimension ``...`` (if present) will be determined by the
       `multidim_average` argument.

    As output to ``forward`` and ``compute`` the metric returns the following output:

    - ``mlfbs`` (:class:`~torch.Tensor`): A tensor whose returned shape depends on the ``average`` and
      ``multidim_average`` arguments:

        - If ``multidim_average`` is set to ``global``:

          - If ``average='micro'/'macro'/'weighted'``, the output will be a scalar tensor
          - If ``average=None/'none'``, the shape will be ``(C,)``

        - If ``multidim_average`` is set to ``samplewise``:

          - If ``average='micro'/'macro'/'weighted'``, the shape will be ``(N,)``
          - If ``average=None/'none'``, the shape will be ``(N, C)``

    Args:
        beta: Weighting between precision and recall in calculation. Setting to 1 corresponds to equal weight
        num_labels: Integer specifing the number of labels
        threshold: Threshold for transforming probability to binary (0,1) predictions
        average:
            Defines the reduction that is applied over labels. Should be one of the following:

            - ``micro``: Sum statistics over all labels
            - ``macro``: Calculate statistics for each label and average them
            - ``weighted``: Calculates statistics for each label and computes weighted average using their support
            - ``"none"`` or ``None``: Calculates statistic for each label and applies no reduction

        multidim_average:
            Defines how additionally dimensions ``...`` should be handled. Should be one of the following:

            - ``global``: Additional dimensions are flatted along the batch dimension
            - ``samplewise``: Statistic will be calculated independently for each sample on the ``N`` axis.
              The statistics in this case are calculated over the additional dimensions.

        ignore_index:
            Specifies a target value that is ignored and does not contribute to the metric calculation
        validate_args: bool indicating if input arguments and tensors should be validated for correctness.
            Set to ``False`` for faster computations.

    Example (preds is int tensor):
        >>> from torch import tensor
        >>> from torchmetrics.classification import MultilabelFBetaScore
<<<<<<< HEAD
        >>> target = torch.tensor([[0, 1, 0], [1, 0, 1]])
        >>> preds = torch.tensor([[0, 0, 1], [1, 0, 1]])
        >>> mlfbs = MultilabelFBetaScore(beta=2.0, num_labels=3)
        >>> mlfbs(preds, target)
=======
        >>> target = tensor([[0, 1, 0], [1, 0, 1]])
        >>> preds = tensor([[0, 0, 1], [1, 0, 1]])
        >>> metric = MultilabelFBetaScore(beta=2.0, num_labels=3)
        >>> metric(preds, target)
>>>>>>> d233c9d8
        tensor(0.6111)
        >>> mlfbs = MultilabelFBetaScore(beta=2.0, num_labels=3, average=None)
        >>> mlfbs(preds, target)
        tensor([1.0000, 0.0000, 0.8333])

    Example (preds is float tensor):
        >>> from torchmetrics.classification import MultilabelFBetaScore
<<<<<<< HEAD
        >>> target = torch.tensor([[0, 1, 0], [1, 0, 1]])
        >>> preds = torch.tensor([[0.11, 0.22, 0.84], [0.73, 0.33, 0.92]])
        >>> mlfbs = MultilabelFBetaScore(beta=2.0, num_labels=3)
        >>> mlfbs(preds, target)
=======
        >>> target = tensor([[0, 1, 0], [1, 0, 1]])
        >>> preds = tensor([[0.11, 0.22, 0.84], [0.73, 0.33, 0.92]])
        >>> metric = MultilabelFBetaScore(beta=2.0, num_labels=3)
        >>> metric(preds, target)
>>>>>>> d233c9d8
        tensor(0.6111)
        >>> mlfbs = MultilabelFBetaScore(beta=2.0, num_labels=3, average=None)
        >>> mlfbs(preds, target)
        tensor([1.0000, 0.0000, 0.8333])

    Example (multidim tensors):
        >>> from torchmetrics.classification import MultilabelFBetaScore
<<<<<<< HEAD
        >>> target = torch.tensor([[[0, 1], [1, 0], [0, 1]], [[1, 1], [0, 0], [1, 0]]])
        >>> preds = torch.tensor(
        ...     [
        ...         [[0.59, 0.91], [0.91, 0.99], [0.63, 0.04]],
        ...         [[0.38, 0.04], [0.86, 0.780], [0.45, 0.37]],
        ...     ]
        ... )
        >>> mlfbs = MultilabelFBetaScore(num_labels=3, beta=2.0, multidim_average='samplewise')
        >>> mlfbs(preds, target)
=======
        >>> target = tensor([[[0, 1], [1, 0], [0, 1]], [[1, 1], [0, 0], [1, 0]]])
        >>> preds = tensor([[[0.59, 0.91], [0.91, 0.99],  [0.63, 0.04]],
        ...                 [[0.38, 0.04], [0.86, 0.780], [0.45, 0.37]]])
        >>> metric = MultilabelFBetaScore(num_labels=3, beta=2.0, multidim_average='samplewise')
        >>> metric(preds, target)
>>>>>>> d233c9d8
        tensor([0.5556, 0.0000])
        >>> mlfbs = MultilabelFBetaScore(num_labels=3, beta=2.0, multidim_average='samplewise', average=None)
        >>> mlfbs(preds, target)
        tensor([[0.8333, 0.8333, 0.0000],
                [0.0000, 0.0000, 0.0000]])
    """
    is_differentiable: bool = False
    higher_is_better: Optional[bool] = True
    full_state_update: bool = False

    def __init__(
        self,
        beta: float,
        num_labels: int,
        threshold: float = 0.5,
        average: Optional[Literal["micro", "macro", "weighted", "none"]] = "macro",
        multidim_average: Literal["global", "samplewise"] = "global",
        ignore_index: Optional[int] = None,
        validate_args: bool = True,
        **kwargs: Any,
    ) -> None:
        super().__init__(
            num_labels=num_labels,
            threshold=threshold,
            average=average,
            multidim_average=multidim_average,
            ignore_index=ignore_index,
            validate_args=False,
            **kwargs,
        )
        if validate_args:
            _multilabel_fbeta_score_arg_validation(beta, num_labels, threshold, average, multidim_average, ignore_index)
        self.validate_args = validate_args
        self.beta = beta

    def compute(self) -> Tensor:
        tp, fp, tn, fn = self._final_state()
        return _fbeta_reduce(tp, fp, tn, fn, self.beta, average=self.average, multidim_average=self.multidim_average)


class BinaryF1Score(BinaryFBetaScore):
    r"""Computes F-1 score for binary tasks:

    .. math::
        F_{1} = 2\frac{\text{precision} * \text{recall}}{(\text{precision}) + \text{recall}}

    As input to ``forward`` and ``update`` the metric accepts the following input:

    - ``preds`` (:class:`~torch.Tensor`): An int or float tensor of shape ``(N, ...)``. If preds is a floating point
      tensor with values outside [0,1] range we consider the input to be logits and will auto apply sigmoid per
      element. Addtionally, we convert to int tensor with thresholding using the value in ``threshold``.
    - ``target`` (:class:`~torch.Tensor`): An int tensor of shape ``(N, ...)``

    .. note::
       The influence of the additional dimension ``...`` (if present) will be determined by the
       `multidim_average` argument.

    As output to ``forward`` and ``compute`` the metric returns the following output:

    - ``bf1s`` (:class:`~torch.Tensor`): A tensor whose returned shape depends on the ``multidim_average`` argument:

        - If ``multidim_average`` is set to ``global``, the metric returns a scalar value.
        - If ``multidim_average`` is set to ``samplewise``, the metric returns ``(N,)`` vector consisting of a scalar
          value per sample.

    Args:
        threshold: Threshold for transforming probability to binary {0,1} predictions
        multidim_average:
            Defines how additionally dimensions ``...`` should be handled. Should be one of the following:

            - ``global``: Additional dimensions are flatted along the batch dimension
            - ``samplewise``: Statistic will be calculated independently for each sample on the ``N`` axis.
              The statistics in this case are calculated over the additional dimensions.

        ignore_index:
            Specifies a target value that is ignored and does not contribute to the metric calculation
        validate_args: bool indicating if input arguments and tensors should be validated for correctness.
            Set to ``False`` for faster computations.

    Example (preds is int tensor):
        >>> from torch import tensor
        >>> from torchmetrics.classification import BinaryF1Score
<<<<<<< HEAD
        >>> target = torch.tensor([0, 1, 0, 1, 0, 1])
        >>> preds = torch.tensor([0, 0, 1, 1, 0, 1])
        >>> bf1s = BinaryF1Score()
        >>> bf1s(preds, target)
=======
        >>> target = tensor([0, 1, 0, 1, 0, 1])
        >>> preds = tensor([0, 0, 1, 1, 0, 1])
        >>> metric = BinaryF1Score()
        >>> metric(preds, target)
>>>>>>> d233c9d8
        tensor(0.6667)

    Example (preds is float tensor):
        >>> from torchmetrics.classification import BinaryF1Score
<<<<<<< HEAD
        >>> target = torch.tensor([0, 1, 0, 1, 0, 1])
        >>> preds = torch.tensor([0.11, 0.22, 0.84, 0.73, 0.33, 0.92])
        >>> bf1s = BinaryF1Score()
        >>> bf1s(preds, target)
=======
        >>> target = tensor([0, 1, 0, 1, 0, 1])
        >>> preds = tensor([0.11, 0.22, 0.84, 0.73, 0.33, 0.92])
        >>> metric = BinaryF1Score()
        >>> metric(preds, target)
>>>>>>> d233c9d8
        tensor(0.6667)

    Example (multidim tensors):
        >>> from torchmetrics.classification import BinaryF1Score
<<<<<<< HEAD
        >>> target = torch.tensor([[[0, 1], [1, 0], [0, 1]], [[1, 1], [0, 0], [1, 0]]])
        >>> preds = torch.tensor(
        ...     [
        ...         [[0.59, 0.91], [0.91, 0.99], [0.63, 0.04]],
        ...         [[0.38, 0.04], [0.86, 0.780], [0.45, 0.37]],
        ...     ]
        ... )
        >>> bf1s = BinaryF1Score(multidim_average='samplewise')
        >>> bf1s(preds, target)
=======
        >>> target = tensor([[[0, 1], [1, 0], [0, 1]], [[1, 1], [0, 0], [1, 0]]])
        >>> preds = tensor([[[0.59, 0.91], [0.91, 0.99],  [0.63, 0.04]],
        ...                 [[0.38, 0.04], [0.86, 0.780], [0.45, 0.37]]])
        >>> metric = BinaryF1Score(multidim_average='samplewise')
        >>> metric(preds, target)
>>>>>>> d233c9d8
        tensor([0.5000, 0.0000])
    """
    is_differentiable: bool = False
    higher_is_better: Optional[bool] = True
    full_state_update: bool = False

    def __init__(
        self,
        threshold: float = 0.5,
        multidim_average: Literal["global", "samplewise"] = "global",
        ignore_index: Optional[int] = None,
        validate_args: bool = True,
        **kwargs: Any,
    ) -> None:
        super().__init__(
            beta=1.0,
            threshold=threshold,
            multidim_average=multidim_average,
            ignore_index=ignore_index,
            validate_args=validate_args,
            **kwargs,
        )


class MulticlassF1Score(MulticlassFBetaScore):
    r"""Computes F-1 score for multiclass tasks:

    .. math::
        F_{1} = 2\frac{\text{precision} * \text{recall}}{(\text{precision}) + \text{recall}}

    As input to ``forward`` and ``update`` the metric accepts the following input:

    - ``preds`` (:class:`~torch.Tensor`): An int tensor of shape ``(N, ...)`` or float tensor of shape ``(N, C, ..)``.
      If preds is a floating point we apply ``torch.argmax`` along the ``C`` dimension to automatically convert
      probabilities/logits into an int tensor.
    - ``target`` (:class:`~torch.Tensor`): An int tensor of shape ``(N, ...)``

    .. note::
       The influence of the additional dimension ``...`` (if present) will be determined by the
       `multidim_average` argument.

    As output to ``forward`` and ``compute`` the metric returns the following output:

    - ``mcf1s`` (:class:`~torch.Tensor`): A tensor whose returned shape depends on the ``average`` and
      ``multidim_average`` arguments:

        - If ``multidim_average`` is set to ``global``:

          - If ``average='micro'/'macro'/'weighted'``, the output will be a scalar tensor
          - If ``average=None/'none'``, the shape will be ``(C,)``

        - If ``multidim_average`` is set to ``samplewise``:

          - If ``average='micro'/'macro'/'weighted'``, the shape will be ``(N,)``
          - If ``average=None/'none'``, the shape will be ``(N, C)``

    Args:
        preds: Tensor with predictions
        target: Tensor with true labels
        num_classes: Integer specifing the number of classes
        average:
            Defines the reduction that is applied over labels. Should be one of the following:

            - ``micro``: Sum statistics over all labels
            - ``macro``: Calculate statistics for each label and average them
            - ``weighted``: Calculates statistics for each label and computes weighted average using their support
            - ``"none"`` or ``None``: Calculates statistic for each label and applies no reduction
        top_k:
            Number of highest probability or logit score predictions considered to find the correct label.
            Only works when ``preds`` contain probabilities/logits.
        multidim_average:
            Defines how additionally dimensions ``...`` should be handled. Should be one of the following:

            - ``global``: Additional dimensions are flatted along the batch dimension
            - ``samplewise``: Statistic will be calculated independently for each sample on the ``N`` axis.
              The statistics in this case are calculated over the additional dimensions.

        ignore_index:
            Specifies a target value that is ignored and does not contribute to the metric calculation
        validate_args: bool indicating if input arguments and tensors should be validated for correctness.
            Set to ``False`` for faster computations.

    Example (preds is int tensor):
        >>> from torch import tensor
        >>> from torchmetrics.classification import MulticlassF1Score
<<<<<<< HEAD
        >>> target = torch.tensor([2, 1, 0, 0])
        >>> preds = torch.tensor([2, 1, 0, 1])
        >>> mcf1s = MulticlassF1Score(num_classes=3)
        >>> mcf1s(preds, target)
=======
        >>> target = tensor([2, 1, 0, 0])
        >>> preds = tensor([2, 1, 0, 1])
        >>> metric = MulticlassF1Score(num_classes=3)
        >>> metric(preds, target)
>>>>>>> d233c9d8
        tensor(0.7778)
        >>> mcf1s = MulticlassF1Score(num_classes=3, average=None)
        >>> mcf1s(preds, target)
        tensor([0.6667, 0.6667, 1.0000])

    Example (preds is float tensor):
        >>> from torchmetrics.classification import MulticlassF1Score
<<<<<<< HEAD
        >>> target = torch.tensor([2, 1, 0, 0])
        >>> preds = torch.tensor([
        ...   [0.16, 0.26, 0.58],
        ...   [0.22, 0.61, 0.17],
        ...   [0.71, 0.09, 0.20],
        ...   [0.05, 0.82, 0.13],
        ... ])
        >>> mcf1s = MulticlassF1Score(num_classes=3)
        >>> mcf1s(preds, target)
=======
        >>> target = tensor([2, 1, 0, 0])
        >>> preds = tensor([[0.16, 0.26, 0.58],
        ...                 [0.22, 0.61, 0.17],
        ...                 [0.71, 0.09, 0.20],
        ...                 [0.05, 0.82, 0.13]])
        >>> metric = MulticlassF1Score(num_classes=3)
        >>> metric(preds, target)
>>>>>>> d233c9d8
        tensor(0.7778)
        >>> mcf1s = MulticlassF1Score(num_classes=3, average=None)
        >>> mcf1s(preds, target)
        tensor([0.6667, 0.6667, 1.0000])

    Example (multidim tensors):
        >>> from torchmetrics.classification import MulticlassF1Score
<<<<<<< HEAD
        >>> target = torch.tensor([[[0, 1], [2, 1], [0, 2]], [[1, 1], [2, 0], [1, 2]]])
        >>> preds = torch.tensor([[[0, 2], [2, 0], [0, 1]], [[2, 2], [2, 1], [1, 0]]])
        >>> mcf1s = MulticlassF1Score(num_classes=3, multidim_average='samplewise')
        >>> mcf1s(preds, target)
=======
        >>> target = tensor([[[0, 1], [2, 1], [0, 2]], [[1, 1], [2, 0], [1, 2]]])
        >>> preds = tensor([[[0, 2], [2, 0], [0, 1]], [[2, 2], [2, 1], [1, 0]]])
        >>> metric = MulticlassF1Score(num_classes=3, multidim_average='samplewise')
        >>> metric(preds, target)
>>>>>>> d233c9d8
        tensor([0.4333, 0.2667])
        >>> mcf1s = MulticlassF1Score(num_classes=3, multidim_average='samplewise', average=None)
        >>> mcf1s(preds, target)
        tensor([[0.8000, 0.0000, 0.5000],
                [0.0000, 0.4000, 0.4000]])
    """
    is_differentiable: bool = False
    higher_is_better: Optional[bool] = True
    full_state_update: bool = False

    def __init__(
        self,
        num_classes: int,
        top_k: int = 1,
        average: Optional[Literal["micro", "macro", "weighted", "none"]] = "macro",
        multidim_average: Literal["global", "samplewise"] = "global",
        ignore_index: Optional[int] = None,
        validate_args: bool = True,
        **kwargs: Any,
    ) -> None:
        super().__init__(
            beta=1.0,
            num_classes=num_classes,
            top_k=top_k,
            average=average,
            multidim_average=multidim_average,
            ignore_index=ignore_index,
            validate_args=validate_args,
            **kwargs,
        )


class MultilabelF1Score(MultilabelFBetaScore):
    r"""Computes F-1 score for multilabel tasks:

    .. math::
        F_{1} = 2\frac{\text{precision} * \text{recall}}{(\text{precision}) + \text{recall}}

    As input to ``forward`` and ``update`` the metric accepts the following input:

    - ``preds`` (:class:`~torch.Tensor`): An int or float tensor of shape ``(N, C, ...)``.
      If preds is a floating point tensor with values outside [0,1] range we consider the input to be logits and
      will auto apply sigmoid per element. Addtionally, we convert to int tensor with thresholding using the value
      in ``threshold``.
    - ``target`` (:class:`~torch.Tensor`): An int tensor of shape ``(N, C, ...)``.

    .. note::
       The influence of the additional dimension ``...`` (if present) will be determined by the
       `multidim_average` argument.

    As output to ``forward`` and ``compute`` the metric returns the following output:

    - ``mlf1s`` (:class:`~torch.Tensor`): A tensor whose returned shape depends on the ``average`` and
      ``multidim_average`` arguments:

        - If ``multidim_average`` is set to ``global``:

          - If ``average='micro'/'macro'/'weighted'``, the output will be a scalar tensor
          - If ``average=None/'none'``, the shape will be ``(C,)``

        - If ``multidim_average`` is set to ``samplewise``:

          - If ``average='micro'/'macro'/'weighted'``, the shape will be ``(N,)``
          - If ``average=None/'none'``, the shape will be ``(N, C)```

    Args:
        num_labels: Integer specifing the number of labels
        threshold: Threshold for transforming probability to binary (0,1) predictions
        average:
            Defines the reduction that is applied over labels. Should be one of the following:

            - ``micro``: Sum statistics over all labels
            - ``macro``: Calculate statistics for each label and average them
            - ``weighted``: Calculates statistics for each label and computes weighted average using their support
            - ``"none"`` or ``None``: Calculates statistic for each label and applies no reduction

        multidim_average:
            Defines how additionally dimensions ``...`` should be handled. Should be one of the following:

            - ``global``: Additional dimensions are flatted along the batch dimension
            - ``samplewise``: Statistic will be calculated independently for each sample on the ``N`` axis.
              The statistics in this case are calculated over the additional dimensions.

        ignore_index:
            Specifies a target value that is ignored and does not contribute to the metric calculation
        validate_args: bool indicating if input arguments and tensors should be validated for correctness.
            Set to ``False`` for faster computations.

    Example (preds is int tensor):
        >>> from torch import tensor
        >>> from torchmetrics.classification import MultilabelF1Score
<<<<<<< HEAD
        >>> target = torch.tensor([[0, 1, 0], [1, 0, 1]])
        >>> preds = torch.tensor([[0, 0, 1], [1, 0, 1]])
        >>> mlf1s = MultilabelF1Score(num_labels=3)
        >>> mlf1s(preds, target)
=======
        >>> target = tensor([[0, 1, 0], [1, 0, 1]])
        >>> preds = tensor([[0, 0, 1], [1, 0, 1]])
        >>> metric = MultilabelF1Score(num_labels=3)
        >>> metric(preds, target)
>>>>>>> d233c9d8
        tensor(0.5556)
        >>> mlf1s = MultilabelF1Score(num_labels=3, average=None)
        >>> mlf1s(preds, target)
        tensor([1.0000, 0.0000, 0.6667])

    Example (preds is float tensor):
        >>> from torchmetrics.classification import MultilabelF1Score
<<<<<<< HEAD
        >>> target = torch.tensor([[0, 1, 0], [1, 0, 1]])
        >>> preds = torch.tensor([[0.11, 0.22, 0.84], [0.73, 0.33, 0.92]])
        >>> mlf1s = MultilabelF1Score(num_labels=3)
        >>> mlf1s(preds, target)
=======
        >>> target = tensor([[0, 1, 0], [1, 0, 1]])
        >>> preds = tensor([[0.11, 0.22, 0.84], [0.73, 0.33, 0.92]])
        >>> metric = MultilabelF1Score(num_labels=3)
        >>> metric(preds, target)
>>>>>>> d233c9d8
        tensor(0.5556)
        >>> mlf1s = MultilabelF1Score(num_labels=3, average=None)
        >>> mlf1s(preds, target)
        tensor([1.0000, 0.0000, 0.6667])

    Example (multidim tensors):
        >>> from torchmetrics.classification import MultilabelF1Score
<<<<<<< HEAD
        >>> target = torch.tensor([[[0, 1], [1, 0], [0, 1]], [[1, 1], [0, 0], [1, 0]]])
        >>> preds = torch.tensor(
        ...     [
        ...         [[0.59, 0.91], [0.91, 0.99], [0.63, 0.04]],
        ...         [[0.38, 0.04], [0.86, 0.780], [0.45, 0.37]],
        ...     ]
        ... )
        >>> mlf1s = MultilabelF1Score(num_labels=3, multidim_average='samplewise')
        >>> mlf1s(preds, target)
=======
        >>> target = tensor([[[0, 1], [1, 0], [0, 1]], [[1, 1], [0, 0], [1, 0]]])
        >>> preds = tensor([[[0.59, 0.91], [0.91, 0.99],  [0.63, 0.04]],
        ...                 [[0.38, 0.04], [0.86, 0.780], [0.45, 0.37]]])
        >>> metric = MultilabelF1Score(num_labels=3, multidim_average='samplewise')
        >>> metric(preds, target)
>>>>>>> d233c9d8
        tensor([0.4444, 0.0000])
        >>> mlf1s = MultilabelF1Score(num_labels=3, multidim_average='samplewise', average=None)
        >>> mlf1s(preds, target)
        tensor([[0.6667, 0.6667, 0.0000],
                [0.0000, 0.0000, 0.0000]])
    """
    is_differentiable: bool = False
    higher_is_better: Optional[bool] = True
    full_state_update: bool = False

    def __init__(
        self,
        num_labels: int,
        threshold: float = 0.5,
        average: Optional[Literal["micro", "macro", "weighted", "none"]] = "macro",
        multidim_average: Literal["global", "samplewise"] = "global",
        ignore_index: Optional[int] = None,
        validate_args: bool = True,
        **kwargs: Any,
    ) -> None:
        super().__init__(
            beta=1.0,
            num_labels=num_labels,
            threshold=threshold,
            average=average,
            multidim_average=multidim_average,
            ignore_index=ignore_index,
            validate_args=validate_args,
            **kwargs,
        )


class FBetaScore:
    r"""Computes `F-score`_ metric:

    .. math::
        F_{\beta} = (1 + \beta^2) * \frac{\text{precision} * \text{recall}}
        {(\beta^2 * \text{precision}) + \text{recall}}

    This function is a simple wrapper to get the task specific versions of this metric, which is done by setting the
    ``task`` argument to either ``'binary'``, ``'multiclass'`` or ``multilabel``. See the documentation of
    :func:`binary_fbeta_score`, :func:`multiclass_fbeta_score` and :func:`multilabel_fbeta_score` for the specific
    details of each argument influence and examples.

    Legcy Example:
        >>> from torch import tensor
        >>> target = tensor([0, 1, 2, 0, 1, 2])
        >>> preds = tensor([0, 2, 1, 0, 0, 1])
        >>> f_beta = FBetaScore(task="multiclass", num_classes=3, beta=0.5)
        >>> f_beta(preds, target)
        tensor(0.3333)
    """

    def __new__(
        cls,
        task: Literal["binary", "multiclass", "multilabel"],
        beta: float = 1.0,
        threshold: float = 0.5,
        num_classes: Optional[int] = None,
        num_labels: Optional[int] = None,
        average: Optional[Literal["micro", "macro", "weighted", "none"]] = "micro",
        multidim_average: Optional[Literal["global", "samplewise"]] = "global",
        top_k: Optional[int] = 1,
        ignore_index: Optional[int] = None,
        validate_args: bool = True,
        **kwargs: Any,
    ) -> Metric:
        assert multidim_average is not None
        kwargs.update(dict(multidim_average=multidim_average, ignore_index=ignore_index, validate_args=validate_args))
        if task == "binary":
            return BinaryFBetaScore(beta, threshold, **kwargs)
        if task == "multiclass":
            assert isinstance(num_classes, int)
            assert isinstance(top_k, int)
            return MulticlassFBetaScore(beta, num_classes, top_k, average, **kwargs)
        if task == "multilabel":
            assert isinstance(num_labels, int)
            return MultilabelFBetaScore(beta, num_labels, threshold, average, **kwargs)
        raise ValueError(
            f"Expected argument `task` to either be `'binary'`, `'multiclass'` or `'multilabel'` but got {task}"
        )


class F1Score:
    r"""Computes F-1 score:

    .. math::
        F_{1} = 2\frac{\text{precision} * \text{recall}}{(\text{precision}) + \text{recall}}

    This function is a simple wrapper to get the task specific versions of this metric, which is done by setting the
    ``task`` argument to either ``'binary'``, ``'multiclass'`` or ``multilabel``. See the documentation of
    :mod:`BinaryF1Score`, :mod:`MulticlassF1Score` and :mod:`MultilabelF1Score` for the specific
    details of each argument influence and examples.

    Legacy Example:
        >>> from torch import tensor
        >>> target = tensor([0, 1, 2, 0, 1, 2])
        >>> preds = tensor([0, 2, 1, 0, 0, 1])
        >>> f1 = F1Score(task="multiclass", num_classes=3)
        >>> f1(preds, target)
        tensor(0.3333)
    """

    def __new__(
        cls,
        task: Literal["binary", "multiclass", "multilabel"],
        threshold: float = 0.5,
        num_classes: Optional[int] = None,
        num_labels: Optional[int] = None,
        average: Optional[Literal["micro", "macro", "weighted", "none"]] = "micro",
        multidim_average: Optional[Literal["global", "samplewise"]] = "global",
        top_k: Optional[int] = 1,
        ignore_index: Optional[int] = None,
        validate_args: bool = True,
        **kwargs: Any,
    ) -> Metric:
        assert multidim_average is not None
        kwargs.update(dict(multidim_average=multidim_average, ignore_index=ignore_index, validate_args=validate_args))
        if task == "binary":
            return BinaryF1Score(threshold, **kwargs)
        if task == "multiclass":
            assert isinstance(num_classes, int)
            assert isinstance(top_k, int)
            return MulticlassF1Score(num_classes, top_k, average, **kwargs)
        if task == "multilabel":
            assert isinstance(num_labels, int)
            return MultilabelF1Score(num_labels, threshold, average, **kwargs)
        raise ValueError(
            f"Expected argument `task` to either be `'binary'`, `'multiclass'` or `'multilabel'` but got {task}"
        )<|MERGE_RESOLUTION|>--- conflicted
+++ resolved
@@ -40,9 +40,6 @@
       per element. Addtionally, we convert to int tensor with thresholding using the value in ``threshold``.
     - ``target`` (:class:`~torch.Tensor`): An int tensor of shape ``(N, ...)``.
 
-    .. note::
-       The influence of the additional dimension ``...`` (if present) will be determined by the
-       `multidim_average` argument.
 
     As output to ``forward`` and ``compute`` the metric returns the following output:
 
@@ -70,53 +67,27 @@
     Example (preds is int tensor):
         >>> from torch import tensor
         >>> from torchmetrics.classification import BinaryFBetaScore
-<<<<<<< HEAD
-        >>> target = torch.tensor([0, 1, 0, 1, 0, 1])
-        >>> preds = torch.tensor([0, 0, 1, 1, 0, 1])
-        >>> bfbs = BinaryFBetaScore(beta=2.0)
-        >>> bfbs(preds, target)
-=======
         >>> target = tensor([0, 1, 0, 1, 0, 1])
         >>> preds = tensor([0, 0, 1, 1, 0, 1])
         >>> metric = BinaryFBetaScore(beta=2.0)
         >>> metric(preds, target)
->>>>>>> d233c9d8
         tensor(0.6667)
 
     Example (preds is float tensor):
         >>> from torchmetrics.classification import BinaryFBetaScore
-<<<<<<< HEAD
-        >>> target = torch.tensor([0, 1, 0, 1, 0, 1])
-        >>> preds = torch.tensor([0.11, 0.22, 0.84, 0.73, 0.33, 0.92])
-        >>> bfbs = BinaryFBetaScore(beta=2.0)
-        >>> bfbs(preds, target)
-=======
         >>> target = tensor([0, 1, 0, 1, 0, 1])
         >>> preds = tensor([0.11, 0.22, 0.84, 0.73, 0.33, 0.92])
         >>> metric = BinaryFBetaScore(beta=2.0)
         >>> metric(preds, target)
->>>>>>> d233c9d8
         tensor(0.6667)
 
     Example (multidim tensors):
         >>> from torchmetrics.classification import BinaryFBetaScore
-<<<<<<< HEAD
-        >>> target = torch.tensor([[[0, 1], [1, 0], [0, 1]], [[1, 1], [0, 0], [1, 0]]])
-        >>> preds = torch.tensor(
-        ...     [
-        ...         [[0.59, 0.91], [0.91, 0.99], [0.63, 0.04]],
-        ...         [[0.38, 0.04], [0.86, 0.780], [0.45, 0.37]],
-        ...     ]
-        ... )
-        >>> bfbs = BinaryFBetaScore(beta=2.0, multidim_average='samplewise')
-        >>> bfbs(preds, target)
-=======
         >>> target = tensor([[[0, 1], [1, 0], [0, 1]], [[1, 1], [0, 0], [1, 0]]])
         >>> preds = tensor([[[0.59, 0.91], [0.91, 0.99],  [0.63, 0.04]],
         ...                 [[0.38, 0.04], [0.86, 0.780], [0.45, 0.37]]])
         >>> metric = BinaryFBetaScore(beta=2.0, multidim_average='samplewise')
         >>> metric(preds, target)
->>>>>>> d233c9d8
         tensor([0.5882, 0.0000])
     """
     is_differentiable: bool = False
@@ -163,9 +134,6 @@
       probabilities/logits into an int tensor.
     - ``target`` (:class:`~torch.Tensor`): An int tensor of shape ``(N, ...)``.
 
-    .. note::
-       The influence of the additional dimension ``...`` (if present) will be determined by the
-       `multidim_average` argument.
 
     As output to ``forward`` and ``compute`` the metric returns the following output:
 
@@ -211,17 +179,10 @@
     Example (preds is int tensor):
         >>> from torch import tensor
         >>> from torchmetrics.classification import MulticlassFBetaScore
-<<<<<<< HEAD
-        >>> target = torch.tensor([2, 1, 0, 0])
-        >>> preds = torch.tensor([2, 1, 0, 1])
-        >>> mcfbs = MulticlassFBetaScore(beta=2.0, num_classes=3)
-        >>> mcfbs(preds, target)
-=======
         >>> target = tensor([2, 1, 0, 0])
         >>> preds = tensor([2, 1, 0, 1])
         >>> metric = MulticlassFBetaScore(beta=2.0, num_classes=3)
         >>> metric(preds, target)
->>>>>>> d233c9d8
         tensor(0.7963)
         >>> mcfbs = MulticlassFBetaScore(beta=2.0, num_classes=3, average=None)
         >>> mcfbs(preds, target)
@@ -229,17 +190,6 @@
 
     Example (preds is float tensor):
         >>> from torchmetrics.classification import MulticlassFBetaScore
-<<<<<<< HEAD
-        >>> target = torch.tensor([2, 1, 0, 0])
-        >>> preds = torch.tensor([
-        ...   [0.16, 0.26, 0.58],
-        ...   [0.22, 0.61, 0.17],
-        ...   [0.71, 0.09, 0.20],
-        ...   [0.05, 0.82, 0.13],
-        ... ])
-        >>> mcfbs = MulticlassFBetaScore(beta=2.0, num_classes=3)
-        >>> mcfbs(preds, target)
-=======
         >>> target = tensor([2, 1, 0, 0])
         >>> preds = tensor([[0.16, 0.26, 0.58],
         ...                 [0.22, 0.61, 0.17],
@@ -247,7 +197,6 @@
         ...                 [0.05, 0.82, 0.13]])
         >>> metric = MulticlassFBetaScore(beta=2.0, num_classes=3)
         >>> metric(preds, target)
->>>>>>> d233c9d8
         tensor(0.7963)
         >>> mcfbs = MulticlassFBetaScore(beta=2.0, num_classes=3, average=None)
         >>> mcfbs(preds, target)
@@ -313,9 +262,6 @@
       per element. Addtionally, we convert to int tensor with thresholding using the value in ``threshold``.
     - ``target`` (:class:`~torch.Tensor`): An int tensor of shape ``(N, C, ...)``.
 
-    .. note::
-       The influence of the additional dimension ``...`` (if present) will be determined by the
-       `multidim_average` argument.
 
     As output to ``forward`` and ``compute`` the metric returns the following output:
 
@@ -359,17 +305,10 @@
     Example (preds is int tensor):
         >>> from torch import tensor
         >>> from torchmetrics.classification import MultilabelFBetaScore
-<<<<<<< HEAD
-        >>> target = torch.tensor([[0, 1, 0], [1, 0, 1]])
-        >>> preds = torch.tensor([[0, 0, 1], [1, 0, 1]])
-        >>> mlfbs = MultilabelFBetaScore(beta=2.0, num_labels=3)
-        >>> mlfbs(preds, target)
-=======
         >>> target = tensor([[0, 1, 0], [1, 0, 1]])
         >>> preds = tensor([[0, 0, 1], [1, 0, 1]])
         >>> metric = MultilabelFBetaScore(beta=2.0, num_labels=3)
         >>> metric(preds, target)
->>>>>>> d233c9d8
         tensor(0.6111)
         >>> mlfbs = MultilabelFBetaScore(beta=2.0, num_labels=3, average=None)
         >>> mlfbs(preds, target)
@@ -377,17 +316,10 @@
 
     Example (preds is float tensor):
         >>> from torchmetrics.classification import MultilabelFBetaScore
-<<<<<<< HEAD
-        >>> target = torch.tensor([[0, 1, 0], [1, 0, 1]])
-        >>> preds = torch.tensor([[0.11, 0.22, 0.84], [0.73, 0.33, 0.92]])
-        >>> mlfbs = MultilabelFBetaScore(beta=2.0, num_labels=3)
-        >>> mlfbs(preds, target)
-=======
         >>> target = tensor([[0, 1, 0], [1, 0, 1]])
         >>> preds = tensor([[0.11, 0.22, 0.84], [0.73, 0.33, 0.92]])
         >>> metric = MultilabelFBetaScore(beta=2.0, num_labels=3)
         >>> metric(preds, target)
->>>>>>> d233c9d8
         tensor(0.6111)
         >>> mlfbs = MultilabelFBetaScore(beta=2.0, num_labels=3, average=None)
         >>> mlfbs(preds, target)
@@ -395,23 +327,11 @@
 
     Example (multidim tensors):
         >>> from torchmetrics.classification import MultilabelFBetaScore
-<<<<<<< HEAD
-        >>> target = torch.tensor([[[0, 1], [1, 0], [0, 1]], [[1, 1], [0, 0], [1, 0]]])
-        >>> preds = torch.tensor(
-        ...     [
-        ...         [[0.59, 0.91], [0.91, 0.99], [0.63, 0.04]],
-        ...         [[0.38, 0.04], [0.86, 0.780], [0.45, 0.37]],
-        ...     ]
-        ... )
-        >>> mlfbs = MultilabelFBetaScore(num_labels=3, beta=2.0, multidim_average='samplewise')
-        >>> mlfbs(preds, target)
-=======
         >>> target = tensor([[[0, 1], [1, 0], [0, 1]], [[1, 1], [0, 0], [1, 0]]])
         >>> preds = tensor([[[0.59, 0.91], [0.91, 0.99],  [0.63, 0.04]],
         ...                 [[0.38, 0.04], [0.86, 0.780], [0.45, 0.37]]])
         >>> metric = MultilabelFBetaScore(num_labels=3, beta=2.0, multidim_average='samplewise')
         >>> metric(preds, target)
->>>>>>> d233c9d8
         tensor([0.5556, 0.0000])
         >>> mlfbs = MultilabelFBetaScore(num_labels=3, beta=2.0, multidim_average='samplewise', average=None)
         >>> mlfbs(preds, target)
@@ -465,9 +385,6 @@
       element. Addtionally, we convert to int tensor with thresholding using the value in ``threshold``.
     - ``target`` (:class:`~torch.Tensor`): An int tensor of shape ``(N, ...)``
 
-    .. note::
-       The influence of the additional dimension ``...`` (if present) will be determined by the
-       `multidim_average` argument.
 
     As output to ``forward`` and ``compute`` the metric returns the following output:
 
@@ -494,53 +411,27 @@
     Example (preds is int tensor):
         >>> from torch import tensor
         >>> from torchmetrics.classification import BinaryF1Score
-<<<<<<< HEAD
-        >>> target = torch.tensor([0, 1, 0, 1, 0, 1])
-        >>> preds = torch.tensor([0, 0, 1, 1, 0, 1])
-        >>> bf1s = BinaryF1Score()
-        >>> bf1s(preds, target)
-=======
         >>> target = tensor([0, 1, 0, 1, 0, 1])
         >>> preds = tensor([0, 0, 1, 1, 0, 1])
         >>> metric = BinaryF1Score()
         >>> metric(preds, target)
->>>>>>> d233c9d8
         tensor(0.6667)
 
     Example (preds is float tensor):
         >>> from torchmetrics.classification import BinaryF1Score
-<<<<<<< HEAD
-        >>> target = torch.tensor([0, 1, 0, 1, 0, 1])
-        >>> preds = torch.tensor([0.11, 0.22, 0.84, 0.73, 0.33, 0.92])
-        >>> bf1s = BinaryF1Score()
-        >>> bf1s(preds, target)
-=======
         >>> target = tensor([0, 1, 0, 1, 0, 1])
         >>> preds = tensor([0.11, 0.22, 0.84, 0.73, 0.33, 0.92])
         >>> metric = BinaryF1Score()
         >>> metric(preds, target)
->>>>>>> d233c9d8
         tensor(0.6667)
 
     Example (multidim tensors):
         >>> from torchmetrics.classification import BinaryF1Score
-<<<<<<< HEAD
-        >>> target = torch.tensor([[[0, 1], [1, 0], [0, 1]], [[1, 1], [0, 0], [1, 0]]])
-        >>> preds = torch.tensor(
-        ...     [
-        ...         [[0.59, 0.91], [0.91, 0.99], [0.63, 0.04]],
-        ...         [[0.38, 0.04], [0.86, 0.780], [0.45, 0.37]],
-        ...     ]
-        ... )
-        >>> bf1s = BinaryF1Score(multidim_average='samplewise')
-        >>> bf1s(preds, target)
-=======
         >>> target = tensor([[[0, 1], [1, 0], [0, 1]], [[1, 1], [0, 0], [1, 0]]])
         >>> preds = tensor([[[0.59, 0.91], [0.91, 0.99],  [0.63, 0.04]],
         ...                 [[0.38, 0.04], [0.86, 0.780], [0.45, 0.37]]])
         >>> metric = BinaryF1Score(multidim_average='samplewise')
         >>> metric(preds, target)
->>>>>>> d233c9d8
         tensor([0.5000, 0.0000])
     """
     is_differentiable: bool = False
@@ -578,9 +469,6 @@
       probabilities/logits into an int tensor.
     - ``target`` (:class:`~torch.Tensor`): An int tensor of shape ``(N, ...)``
 
-    .. note::
-       The influence of the additional dimension ``...`` (if present) will be determined by the
-       `multidim_average` argument.
 
     As output to ``forward`` and ``compute`` the metric returns the following output:
 
@@ -626,17 +514,10 @@
     Example (preds is int tensor):
         >>> from torch import tensor
         >>> from torchmetrics.classification import MulticlassF1Score
-<<<<<<< HEAD
-        >>> target = torch.tensor([2, 1, 0, 0])
-        >>> preds = torch.tensor([2, 1, 0, 1])
-        >>> mcf1s = MulticlassF1Score(num_classes=3)
-        >>> mcf1s(preds, target)
-=======
         >>> target = tensor([2, 1, 0, 0])
         >>> preds = tensor([2, 1, 0, 1])
         >>> metric = MulticlassF1Score(num_classes=3)
         >>> metric(preds, target)
->>>>>>> d233c9d8
         tensor(0.7778)
         >>> mcf1s = MulticlassF1Score(num_classes=3, average=None)
         >>> mcf1s(preds, target)
@@ -644,17 +525,6 @@
 
     Example (preds is float tensor):
         >>> from torchmetrics.classification import MulticlassF1Score
-<<<<<<< HEAD
-        >>> target = torch.tensor([2, 1, 0, 0])
-        >>> preds = torch.tensor([
-        ...   [0.16, 0.26, 0.58],
-        ...   [0.22, 0.61, 0.17],
-        ...   [0.71, 0.09, 0.20],
-        ...   [0.05, 0.82, 0.13],
-        ... ])
-        >>> mcf1s = MulticlassF1Score(num_classes=3)
-        >>> mcf1s(preds, target)
-=======
         >>> target = tensor([2, 1, 0, 0])
         >>> preds = tensor([[0.16, 0.26, 0.58],
         ...                 [0.22, 0.61, 0.17],
@@ -662,7 +532,6 @@
         ...                 [0.05, 0.82, 0.13]])
         >>> metric = MulticlassF1Score(num_classes=3)
         >>> metric(preds, target)
->>>>>>> d233c9d8
         tensor(0.7778)
         >>> mcf1s = MulticlassF1Score(num_classes=3, average=None)
         >>> mcf1s(preds, target)
@@ -670,17 +539,10 @@
 
     Example (multidim tensors):
         >>> from torchmetrics.classification import MulticlassF1Score
-<<<<<<< HEAD
-        >>> target = torch.tensor([[[0, 1], [2, 1], [0, 2]], [[1, 1], [2, 0], [1, 2]]])
-        >>> preds = torch.tensor([[[0, 2], [2, 0], [0, 1]], [[2, 2], [2, 1], [1, 0]]])
-        >>> mcf1s = MulticlassF1Score(num_classes=3, multidim_average='samplewise')
-        >>> mcf1s(preds, target)
-=======
         >>> target = tensor([[[0, 1], [2, 1], [0, 2]], [[1, 1], [2, 0], [1, 2]]])
         >>> preds = tensor([[[0, 2], [2, 0], [0, 1]], [[2, 2], [2, 1], [1, 0]]])
         >>> metric = MulticlassF1Score(num_classes=3, multidim_average='samplewise')
         >>> metric(preds, target)
->>>>>>> d233c9d8
         tensor([0.4333, 0.2667])
         >>> mcf1s = MulticlassF1Score(num_classes=3, multidim_average='samplewise', average=None)
         >>> mcf1s(preds, target)
@@ -727,9 +589,6 @@
       in ``threshold``.
     - ``target`` (:class:`~torch.Tensor`): An int tensor of shape ``(N, C, ...)``.
 
-    .. note::
-       The influence of the additional dimension ``...`` (if present) will be determined by the
-       `multidim_average` argument.
 
     As output to ``forward`` and ``compute`` the metric returns the following output:
 
@@ -772,17 +631,10 @@
     Example (preds is int tensor):
         >>> from torch import tensor
         >>> from torchmetrics.classification import MultilabelF1Score
-<<<<<<< HEAD
-        >>> target = torch.tensor([[0, 1, 0], [1, 0, 1]])
-        >>> preds = torch.tensor([[0, 0, 1], [1, 0, 1]])
-        >>> mlf1s = MultilabelF1Score(num_labels=3)
-        >>> mlf1s(preds, target)
-=======
         >>> target = tensor([[0, 1, 0], [1, 0, 1]])
         >>> preds = tensor([[0, 0, 1], [1, 0, 1]])
         >>> metric = MultilabelF1Score(num_labels=3)
         >>> metric(preds, target)
->>>>>>> d233c9d8
         tensor(0.5556)
         >>> mlf1s = MultilabelF1Score(num_labels=3, average=None)
         >>> mlf1s(preds, target)
@@ -790,17 +642,10 @@
 
     Example (preds is float tensor):
         >>> from torchmetrics.classification import MultilabelF1Score
-<<<<<<< HEAD
-        >>> target = torch.tensor([[0, 1, 0], [1, 0, 1]])
-        >>> preds = torch.tensor([[0.11, 0.22, 0.84], [0.73, 0.33, 0.92]])
-        >>> mlf1s = MultilabelF1Score(num_labels=3)
-        >>> mlf1s(preds, target)
-=======
         >>> target = tensor([[0, 1, 0], [1, 0, 1]])
         >>> preds = tensor([[0.11, 0.22, 0.84], [0.73, 0.33, 0.92]])
         >>> metric = MultilabelF1Score(num_labels=3)
         >>> metric(preds, target)
->>>>>>> d233c9d8
         tensor(0.5556)
         >>> mlf1s = MultilabelF1Score(num_labels=3, average=None)
         >>> mlf1s(preds, target)
@@ -808,23 +653,11 @@
 
     Example (multidim tensors):
         >>> from torchmetrics.classification import MultilabelF1Score
-<<<<<<< HEAD
-        >>> target = torch.tensor([[[0, 1], [1, 0], [0, 1]], [[1, 1], [0, 0], [1, 0]]])
-        >>> preds = torch.tensor(
-        ...     [
-        ...         [[0.59, 0.91], [0.91, 0.99], [0.63, 0.04]],
-        ...         [[0.38, 0.04], [0.86, 0.780], [0.45, 0.37]],
-        ...     ]
-        ... )
-        >>> mlf1s = MultilabelF1Score(num_labels=3, multidim_average='samplewise')
-        >>> mlf1s(preds, target)
-=======
         >>> target = tensor([[[0, 1], [1, 0], [0, 1]], [[1, 1], [0, 0], [1, 0]]])
         >>> preds = tensor([[[0.59, 0.91], [0.91, 0.99],  [0.63, 0.04]],
         ...                 [[0.38, 0.04], [0.86, 0.780], [0.45, 0.37]]])
         >>> metric = MultilabelF1Score(num_labels=3, multidim_average='samplewise')
         >>> metric(preds, target)
->>>>>>> d233c9d8
         tensor([0.4444, 0.0000])
         >>> mlf1s = MultilabelF1Score(num_labels=3, multidim_average='samplewise', average=None)
         >>> mlf1s(preds, target)
