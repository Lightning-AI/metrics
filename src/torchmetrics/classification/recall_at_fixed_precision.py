# Copyright The PyTorch Lightning team.
#
# Licensed under the Apache License, Version 2.0 (the "License");
# you may not use this file except in compliance with the License.
# You may obtain a copy of the License at
#
#     http://www.apache.org/licenses/LICENSE-2.0
#
# Unless required by applicable law or agreed to in writing, software
# distributed under the License is distributed on an "AS IS" BASIS,
# WITHOUT WARRANTIES OR CONDITIONS OF ANY KIND, either express or implied.
# See the License for the specific language governing permissions and
# limitations under the License.
from typing import Any, List, Optional, Tuple, Union

from torch import Tensor
from typing_extensions import Literal

from torchmetrics.classification.precision_recall_curve import (
    BinaryPrecisionRecallCurve,
    MulticlassPrecisionRecallCurve,
    MultilabelPrecisionRecallCurve,
)
from torchmetrics.functional.classification.recall_at_fixed_precision import (
    _binary_recall_at_fixed_precision_arg_validation,
    _binary_recall_at_fixed_precision_compute,
    _multiclass_recall_at_fixed_precision_arg_compute,
    _multiclass_recall_at_fixed_precision_arg_validation,
    _multilabel_recall_at_fixed_precision_arg_compute,
    _multilabel_recall_at_fixed_precision_arg_validation,
)
from torchmetrics.metric import Metric
from torchmetrics.utilities.data import dim_zero_cat


class BinaryRecallAtFixedPrecision(BinaryPrecisionRecallCurve):
    r"""Computes the highest possible recall value given the minimum precision thresholds provided. This is done by
    first calculating the precision-recall curve for different thresholds and the find the recall for a given
    precision level.

    As input to ``forward`` and ``update`` the metric accepts the following input:

    - ``preds`` (:class:`~torch.Tensor`): A float tensor of shape ``(N, ...)``. Preds should be a tensor containing
      probabilities or logits for each observation. If preds has values outside [0,1] range we consider the input
      to be logits and will auto apply sigmoid per element.
    - ``target`` (:class:`~torch.Tensor`): An int tensor of shape ``(N, ...)``. Target should be a tensor containing
      ground truth labels, and therefore only contain {0,1} values (except if `ignore_index` is specified). The value
      1 always encodes the positive class.

    .. note::
       Additional dimension ``...`` will be flattened into the batch dimension.

    As output to ``forward`` and ``compute`` the metric returns the following output:

    - ``recall`` (:class:`~torch.Tensor`): A scalar tensor with the maximum recall for the given precision level
    - ``threshold`` (:class:`~torch.Tensor`): A scalar tensor with the corresponding threshold level

    .. note::
       The implementation both supports calculating the metric in a non-binned but accurate version and a
       binned version that is less accurate but more memory efficient. Setting the `thresholds` argument to `None`
       will activate the non-binned  version that uses memory of size :math:`\mathcal{O}(n_{samples})` whereas setting
       the `thresholds` argument to either an integer, list or a 1d tensor will use a binned version that uses memory
       of size :math:`\mathcal{O}(n_{thresholds})` (constant memory).

    Args:
        min_precision: float value specifying minimum precision threshold.
        thresholds:
            Can be one of:

            - If set to `None`, will use a non-binned approach where thresholds are dynamically calculated from
              all the data. Most accurate but also most memory consuming approach.
            - If set to an `int` (larger than 1), will use that number of thresholds linearly spaced from
              0 to 1 as bins for the calculation.
            - If set to an `list` of floats, will use the indicated thresholds in the list as bins for the calculation
            - If set to an 1d `tensor` of floats, will use the indicated thresholds in the tensor as
              bins for the calculation.

        validate_args: bool indicating if input arguments and tensors should be validated for correctness.
            Set to ``False`` for faster computations.
        kwargs: Additional keyword arguments, see :ref:`Metric kwargs` for more info.

    Example:
        >>> from torch import tensor
        >>> from torchmetrics.classification import BinaryRecallAtFixedPrecision
        >>> preds = tensor([0, 0.5, 0.7, 0.8])
        >>> target = tensor([0, 1, 1, 0])
        >>> metric = BinaryRecallAtFixedPrecision(min_precision=0.5, thresholds=None)
        >>> metric(preds, target)
        (tensor(1.), tensor(0.5000))
        >>> metric = BinaryRecallAtFixedPrecision(min_precision=0.5, thresholds=5)
        >>> metric(preds, target)
        (tensor(1.), tensor(0.5000))
    """
    is_differentiable: bool = False
    higher_is_better: Optional[bool] = None
    full_state_update: bool = False

    def __init__(
        self,
        min_precision: float,
        thresholds: Optional[Union[int, List[float], Tensor]] = None,
        ignore_index: Optional[int] = None,
        validate_args: bool = True,
        **kwargs: Any,
    ) -> None:
        super().__init__(thresholds, ignore_index, validate_args=False, **kwargs)
        if validate_args:
            _binary_recall_at_fixed_precision_arg_validation(min_precision, thresholds, ignore_index)
        self.validate_args = validate_args
        self.min_precision = min_precision

    def compute(self) -> Tuple[Tensor, Tensor]:  # type: ignore[override]
        if self.thresholds is None:
            state = [dim_zero_cat(self.preds), dim_zero_cat(self.target)]
        else:
            state = self.confmat
        return _binary_recall_at_fixed_precision_compute(state, self.thresholds, self.min_precision)


class MulticlassRecallAtFixedPrecision(MulticlassPrecisionRecallCurve):
    r"""Computes the highest possible recall value given the minimum precision thresholds provided. This is done by
    first calculating the precision-recall curve for different thresholds and the find the recall for a given
    precision level.

    As input to ``forward`` and ``update`` the metric accepts the following input:

    - ``preds`` (:class:`~torch.Tensor`): A float tensor of shape ``(N, C, ...)``. Preds should be a tensor
      containing probabilities or logits for each observation. If preds has values outside [0,1] range we consider
      the input to be logits and will auto apply softmax per sample.
    - ``target`` (:class:`~torch.Tensor`): An int tensor of shape ``(N, ...)``. Target should be a tensor containing
      ground truth labels, and therefore only contain values in the [0, n_classes-1] range (except if `ignore_index`
      is specified).

    .. note::
       Additional dimension ``...`` will be flattened into the batch dimension.

    As output to ``forward`` and ``compute`` the metric returns a tuple of either 2 tensors or 2 lists containing:

    - ``recall`` (:class:`~torch.Tensor`): A 1d tensor of size ``(n_classes, )`` with the maximum recall for the
      given precision level per class
    - ``threshold`` (:class:`~torch.Tensor`): A 1d tensor of size ``(n_classes, )`` with the corresponding threshold
      level per class

    .. note::
       The implementation both supports calculating the metric in a non-binned but accurate version and a binned version
       that is less accurate but more memory efficient. Setting the `thresholds` argument to `None` will activate the
       non-binned  version that uses memory of size :math:`\mathcal{O}(n_{samples})` whereas setting the `thresholds`
       argument to either an integer, list or a 1d tensor will use a binned version that uses memory of
       size :math:`\mathcal{O}(n_{thresholds} \times n_{classes})` (constant memory).

    Args:
        num_classes: Integer specifing the number of classes
        min_precision: float value specifying minimum precision threshold.
        thresholds:
            Can be one of:

            - If set to `None`, will use a non-binned approach where thresholds are dynamically calculated from
              all the data. Most accurate but also most memory consuming approach.
            - If set to an `int` (larger than 1), will use that number of thresholds linearly spaced from
              0 to 1 as bins for the calculation.
            - If set to an `list` of floats, will use the indicated thresholds in the list as bins for the calculation
            - If set to an 1d `tensor` of floats, will use the indicated thresholds in the tensor as
              bins for the calculation.

        validate_args: bool indicating if input arguments and tensors should be validated for correctness.
            Set to ``False`` for faster computations.
        kwargs: Additional keyword arguments, see :ref:`Metric kwargs` for more info.

    Example:
        >>> from torch import tensor
        >>> from torchmetrics.classification import MulticlassRecallAtFixedPrecision
<<<<<<< HEAD
        >>> preds = torch.tensor([[0.75, 0.05, 0.05, 0.05, 0.05],
        ...                       [0.05, 0.75, 0.05, 0.05, 0.05],
        ...                       [0.05, 0.05, 0.75, 0.05, 0.05],
        ...                       [0.05, 0.05, 0.05, 0.75, 0.05]])
        >>> target = torch.tensor([0, 1, 3, 2])
        >>> mcrafp = MulticlassRecallAtFixedPrecision(num_classes=5, min_precision=0.5, thresholds=None)
        >>> mcrafp(preds, target)
=======
        >>> preds = tensor([[0.75, 0.05, 0.05, 0.05, 0.05],
        ...                 [0.05, 0.75, 0.05, 0.05, 0.05],
        ...                 [0.05, 0.05, 0.75, 0.05, 0.05],
        ...                 [0.05, 0.05, 0.05, 0.75, 0.05]])
        >>> target = tensor([0, 1, 3, 2])
        >>> metric = MulticlassRecallAtFixedPrecision(num_classes=5, min_precision=0.5, thresholds=None)
        >>> metric(preds, target)
>>>>>>> d233c9d8
        (tensor([1., 1., 0., 0., 0.]), tensor([7.5000e-01, 7.5000e-01, 1.0000e+06, 1.0000e+06, 1.0000e+06]))
        >>> mcrafp = MulticlassRecallAtFixedPrecision(num_classes=5, min_precision=0.5, thresholds=5)
        >>> mcrafp(preds, target)
        (tensor([1., 1., 0., 0., 0.]), tensor([7.5000e-01, 7.5000e-01, 1.0000e+06, 1.0000e+06, 1.0000e+06]))
    """
    is_differentiable: bool = False
    higher_is_better: Optional[bool] = None
    full_state_update: bool = False

    def __init__(
        self,
        num_classes: int,
        min_precision: float,
        thresholds: Optional[Union[int, List[float], Tensor]] = None,
        ignore_index: Optional[int] = None,
        validate_args: bool = True,
        **kwargs: Any,
    ) -> None:
        super().__init__(
            num_classes=num_classes, thresholds=thresholds, ignore_index=ignore_index, validate_args=False, **kwargs
        )
        if validate_args:
            _multiclass_recall_at_fixed_precision_arg_validation(num_classes, min_precision, thresholds, ignore_index)
        self.validate_args = validate_args
        self.min_precision = min_precision

    def compute(self) -> Tuple[Tensor, Tensor]:  # type: ignore[override]
        if self.thresholds is None:
            state = [dim_zero_cat(self.preds), dim_zero_cat(self.target)]
        else:
            state = self.confmat
        return _multiclass_recall_at_fixed_precision_arg_compute(
            state, self.num_classes, self.thresholds, self.min_precision
        )


class MultilabelRecallAtFixedPrecision(MultilabelPrecisionRecallCurve):
    r"""Computes the highest possible recall value given the minimum precision thresholds provided. This is done by
    first calculating the precision-recall curve for different thresholds and the find the recall for a given
    precision level.

    As input to ``forward`` and ``update`` the metric accepts the following input:

    - ``preds`` (:class:`~torch.Tensor`): A float tensor of shape ``(N, C, ...)``. Preds should be a tensor
      containing probabilities or logits for each observation. If preds has values outside [0,1] range we consider
      the input to be logits and will auto apply sigmoid per element.
    - ``target`` (:class:`~torch.Tensor`): An int tensor of shape ``(N, ...)``. Target should be a tensor containing
      ground truth labels, and therefore only contain {0,1} values (except if `ignore_index` is specified). The value
      1 always encodes the positive class.

    .. note::
       Additional dimension ``...`` will be flattened into the batch dimension.

    As output to ``forward`` and ``compute`` the metric returns a tuple of either 2 tensors or 2 lists containing:

    - ``recall`` (:class:`~torch.Tensor`): A 1d tensor of size ``(n_classes, )`` with the maximum recall for the
      given precision level per class
    - ``threshold`` (:class:`~torch.Tensor`): A 1d tensor of size ``(n_classes, )`` with the corresponding threshold
      level per class

    .. note::
       The implementation both supports calculating the metric in a non-binned but accurate version and a binned version
       that is less accurate but more memory efficient. Setting the `thresholds` argument to `None` will activate the
       non-binned  version that uses memory of size :math:`\mathcal{O}(n_{samples})` whereas setting the `thresholds`
       argument to either an integer, list or a 1d tensor will use a binned version that uses memory of
       size :math:`\mathcal{O}(n_{thresholds} \times n_{labels})` (constant memory).

    Args:
        num_labels: Integer specifing the number of labels
        min_precision: float value specifying minimum precision threshold.
        thresholds:
            Can be one of:

            - If set to `None`, will use a non-binned approach where thresholds are dynamically calculated from
              all the data. Most accurate but also most memory consuming approach.
            - If set to an `int` (larger than 1), will use that number of thresholds linearly spaced from
              0 to 1 as bins for the calculation.
            - If set to an `list` of floats, will use the indicated thresholds in the list as bins for the calculation
            - If set to an 1d `tensor` of floats, will use the indicated thresholds in the tensor as
              bins for the calculation.

        validate_args: bool indicating if input arguments and tensors should be validated for correctness.
            Set to ``False`` for faster computations.
        kwargs: Additional keyword arguments, see :ref:`Metric kwargs` for more info.

    Example:
        >>> from torch import tensor
        >>> from torchmetrics.classification import MultilabelRecallAtFixedPrecision
<<<<<<< HEAD
        >>> preds = torch.tensor([[0.75, 0.05, 0.35],
        ...                       [0.45, 0.75, 0.05],
        ...                       [0.05, 0.55, 0.75],
        ...                       [0.05, 0.65, 0.05]])
        >>> target = torch.tensor([[1, 0, 1],
        ...                        [0, 0, 0],
        ...                        [0, 1, 1],
        ...                        [1, 1, 1]])
        >>> mlrafp = MultilabelRecallAtFixedPrecision(num_labels=3, min_precision=0.5, thresholds=None)
        >>> mlrafp(preds, target)
=======
        >>> preds = tensor([[0.75, 0.05, 0.35],
        ...                 [0.45, 0.75, 0.05],
        ...                 [0.05, 0.55, 0.75],
        ...                 [0.05, 0.65, 0.05]])
        >>> target = tensor([[1, 0, 1],
        ...                  [0, 0, 0],
        ...                  [0, 1, 1],
        ...                  [1, 1, 1]])
        >>> metric = MultilabelRecallAtFixedPrecision(num_labels=3, min_precision=0.5, thresholds=None)
        >>> metric(preds, target)
>>>>>>> d233c9d8
        (tensor([1., 1., 1.]), tensor([0.0500, 0.5500, 0.0500]))
        >>> mlrafp = MultilabelRecallAtFixedPrecision(num_labels=3, min_precision=0.5, thresholds=5)
        >>> mlrafp(preds, target)
        (tensor([1., 1., 1.]), tensor([0.0000, 0.5000, 0.0000]))
    """
    is_differentiable: bool = False
    higher_is_better: Optional[bool] = None
    full_state_update: bool = False

    def __init__(
        self,
        num_labels: int,
        min_precision: float,
        thresholds: Optional[Union[int, List[float], Tensor]] = None,
        ignore_index: Optional[int] = None,
        validate_args: bool = True,
        **kwargs: Any,
    ) -> None:
        super().__init__(
            num_labels=num_labels, thresholds=thresholds, ignore_index=ignore_index, validate_args=False, **kwargs
        )
        if validate_args:
            _multilabel_recall_at_fixed_precision_arg_validation(num_labels, min_precision, thresholds, ignore_index)
        self.validate_args = validate_args
        self.min_precision = min_precision

    def compute(self) -> Tuple[Tensor, Tensor]:  # type: ignore[override]
        if self.thresholds is None:
            state = [dim_zero_cat(self.preds), dim_zero_cat(self.target)]
        else:
            state = self.confmat
        return _multilabel_recall_at_fixed_precision_arg_compute(
            state, self.num_labels, self.thresholds, self.ignore_index, self.min_precision
        )


class RecallAtFixedPrecision:
    r"""Computes the highest possible recall value given the minimum precision thresholds provided. This is done by
    first calculating the precision-recall curve for different thresholds and the find the recall for a given
    precision level.

    This function is a simple wrapper to get the task specific versions of this metric, which is done by setting the
    ``task`` argument to either ``'binary'``, ``'multiclass'`` or ``multilabel``. See the documentation of
    :mod:`BinaryRecallAtFixedPrecision`, :func:`MulticlassRecallAtFixedPrecision` and
    :func:`MultilabelRecallAtFixedPrecision` for the specific details of each argument influence and examples.
    """

    def __new__(
        cls,
        task: Literal["binary", "multiclass", "multilabel"],
        min_precision: float,
        thresholds: Optional[Union[int, List[float], Tensor]] = None,
        num_classes: Optional[int] = None,
        num_labels: Optional[int] = None,
        ignore_index: Optional[int] = None,
        validate_args: bool = True,
        **kwargs: Any,
    ) -> Metric:
        if task == "binary":
            return BinaryRecallAtFixedPrecision(min_precision, thresholds, ignore_index, validate_args, **kwargs)
        if task == "multiclass":
            assert isinstance(num_classes, int)
            return MulticlassRecallAtFixedPrecision(
                num_classes, min_precision, thresholds, ignore_index, validate_args, **kwargs
            )
        if task == "multilabel":
            assert isinstance(num_labels, int)
            return MultilabelRecallAtFixedPrecision(
                num_labels, min_precision, thresholds, ignore_index, validate_args, **kwargs
            )
        raise ValueError(
            f"Expected argument `task` to either be `'binary'`, `'multiclass'` or `'multilabel'` but got {task}"
        )<|MERGE_RESOLUTION|>--- conflicted
+++ resolved
@@ -169,15 +169,6 @@
     Example:
         >>> from torch import tensor
         >>> from torchmetrics.classification import MulticlassRecallAtFixedPrecision
-<<<<<<< HEAD
-        >>> preds = torch.tensor([[0.75, 0.05, 0.05, 0.05, 0.05],
-        ...                       [0.05, 0.75, 0.05, 0.05, 0.05],
-        ...                       [0.05, 0.05, 0.75, 0.05, 0.05],
-        ...                       [0.05, 0.05, 0.05, 0.75, 0.05]])
-        >>> target = torch.tensor([0, 1, 3, 2])
-        >>> mcrafp = MulticlassRecallAtFixedPrecision(num_classes=5, min_precision=0.5, thresholds=None)
-        >>> mcrafp(preds, target)
-=======
         >>> preds = tensor([[0.75, 0.05, 0.05, 0.05, 0.05],
         ...                 [0.05, 0.75, 0.05, 0.05, 0.05],
         ...                 [0.05, 0.05, 0.75, 0.05, 0.05],
@@ -185,7 +176,6 @@
         >>> target = tensor([0, 1, 3, 2])
         >>> metric = MulticlassRecallAtFixedPrecision(num_classes=5, min_precision=0.5, thresholds=None)
         >>> metric(preds, target)
->>>>>>> d233c9d8
         (tensor([1., 1., 0., 0., 0.]), tensor([7.5000e-01, 7.5000e-01, 1.0000e+06, 1.0000e+06, 1.0000e+06]))
         >>> mcrafp = MulticlassRecallAtFixedPrecision(num_classes=5, min_precision=0.5, thresholds=5)
         >>> mcrafp(preds, target)
@@ -274,18 +264,6 @@
     Example:
         >>> from torch import tensor
         >>> from torchmetrics.classification import MultilabelRecallAtFixedPrecision
-<<<<<<< HEAD
-        >>> preds = torch.tensor([[0.75, 0.05, 0.35],
-        ...                       [0.45, 0.75, 0.05],
-        ...                       [0.05, 0.55, 0.75],
-        ...                       [0.05, 0.65, 0.05]])
-        >>> target = torch.tensor([[1, 0, 1],
-        ...                        [0, 0, 0],
-        ...                        [0, 1, 1],
-        ...                        [1, 1, 1]])
-        >>> mlrafp = MultilabelRecallAtFixedPrecision(num_labels=3, min_precision=0.5, thresholds=None)
-        >>> mlrafp(preds, target)
-=======
         >>> preds = tensor([[0.75, 0.05, 0.35],
         ...                 [0.45, 0.75, 0.05],
         ...                 [0.05, 0.55, 0.75],
@@ -296,7 +274,6 @@
         ...                  [1, 1, 1]])
         >>> metric = MultilabelRecallAtFixedPrecision(num_labels=3, min_precision=0.5, thresholds=None)
         >>> metric(preds, target)
->>>>>>> d233c9d8
         (tensor([1., 1., 1.]), tensor([0.0500, 0.5500, 0.0500]))
         >>> mlrafp = MultilabelRecallAtFixedPrecision(num_labels=3, min_precision=0.5, thresholds=5)
         >>> mlrafp(preds, target)
