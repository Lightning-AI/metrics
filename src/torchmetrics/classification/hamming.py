# Copyright The PyTorch Lightning team.
#
# Licensed under the Apache License, Version 2.0 (the "License");
# you may not use this file except in compliance with the License.
# You may obtain a copy of the License at
#
#     http://www.apache.org/licenses/LICENSE-2.0
#
# Unless required by applicable law or agreed to in writing, software
# distributed under the License is distributed on an "AS IS" BASIS,
# WITHOUT WARRANTIES OR CONDITIONS OF ANY KIND, either express or implied.
# See the License for the specific language governing permissions and
# limitations under the License.
from typing import Any, Optional

from torch import Tensor
from typing_extensions import Literal

from torchmetrics.classification.stat_scores import BinaryStatScores, MulticlassStatScores, MultilabelStatScores
from torchmetrics.functional.classification.hamming import _hamming_distance_reduce
from torchmetrics.metric import Metric


class BinaryHammingDistance(BinaryStatScores):
    r"""Computes the average `Hamming distance`_ (also known as Hamming loss) for binary tasks:

    .. math::
        \text{Hamming distance} = \frac{1}{N \cdot L} \sum_i^N \sum_l^L 1(y_{il} \neq \hat{y}_{il})

    Where :math:`y` is a tensor of target values, :math:`\hat{y}` is a tensor of predictions,
    and :math:`\bullet_{il}` refers to the :math:`l`-th label of the :math:`i`-th sample of that
    tensor.

    As input to ``forward`` and ``update`` the metric accepts the following input:

    - ``preds`` (:class:`~torch.Tensor`): An int or float tensor of shape ``(N, ...)``. If preds is a floating point
      tensor with values outside [0,1] range we consider the input to be logits and will auto apply sigmoid per
      element. Addtionally, we convert to int tensor with thresholding using the value in ``threshold``.
    - ``target`` (:class:`~torch.Tensor`): An int tensor of shape ``(N, ...)``.

    .. note::
       The influence of the additional dimension ``...`` (if present) will be determined by the
       `multidim_average` argument.

    As output to ``forward`` and ``compute`` the metric returns the following output:

    - ``bhd`` (:class:`~torch.Tensor`): A tensor whose returned shape depends on the ``multidim_average`` arguments:

        - If ``multidim_average`` is set to ``global``, the metric returns a scalar value.
        - If ``multidim_average`` is set to ``samplewise``, the metric returns ``(N,)`` vector consisting of a
          scalar value per sample.

    Args:
        threshold: Threshold for transforming probability to binary {0,1} predictions
        multidim_average:
            Defines how additionally dimensions ``...`` should be handled. Should be one of the following:

            - ``global``: Additional dimensions are flatted along the batch dimension
            - ``samplewise``: Statistic will be calculated independently for each sample on the ``N`` axis.
              The statistics in this case are calculated over the additional dimensions.

        ignore_index:
            Specifies a target value that is ignored and does not contribute to the metric calculation
        validate_args: bool indicating if input arguments and tensors should be validated for correctness.
            Set to ``False`` for faster computations.

    Example (preds is int tensor):
        >>> from torch import tensor
        >>> from torchmetrics.classification import BinaryHammingDistance
<<<<<<< HEAD
        >>> target = torch.tensor([0, 1, 0, 1, 0, 1])
        >>> preds = torch.tensor([0, 0, 1, 1, 0, 1])
        >>> bhd = BinaryHammingDistance()
        >>> bhd(preds, target)
=======
        >>> target = tensor([0, 1, 0, 1, 0, 1])
        >>> preds = tensor([0, 0, 1, 1, 0, 1])
        >>> metric = BinaryHammingDistance()
        >>> metric(preds, target)
>>>>>>> d233c9d8
        tensor(0.3333)

    Example (preds is float tensor):
        >>> from torchmetrics.classification import BinaryHammingDistance
<<<<<<< HEAD
        >>> target = torch.tensor([0, 1, 0, 1, 0, 1])
        >>> preds = torch.tensor([0.11, 0.22, 0.84, 0.73, 0.33, 0.92])
        >>> bhd = BinaryHammingDistance()
        >>> bhd(preds, target)
=======
        >>> target = tensor([0, 1, 0, 1, 0, 1])
        >>> preds = tensor([0.11, 0.22, 0.84, 0.73, 0.33, 0.92])
        >>> metric = BinaryHammingDistance()
        >>> metric(preds, target)
>>>>>>> d233c9d8
        tensor(0.3333)

    Example (multidim tensors):
        >>> from torchmetrics.classification import BinaryHammingDistance
<<<<<<< HEAD
        >>> target = torch.tensor([[[0, 1], [1, 0], [0, 1]], [[1, 1], [0, 0], [1, 0]]])
        >>> preds = torch.tensor(
        ...     [
        ...         [[0.59, 0.91], [0.91, 0.99], [0.63, 0.04]],
        ...         [[0.38, 0.04], [0.86, 0.780], [0.45, 0.37]],
        ...     ]
        ... )
        >>> bhd = BinaryHammingDistance(multidim_average='samplewise')
        >>> bhd(preds, target)
=======
        >>> target = tensor([[[0, 1], [1, 0], [0, 1]], [[1, 1], [0, 0], [1, 0]]])
        >>> preds = tensor([[[0.59, 0.91], [0.91, 0.99],  [0.63, 0.04]],
        ...                 [[0.38, 0.04], [0.86, 0.780], [0.45, 0.37]]])
        >>> metric = BinaryHammingDistance(multidim_average='samplewise')
        >>> metric(preds, target)
>>>>>>> d233c9d8
        tensor([0.6667, 0.8333])
    """

    is_differentiable: bool = False
    higher_is_better: bool = False
    full_state_update: bool = False

    def compute(self) -> Tensor:
        tp, fp, tn, fn = self._final_state()
        return _hamming_distance_reduce(tp, fp, tn, fn, average="binary", multidim_average=self.multidim_average)


class MulticlassHammingDistance(MulticlassStatScores):
    r"""Computes the average `Hamming distance`_ (also known as Hamming loss) for multiclass tasks:

    .. math::
        \text{Hamming distance} = \frac{1}{N \cdot L} \sum_i^N \sum_l^L 1(y_{il} \neq \hat{y}_{il})

    Where :math:`y` is a tensor of target values, :math:`\hat{y}` is a tensor of predictions,
    and :math:`\bullet_{il}` refers to the :math:`l`-th label of the :math:`i`-th sample of that
    tensor.

    As input to ``forward`` and ``update`` the metric accepts the following input:

    - ``preds`` (:class:`~torch.Tensor`): An int tensor of shape ``(N, ...)`` or float tensor of shape ``(N, C, ..)``.
      If preds is a floating point we apply ``torch.argmax`` along the ``C`` dimension to automatically convert
      probabilities/logits into an int tensor.
    - ``target`` (:class:`~torch.Tensor`): An int tensor of shape ``(N, ...)``.

    .. note::
       The influence of the additional dimension ``...`` (if present) will be determined by the
       `multidim_average` argument.

    As output to ``forward`` and ``compute`` the metric returns the following output:

    - ``mchd`` (:class:`~torch.Tensor`): A tensor whose returned shape depends on the ``average`` and ``multidim_average`` arguments:

        - If ``multidim_average`` is set to ``global``:

          - If ``average='micro'/'macro'/'weighted'``, the output will be a scalar tensor
          - If ``average=None/'none'``, the shape will be ``(C,)``

        - If ``multidim_average`` is set to ``samplewise``:

          - If ``average='micro'/'macro'/'weighted'``, the shape will be ``(N,)``
          - If ``average=None/'none'``, the shape will be ``(N, C)``

    Args:
        num_classes: Integer specifing the number of classes
        average:
            Defines the reduction that is applied over labels. Should be one of the following:

            - ``micro``: Sum statistics over all labels
            - ``macro``: Calculate statistics for each label and average them
            - ``weighted``: Calculates statistics for each label and computes weighted average using their support
            - ``"none"`` or ``None``: Calculates statistic for each label and applies no reduction
        top_k:
            Number of highest probability or logit score predictions considered to find the correct label.
            Only works when ``preds`` contain probabilities/logits.
        multidim_average:
            Defines how additionally dimensions ``...`` should be handled. Should be one of the following:

            - ``global``: Additional dimensions are flatted along the batch dimension
            - ``samplewise``: Statistic will be calculated independently for each sample on the ``N`` axis.
              The statistics in this case are calculated over the additional dimensions.

        ignore_index:
            Specifies a target value that is ignored and does not contribute to the metric calculation
        validate_args: bool indicating if input arguments and tensors should be validated for correctness.
            Set to ``False`` for faster computations.

    Example (preds is int tensor):
        >>> from torch import tensor
        >>> from torchmetrics.classification import MulticlassHammingDistance
<<<<<<< HEAD
        >>> target = torch.tensor([2, 1, 0, 0])
        >>> preds = torch.tensor([2, 1, 0, 1])
        >>> mchd = MulticlassHammingDistance(num_classes=3)
        >>> mchd(preds, target)
=======
        >>> target = tensor([2, 1, 0, 0])
        >>> preds = tensor([2, 1, 0, 1])
        >>> metric = MulticlassHammingDistance(num_classes=3)
        >>> metric(preds, target)
>>>>>>> d233c9d8
        tensor(0.1667)
        >>> mchd = MulticlassHammingDistance(num_classes=3, average=None)
        >>> mchd(preds, target)
        tensor([0.5000, 0.0000, 0.0000])

    Example (preds is float tensor):
        >>> from torchmetrics.classification import MulticlassHammingDistance
<<<<<<< HEAD
        >>> target = torch.tensor([2, 1, 0, 0])
        >>> preds = torch.tensor([
        ...   [0.16, 0.26, 0.58],
        ...   [0.22, 0.61, 0.17],
        ...   [0.71, 0.09, 0.20],
        ...   [0.05, 0.82, 0.13],
        ... ])
        >>> mchd = MulticlassHammingDistance(num_classes=3)
        >>> mchd(preds, target)
=======
        >>> target = tensor([2, 1, 0, 0])
        >>> preds = tensor([[0.16, 0.26, 0.58],
        ...                 [0.22, 0.61, 0.17],
        ...                 [0.71, 0.09, 0.20],
        ...                 [0.05, 0.82, 0.13]])
        >>> metric = MulticlassHammingDistance(num_classes=3)
        >>> metric(preds, target)
>>>>>>> d233c9d8
        tensor(0.1667)
        >>> mchd = MulticlassHammingDistance(num_classes=3, average=None)
        >>> mchd(preds, target)
        tensor([0.5000, 0.0000, 0.0000])

    Example (multidim tensors):
        >>> from torchmetrics.classification import MulticlassHammingDistance
<<<<<<< HEAD
        >>> target = torch.tensor([[[0, 1], [2, 1], [0, 2]], [[1, 1], [2, 0], [1, 2]]])
        >>> preds = torch.tensor([[[0, 2], [2, 0], [0, 1]], [[2, 2], [2, 1], [1, 0]]])
        >>> mchd = MulticlassHammingDistance(num_classes=3, multidim_average='samplewise')
        >>> mchd(preds, target)
=======
        >>> target = tensor([[[0, 1], [2, 1], [0, 2]], [[1, 1], [2, 0], [1, 2]]])
        >>> preds = tensor([[[0, 2], [2, 0], [0, 1]], [[2, 2], [2, 1], [1, 0]]])
        >>> metric = MulticlassHammingDistance(num_classes=3, multidim_average='samplewise')
        >>> metric(preds, target)
>>>>>>> d233c9d8
        tensor([0.5000, 0.7222])
        >>> mchd = MulticlassHammingDistance(num_classes=3, multidim_average='samplewise', average=None)
        >>> mchd(preds, target)
        tensor([[0.0000, 1.0000, 0.5000],
                [1.0000, 0.6667, 0.5000]])
    """

    is_differentiable: bool = False
    higher_is_better: bool = False
    full_state_update: bool = False

    def compute(self) -> Tensor:
        tp, fp, tn, fn = self._final_state()
        return _hamming_distance_reduce(tp, fp, tn, fn, average=self.average, multidim_average=self.multidim_average)


class MultilabelHammingDistance(MultilabelStatScores):
    r"""Computes the average `Hamming distance`_ (also known as Hamming loss) for multilabel tasks:

    .. math::
        \text{Hamming distance} = \frac{1}{N \cdot L} \sum_i^N \sum_l^L 1(y_{il} \neq \hat{y}_{il})

    Where :math:`y` is a tensor of target values, :math:`\hat{y}` is a tensor of predictions,
    and :math:`\bullet_{il}` refers to the :math:`l`-th label of the :math:`i`-th sample of that
    tensor.

    As input to ``forward`` and ``update`` the metric accepts the following input:

    - ``preds`` (:class:`~torch.Tensor`): An int tensor or float tensor of shape ``(N, C, ...)``. If preds is a
      floating point tensor with values outside [0,1] range we consider the input to be logits and will auto
      apply sigmoid per element. Addtionally, we convert to int tensor with thresholding using the value in
      ``threshold``.
    - ``target`` (:class:`~torch.Tensor`): An int tensor of shape ``(N, C, ...)``.

    .. note::
       The influence of the additional dimension ``...`` (if present) will be determined by the
       `multidim_average` argument.

    As output to ``forward`` and ``compute`` the metric returns the following output:

    - ``mlhd`` (:class:`~torch.Tensor`): A tensor whose returned shape depends on the ``average`` and ``multidim_average`` arguments:

        - If ``multidim_average`` is set to ``global``:

          - If ``average='micro'/'macro'/'weighted'``, the output will be a scalar tensor
          - If ``average=None/'none'``, the shape will be ``(C,)``

        - If ``multidim_average`` is set to ``samplewise``:

          - If ``average='micro'/'macro'/'weighted'``, the shape will be ``(N,)``
          - If ``average=None/'none'``, the shape will be ``(N, C)``

    Args:
        num_labels: Integer specifing the number of labels
        threshold: Threshold for transforming probability to binary (0,1) predictions
        average:
            Defines the reduction that is applied over labels. Should be one of the following:

            - ``micro``: Sum statistics over all labels
            - ``macro``: Calculate statistics for each label and average them
            - ``weighted``: Calculates statistics for each label and computes weighted average using their support
            - ``"none"`` or ``None``: Calculates statistic for each label and applies no reduction

        multidim_average:
            Defines how additionally dimensions ``...`` should be handled. Should be one of the following:

            - ``global``: Additional dimensions are flatted along the batch dimension
            - ``samplewise``: Statistic will be calculated independently for each sample on the ``N`` axis.
              The statistics in this case are calculated over the additional dimensions.

        ignore_index:
            Specifies a target value that is ignored and does not contribute to the metric calculation
        validate_args: bool indicating if input arguments and tensors should be validated for correctness.
            Set to ``False`` for faster computations.

    Example (preds is int tensor):
        >>> from torch import tensor
        >>> from torchmetrics.classification import MultilabelHammingDistance
<<<<<<< HEAD
        >>> target = torch.tensor([[0, 1, 0], [1, 0, 1]])
        >>> preds = torch.tensor([[0, 0, 1], [1, 0, 1]])
        >>> mlhd = MultilabelHammingDistance(num_labels=3)
        >>> mlhd(preds, target)
=======
        >>> target = tensor([[0, 1, 0], [1, 0, 1]])
        >>> preds = tensor([[0, 0, 1], [1, 0, 1]])
        >>> metric = MultilabelHammingDistance(num_labels=3)
        >>> metric(preds, target)
>>>>>>> d233c9d8
        tensor(0.3333)
        >>> mlhd = MultilabelHammingDistance(num_labels=3, average=None)
        >>> mlhd(preds, target)
        tensor([0.0000, 0.5000, 0.5000])

    Example (preds is float tensor):
        >>> from torchmetrics.classification import MultilabelHammingDistance
<<<<<<< HEAD
        >>> target = torch.tensor([[0, 1, 0], [1, 0, 1]])
        >>> preds = torch.tensor([[0.11, 0.22, 0.84], [0.73, 0.33, 0.92]])
        >>> mlhd = MultilabelHammingDistance(num_labels=3)
        >>> mlhd(preds, target)
=======
        >>> target = tensor([[0, 1, 0], [1, 0, 1]])
        >>> preds = tensor([[0.11, 0.22, 0.84], [0.73, 0.33, 0.92]])
        >>> metric = MultilabelHammingDistance(num_labels=3)
        >>> metric(preds, target)
>>>>>>> d233c9d8
        tensor(0.3333)
        >>> mlhd = MultilabelHammingDistance(num_labels=3, average=None)
        >>> mlhd(preds, target)
        tensor([0.0000, 0.5000, 0.5000])

    Example (multidim tensors):
        >>> from torchmetrics.classification import MultilabelHammingDistance
<<<<<<< HEAD
        >>> target = torch.tensor([[[0, 1], [1, 0], [0, 1]], [[1, 1], [0, 0], [1, 0]]])
        >>> preds = torch.tensor(
        ...     [
        ...         [[0.59, 0.91], [0.91, 0.99], [0.63, 0.04]],
        ...         [[0.38, 0.04], [0.86, 0.780], [0.45, 0.37]],
        ...     ]
        ... )
        >>> mlhd = MultilabelHammingDistance(num_labels=3, multidim_average='samplewise')
        >>> mlhd(preds, target)
=======
        >>> target = tensor([[[0, 1], [1, 0], [0, 1]], [[1, 1], [0, 0], [1, 0]]])
        >>> preds = tensor([[[0.59, 0.91], [0.91, 0.99], [0.63, 0.04]],
        ...                 [[0.38, 0.04], [0.86, 0.780], [0.45, 0.37]]])
        >>> metric = MultilabelHammingDistance(num_labels=3, multidim_average='samplewise')
        >>> metric(preds, target)
>>>>>>> d233c9d8
        tensor([0.6667, 0.8333])
        >>> mlhd = MultilabelHammingDistance(num_labels=3, multidim_average='samplewise', average=None)
        >>> mlhd(preds, target)
        tensor([[0.5000, 0.5000, 1.0000],
                [1.0000, 1.0000, 0.5000]])
    """

    is_differentiable: bool = False
    higher_is_better: bool = False
    full_state_update: bool = False

    def compute(self) -> Tensor:
        tp, fp, tn, fn = self._final_state()
        return _hamming_distance_reduce(
            tp, fp, tn, fn, average=self.average, multidim_average=self.multidim_average, multilabel=True
        )


class HammingDistance:
    r"""Computes the average `Hamming distance`_ (also known as Hamming loss):

    .. math::
        \text{Hamming distance} = \frac{1}{N \cdot L} \sum_i^N \sum_l^L 1(y_{il} \neq \hat{y}_{il})

    Where :math:`y` is a tensor of target values, :math:`\hat{y}` is a tensor of predictions,
    and :math:`\bullet_{il}` refers to the :math:`l`-th label of the :math:`i`-th sample of that
    tensor.

    This function is a simple wrapper to get the task specific versions of this metric, which is done by setting the
    ``task`` argument to either ``'binary'``, ``'multiclass'`` or ``multilabel``. See the documentation of
    :mod:`BinaryHammingDistance`, :mod:`MulticlassHammingDistance` and :mod:`MultilabelHammingDistance` for the
    specific details of each argument influence and examples.

    Legacy Example:
        >>> from torch import tensor
        >>> target = tensor([[0, 1], [1, 1]])
        >>> preds = tensor([[0, 1], [0, 1]])
        >>> hamming_distance = HammingDistance(task="multilabel", num_labels=2)
        >>> hamming_distance(preds, target)
        tensor(0.2500)
    """

    def __new__(
        cls,
        task: Literal["binary", "multiclass", "multilabel"],
        threshold: float = 0.5,
        num_classes: Optional[int] = None,
        num_labels: Optional[int] = None,
        average: Optional[Literal["micro", "macro", "weighted", "none"]] = "micro",
        multidim_average: Optional[Literal["global", "samplewise"]] = "global",
        top_k: Optional[int] = 1,
        ignore_index: Optional[int] = None,
        validate_args: bool = True,
        **kwargs: Any,
    ) -> Metric:

        assert multidim_average is not None
        kwargs.update(dict(multidim_average=multidim_average, ignore_index=ignore_index, validate_args=validate_args))
        if task == "binary":
            return BinaryHammingDistance(threshold, **kwargs)
        if task == "multiclass":
            assert isinstance(num_classes, int)
            assert isinstance(top_k, int)
            return MulticlassHammingDistance(num_classes, top_k, average, **kwargs)
        if task == "multilabel":
            assert isinstance(num_labels, int)
            return MultilabelHammingDistance(num_labels, threshold, average, **kwargs)
        raise ValueError(
            f"Expected argument `task` to either be `'binary'`, `'multiclass'` or `'multilabel'` but got {task}"
        )<|MERGE_RESOLUTION|>--- conflicted
+++ resolved
@@ -38,9 +38,6 @@
       element. Addtionally, we convert to int tensor with thresholding using the value in ``threshold``.
     - ``target`` (:class:`~torch.Tensor`): An int tensor of shape ``(N, ...)``.
 
-    .. note::
-       The influence of the additional dimension ``...`` (if present) will be determined by the
-       `multidim_average` argument.
 
     As output to ``forward`` and ``compute`` the metric returns the following output:
 
@@ -67,53 +64,27 @@
     Example (preds is int tensor):
         >>> from torch import tensor
         >>> from torchmetrics.classification import BinaryHammingDistance
-<<<<<<< HEAD
-        >>> target = torch.tensor([0, 1, 0, 1, 0, 1])
-        >>> preds = torch.tensor([0, 0, 1, 1, 0, 1])
-        >>> bhd = BinaryHammingDistance()
-        >>> bhd(preds, target)
-=======
         >>> target = tensor([0, 1, 0, 1, 0, 1])
         >>> preds = tensor([0, 0, 1, 1, 0, 1])
         >>> metric = BinaryHammingDistance()
         >>> metric(preds, target)
->>>>>>> d233c9d8
         tensor(0.3333)
 
     Example (preds is float tensor):
         >>> from torchmetrics.classification import BinaryHammingDistance
-<<<<<<< HEAD
-        >>> target = torch.tensor([0, 1, 0, 1, 0, 1])
-        >>> preds = torch.tensor([0.11, 0.22, 0.84, 0.73, 0.33, 0.92])
-        >>> bhd = BinaryHammingDistance()
-        >>> bhd(preds, target)
-=======
         >>> target = tensor([0, 1, 0, 1, 0, 1])
         >>> preds = tensor([0.11, 0.22, 0.84, 0.73, 0.33, 0.92])
         >>> metric = BinaryHammingDistance()
         >>> metric(preds, target)
->>>>>>> d233c9d8
         tensor(0.3333)
 
     Example (multidim tensors):
         >>> from torchmetrics.classification import BinaryHammingDistance
-<<<<<<< HEAD
-        >>> target = torch.tensor([[[0, 1], [1, 0], [0, 1]], [[1, 1], [0, 0], [1, 0]]])
-        >>> preds = torch.tensor(
-        ...     [
-        ...         [[0.59, 0.91], [0.91, 0.99], [0.63, 0.04]],
-        ...         [[0.38, 0.04], [0.86, 0.780], [0.45, 0.37]],
-        ...     ]
-        ... )
-        >>> bhd = BinaryHammingDistance(multidim_average='samplewise')
-        >>> bhd(preds, target)
-=======
         >>> target = tensor([[[0, 1], [1, 0], [0, 1]], [[1, 1], [0, 0], [1, 0]]])
         >>> preds = tensor([[[0.59, 0.91], [0.91, 0.99],  [0.63, 0.04]],
         ...                 [[0.38, 0.04], [0.86, 0.780], [0.45, 0.37]]])
         >>> metric = BinaryHammingDistance(multidim_average='samplewise')
         >>> metric(preds, target)
->>>>>>> d233c9d8
         tensor([0.6667, 0.8333])
     """
 
@@ -143,13 +114,11 @@
       probabilities/logits into an int tensor.
     - ``target`` (:class:`~torch.Tensor`): An int tensor of shape ``(N, ...)``.
 
-    .. note::
-       The influence of the additional dimension ``...`` (if present) will be determined by the
-       `multidim_average` argument.
 
     As output to ``forward`` and ``compute`` the metric returns the following output:
 
-    - ``mchd`` (:class:`~torch.Tensor`): A tensor whose returned shape depends on the ``average`` and ``multidim_average`` arguments:
+    - ``mchd`` (:class:`~torch.Tensor`): A tensor whose returned shape depends on the ``average`` and
+      ``multidim_average`` arguments:
 
         - If ``multidim_average`` is set to ``global``:
 
@@ -188,17 +157,10 @@
     Example (preds is int tensor):
         >>> from torch import tensor
         >>> from torchmetrics.classification import MulticlassHammingDistance
-<<<<<<< HEAD
-        >>> target = torch.tensor([2, 1, 0, 0])
-        >>> preds = torch.tensor([2, 1, 0, 1])
-        >>> mchd = MulticlassHammingDistance(num_classes=3)
-        >>> mchd(preds, target)
-=======
         >>> target = tensor([2, 1, 0, 0])
         >>> preds = tensor([2, 1, 0, 1])
         >>> metric = MulticlassHammingDistance(num_classes=3)
         >>> metric(preds, target)
->>>>>>> d233c9d8
         tensor(0.1667)
         >>> mchd = MulticlassHammingDistance(num_classes=3, average=None)
         >>> mchd(preds, target)
@@ -206,17 +168,6 @@
 
     Example (preds is float tensor):
         >>> from torchmetrics.classification import MulticlassHammingDistance
-<<<<<<< HEAD
-        >>> target = torch.tensor([2, 1, 0, 0])
-        >>> preds = torch.tensor([
-        ...   [0.16, 0.26, 0.58],
-        ...   [0.22, 0.61, 0.17],
-        ...   [0.71, 0.09, 0.20],
-        ...   [0.05, 0.82, 0.13],
-        ... ])
-        >>> mchd = MulticlassHammingDistance(num_classes=3)
-        >>> mchd(preds, target)
-=======
         >>> target = tensor([2, 1, 0, 0])
         >>> preds = tensor([[0.16, 0.26, 0.58],
         ...                 [0.22, 0.61, 0.17],
@@ -224,7 +175,6 @@
         ...                 [0.05, 0.82, 0.13]])
         >>> metric = MulticlassHammingDistance(num_classes=3)
         >>> metric(preds, target)
->>>>>>> d233c9d8
         tensor(0.1667)
         >>> mchd = MulticlassHammingDistance(num_classes=3, average=None)
         >>> mchd(preds, target)
@@ -232,17 +182,10 @@
 
     Example (multidim tensors):
         >>> from torchmetrics.classification import MulticlassHammingDistance
-<<<<<<< HEAD
-        >>> target = torch.tensor([[[0, 1], [2, 1], [0, 2]], [[1, 1], [2, 0], [1, 2]]])
-        >>> preds = torch.tensor([[[0, 2], [2, 0], [0, 1]], [[2, 2], [2, 1], [1, 0]]])
-        >>> mchd = MulticlassHammingDistance(num_classes=3, multidim_average='samplewise')
-        >>> mchd(preds, target)
-=======
         >>> target = tensor([[[0, 1], [2, 1], [0, 2]], [[1, 1], [2, 0], [1, 2]]])
         >>> preds = tensor([[[0, 2], [2, 0], [0, 1]], [[2, 2], [2, 1], [1, 0]]])
         >>> metric = MulticlassHammingDistance(num_classes=3, multidim_average='samplewise')
         >>> metric(preds, target)
->>>>>>> d233c9d8
         tensor([0.5000, 0.7222])
         >>> mchd = MulticlassHammingDistance(num_classes=3, multidim_average='samplewise', average=None)
         >>> mchd(preds, target)
@@ -277,13 +220,11 @@
       ``threshold``.
     - ``target`` (:class:`~torch.Tensor`): An int tensor of shape ``(N, C, ...)``.
 
-    .. note::
-       The influence of the additional dimension ``...`` (if present) will be determined by the
-       `multidim_average` argument.
 
     As output to ``forward`` and ``compute`` the metric returns the following output:
 
-    - ``mlhd`` (:class:`~torch.Tensor`): A tensor whose returned shape depends on the ``average`` and ``multidim_average`` arguments:
+    - ``mlhd`` (:class:`~torch.Tensor`): A tensor whose returned shape depends on the ``average`` and
+      ``multidim_average`` arguments:
 
         - If ``multidim_average`` is set to ``global``:
 
@@ -321,17 +262,10 @@
     Example (preds is int tensor):
         >>> from torch import tensor
         >>> from torchmetrics.classification import MultilabelHammingDistance
-<<<<<<< HEAD
-        >>> target = torch.tensor([[0, 1, 0], [1, 0, 1]])
-        >>> preds = torch.tensor([[0, 0, 1], [1, 0, 1]])
-        >>> mlhd = MultilabelHammingDistance(num_labels=3)
-        >>> mlhd(preds, target)
-=======
         >>> target = tensor([[0, 1, 0], [1, 0, 1]])
         >>> preds = tensor([[0, 0, 1], [1, 0, 1]])
         >>> metric = MultilabelHammingDistance(num_labels=3)
         >>> metric(preds, target)
->>>>>>> d233c9d8
         tensor(0.3333)
         >>> mlhd = MultilabelHammingDistance(num_labels=3, average=None)
         >>> mlhd(preds, target)
@@ -339,17 +273,10 @@
 
     Example (preds is float tensor):
         >>> from torchmetrics.classification import MultilabelHammingDistance
-<<<<<<< HEAD
-        >>> target = torch.tensor([[0, 1, 0], [1, 0, 1]])
-        >>> preds = torch.tensor([[0.11, 0.22, 0.84], [0.73, 0.33, 0.92]])
-        >>> mlhd = MultilabelHammingDistance(num_labels=3)
-        >>> mlhd(preds, target)
-=======
         >>> target = tensor([[0, 1, 0], [1, 0, 1]])
         >>> preds = tensor([[0.11, 0.22, 0.84], [0.73, 0.33, 0.92]])
         >>> metric = MultilabelHammingDistance(num_labels=3)
         >>> metric(preds, target)
->>>>>>> d233c9d8
         tensor(0.3333)
         >>> mlhd = MultilabelHammingDistance(num_labels=3, average=None)
         >>> mlhd(preds, target)
@@ -357,23 +284,11 @@
 
     Example (multidim tensors):
         >>> from torchmetrics.classification import MultilabelHammingDistance
-<<<<<<< HEAD
-        >>> target = torch.tensor([[[0, 1], [1, 0], [0, 1]], [[1, 1], [0, 0], [1, 0]]])
-        >>> preds = torch.tensor(
-        ...     [
-        ...         [[0.59, 0.91], [0.91, 0.99], [0.63, 0.04]],
-        ...         [[0.38, 0.04], [0.86, 0.780], [0.45, 0.37]],
-        ...     ]
-        ... )
-        >>> mlhd = MultilabelHammingDistance(num_labels=3, multidim_average='samplewise')
-        >>> mlhd(preds, target)
-=======
         >>> target = tensor([[[0, 1], [1, 0], [0, 1]], [[1, 1], [0, 0], [1, 0]]])
         >>> preds = tensor([[[0.59, 0.91], [0.91, 0.99], [0.63, 0.04]],
         ...                 [[0.38, 0.04], [0.86, 0.780], [0.45, 0.37]]])
         >>> metric = MultilabelHammingDistance(num_labels=3, multidim_average='samplewise')
         >>> metric(preds, target)
->>>>>>> d233c9d8
         tensor([0.6667, 0.8333])
         >>> mlhd = MultilabelHammingDistance(num_labels=3, multidim_average='samplewise', average=None)
         >>> mlhd(preds, target)
