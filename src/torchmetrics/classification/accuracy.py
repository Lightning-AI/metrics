# Copyright The PyTorch Lightning team.
#
# Licensed under the Apache License, Version 2.0 (the "License");
# you may not use this file except in compliance with the License.
# You may obtain a copy of the License at
#
#     http://www.apache.org/licenses/LICENSE-2.0
#
# Unless required by applicable law or agreed to in writing, software
# distributed under the License is distributed on an "AS IS" BASIS,
# WITHOUT WARRANTIES OR CONDITIONS OF ANY KIND, either express or implied.
# See the License for the specific language governing permissions and
# limitations under the License.
from typing import Any, Optional, Sequence, Union

from torch import Tensor
from typing_extensions import Literal

from torchmetrics.functional.classification.accuracy import _accuracy_reduce
from torchmetrics.metric import Metric
from torchmetrics.utilities.imports import _MATPLOTLIB_AVAILABLE
from torchmetrics.utilities.plot import _AX_TYPE, _PLOT_OUT_TYPE, plot_single_or_multi_val

if not _MATPLOTLIB_AVAILABLE:
    __doctest_skip__ = ["BinaryAccuracy.plot", "MulticlassAccuracy.plot"]

from torchmetrics.classification.stat_scores import (  # isort:skip
    BinaryStatScores,
    MulticlassStatScores,
    MultilabelStatScores,
)


class BinaryAccuracy(BinaryStatScores):
    r"""Computes `Accuracy`_ for binary tasks:

    .. math::
        \text{Accuracy} = \frac{1}{N}\sum_i^N 1(y_i = \hat{y}_i)

    Where :math:`y` is a tensor of target values, and :math:`\hat{y}` is a tensor of predictions.

    As input to ``forward`` and ``update`` the metric accepts the following input:

    - ``preds`` (:class:`~torch.Tensor`): An int or float tensor of shape ``(N, ...)``. If preds is a floating
      point tensor with values outside [0,1] range we consider the input to be logits and will auto apply sigmoid
      per element. Addtionally, we convert to int tensor with thresholding using the value in ``threshold``.
    - ``target`` (:class:`~torch.Tensor`): An int tensor of shape ``(N, ...)``

    .. note::
       The influence of the additional dimension ``...`` (if present) will be determined by the `multidim_average`
       argument.

    As output to ``forward`` and ``compute`` the metric returns the following output:

    - ``ba`` (:class:`~torch.Tensor`): If ``multidim_average`` is set to ``global``, the metric returns a scalar value.
      If ``multidim_average`` is set to ``samplewise``, the metric returns ``(N,)`` vector consisting of a scalar
      value per sample.

    Args:
        threshold: Threshold for transforming probability to binary {0,1} predictions
        multidim_average:
            Defines how additionally dimensions ``...`` should be handled. Should be one of the following:

            - ``global``: Additional dimensions are flatted along the batch dimension
            - ``samplewise``: Statistic will be calculated independently for each sample on the ``N`` axis.
              The statistics in this case are calculated over the additional dimensions.

        ignore_index:
            Specifies a target value that is ignored and does not contribute to the metric calculation
        validate_args: bool indicating if input arguments and tensors should be validated for correctness.
            Set to ``False`` for faster computations.

    Example (preds is int tensor):
        >>> from torch import tensor
        >>> from torchmetrics.classification import BinaryAccuracy
<<<<<<< HEAD
        >>> target = torch.tensor([0, 1, 0, 1, 0, 1])
        >>> preds = torch.tensor([0, 0, 1, 1, 0, 1])
        >>> ba = BinaryAccuracy()
        >>> ba(preds, target)
=======
        >>> target = tensor([0, 1, 0, 1, 0, 1])
        >>> preds = tensor([0, 0, 1, 1, 0, 1])
        >>> metric = BinaryAccuracy()
        >>> metric(preds, target)
>>>>>>> d233c9d8
        tensor(0.6667)

    Example (preds is float tensor):
        >>> from torchmetrics.classification import BinaryAccuracy
<<<<<<< HEAD
        >>> target = torch.tensor([0, 1, 0, 1, 0, 1])
        >>> preds = torch.tensor([0.11, 0.22, 0.84, 0.73, 0.33, 0.92])
        >>> ba = BinaryAccuracy()
        >>> ba(preds, target)
=======
        >>> target = tensor([0, 1, 0, 1, 0, 1])
        >>> preds = tensor([0.11, 0.22, 0.84, 0.73, 0.33, 0.92])
        >>> metric = BinaryAccuracy()
        >>> metric(preds, target)
>>>>>>> d233c9d8
        tensor(0.6667)

    Example (multidim tensors):
        >>> from torchmetrics.classification import BinaryAccuracy
<<<<<<< HEAD
        >>> target = torch.tensor([[[0, 1], [1, 0], [0, 1]], [[1, 1], [0, 0], [1, 0]]])
        >>> preds = torch.tensor(
        ...     [
        ...         [[0.59, 0.91], [0.91, 0.99], [0.63, 0.04]],
        ...         [[0.38, 0.04], [0.86, 0.780], [0.45, 0.37]],
        ...     ]
        ... )
        >>> ba = BinaryAccuracy(multidim_average='samplewise')
        >>> ba(preds, target)
=======
        >>> target = tensor([[[0, 1], [1, 0], [0, 1]], [[1, 1], [0, 0], [1, 0]]])
        >>> preds = tensor([[[0.59, 0.91], [0.91, 0.99], [0.63, 0.04]],
        ...                 [[0.38, 0.04], [0.86, 0.780], [0.45, 0.37]]])
        >>> metric = BinaryAccuracy(multidim_average='samplewise')
        >>> metric(preds, target)
>>>>>>> d233c9d8
        tensor([0.3333, 0.1667])
    """
    is_differentiable = False
    higher_is_better = True
    full_state_update: bool = False
    plot_options: dict = {"lower_bound": 0.0, "upper_bound": 1.0}

    def compute(self) -> Tensor:
        """Computes accuracy based on inputs passed in to ``update`` previously."""
        tp, fp, tn, fn = self._final_state()
        return _accuracy_reduce(tp, fp, tn, fn, average="binary", multidim_average=self.multidim_average)

    def plot(
        self, val: Optional[Union[Tensor, Sequence[Tensor]]] = None, ax: Optional[_AX_TYPE] = None
    ) -> _PLOT_OUT_TYPE:
        """Plot a single or multiple values from the metric.

        Args:
            val: Either a single result from calling `metric.forward` or `metric.compute` or a list of these results.
                If no value is provided, will automatically call `metric.compute` and plot that result.
            ax: An matplotlib axis object. If provided will add plot to that axis

        Returns:
            fig: Figure object
            ax: Axes object

        Raises:
            ModuleNotFoundError:
                If `matplotlib` is not installed

        Examples:

        .. plot::
            :scale: 75

            >>> from torch import rand, randint
            >>> # Example plotting a single value
            >>> from torchmetrics.classification import BinaryAccuracy
            >>> metric = BinaryAccuracy()
            >>> metric.update(rand(10), randint(2,(10,)))
            >>> fig_, ax_ = metric.plot()

        .. plot::
            :scale: 75

            >>> from torch import rand, randint
            >>> # Example plotting multiple values
            >>> from torchmetrics.classification import BinaryAccuracy
            >>> metric = BinaryAccuracy()
            >>> values = [ ]
            >>> for _ in range(10):
            ...     values.append(metric(rand(10), randint(2,(10,))))
            >>> fig_, ax_ = metric.plot(values)
        """
        val = val or self.compute()
        fig, ax = plot_single_or_multi_val(
            val, ax=ax, higher_is_better=self.higher_is_better, **self.plot_options, name=self.__class__.__name__
        )
        return fig, ax


class MulticlassAccuracy(MulticlassStatScores):
    r"""Computes `Accuracy`_ for multiclass tasks:

    .. math::
        \text{Accuracy} = \frac{1}{N}\sum_i^N 1(y_i = \hat{y}_i)

    Where :math:`y` is a tensor of target values, and :math:`\hat{y}` is a tensor of predictions.

    As input to ``forward`` and ``update`` the metric accepts the following input:

    - ``preds`` (:class:`~torch.Tensor`): An int tensor of shape ``(N, ...)`` or float tensor of shape ``(N, C, ..)``. If preds is a floating
      point we apply ``torch.argmax`` along the ``C`` dimension to automatically convert probabilities/logits into
      an int tensor.
    - ``target`` (:class:`~torch.Tensor`): An int tensor of shape ``(N, ...)``

    .. note::
       The influence of the additional dimension ``...`` (if present) will be determined by the `multidim_average`
       argument.

    As output to ``forward`` and ``compute`` the metric returns the following output:

    - ``mca`` (:class:`~torch.Tensor`): A tensor with the accuracy score whose returned shape depends on the
      ``average`` and ``multidim_average`` arguments:

        - If ``multidim_average`` is set to ``global``:

          - If ``average='micro'/'macro'/'weighted'``, the output will be a scalar tensor
          - If ``average=None/'none'``, the shape will be ``(C,)``

        - If ``multidim_average`` is set to ``samplewise``:

          - If ``average='micro'/'macro'/'weighted'``, the shape will be ``(N,)``
          - If ``average=None/'none'``, the shape will be ``(N, C)``

    Args:
        num_classes: Integer specifing the number of classes
        average:
            Defines the reduction that is applied over labels. Should be one of the following:

            - ``micro``: Sum statistics over all labels
            - ``macro``: Calculate statistics for each label and average them
            - ``weighted``: Calculates statistics for each label and computes weighted average using their support
            - ``"none"`` or ``None``: Calculates statistic for each label and applies no reduction

        top_k:
            Number of highest probability or logit score predictions considered to find the correct label.
            Only works when ``preds`` contain probabilities/logits.
        multidim_average:
            Defines how additionally dimensions ``...`` should be handled. Should be one of the following:

            - ``global``: Additional dimensions are flatted along the batch dimension
            - ``samplewise``: Statistic will be calculated independently for each sample on the ``N`` axis.
              The statistics in this case are calculated over the additional dimensions.

        ignore_index:
            Specifies a target value that is ignored and does not contribute to the metric calculation
        validate_args: bool indicating if input arguments and tensors should be validated for correctness.
            Set to ``False`` for faster computations.

    Example (preds is int tensor):
        >>> from torch import tensor
        >>> from torchmetrics.classification import MulticlassAccuracy
<<<<<<< HEAD
        >>> target = torch.tensor([2, 1, 0, 0])
        >>> preds = torch.tensor([2, 1, 0, 1])
        >>> mca = MulticlassAccuracy(num_classes=3)
        >>> mca(preds, target)
=======
        >>> target = tensor([2, 1, 0, 0])
        >>> preds = tensor([2, 1, 0, 1])
        >>> metric = MulticlassAccuracy(num_classes=3)
        >>> metric(preds, target)
>>>>>>> d233c9d8
        tensor(0.8333)
        >>> mca = MulticlassAccuracy(num_classes=3, average=None)
        >>> mca(preds, target)
        tensor([0.5000, 1.0000, 1.0000])

    Example (preds is float tensor):
        >>> from torchmetrics.classification import MulticlassAccuracy
<<<<<<< HEAD
        >>> target = torch.tensor([2, 1, 0, 0])
        >>> preds = torch.tensor([
        ...   [0.16, 0.26, 0.58],
        ...   [0.22, 0.61, 0.17],
        ...   [0.71, 0.09, 0.20],
        ...   [0.05, 0.82, 0.13],
        ... ])
        >>> mca = MulticlassAccuracy(num_classes=3)
        >>> mca(preds, target)
=======
        >>> target = tensor([2, 1, 0, 0])
        >>> preds = tensor([[0.16, 0.26, 0.58],
        ...                 [0.22, 0.61, 0.17],
        ...                 [0.71, 0.09, 0.20],
        ...                 [0.05, 0.82, 0.13]])
        >>> metric = MulticlassAccuracy(num_classes=3)
        >>> metric(preds, target)
>>>>>>> d233c9d8
        tensor(0.8333)
        >>> mca = MulticlassAccuracy(num_classes=3, average=None)
        >>> mca(preds, target)
        tensor([0.5000, 1.0000, 1.0000])

    Example (multidim tensors):
        >>> from torchmetrics.classification import MulticlassAccuracy
<<<<<<< HEAD
        >>> target = torch.tensor([[[0, 1], [2, 1], [0, 2]], [[1, 1], [2, 0], [1, 2]]])
        >>> preds = torch.tensor([[[0, 2], [2, 0], [0, 1]], [[2, 2], [2, 1], [1, 0]]])
        >>> mca = MulticlassAccuracy(num_classes=3, multidim_average='samplewise')
        >>> mca(preds, target)
=======
        >>> target = tensor([[[0, 1], [2, 1], [0, 2]], [[1, 1], [2, 0], [1, 2]]])
        >>> preds = tensor([[[0, 2], [2, 0], [0, 1]], [[2, 2], [2, 1], [1, 0]]])
        >>> metric = MulticlassAccuracy(num_classes=3, multidim_average='samplewise')
        >>> metric(preds, target)
>>>>>>> d233c9d8
        tensor([0.5000, 0.2778])
        >>> mca = MulticlassAccuracy(num_classes=3, multidim_average='samplewise', average=None)
        >>> mca(preds, target)
        tensor([[1.0000, 0.0000, 0.5000],
                [0.0000, 0.3333, 0.5000]])
    """
    is_differentiable = False
    higher_is_better = True
    full_state_update: bool = False
    plot_options = {"lower_bound": 0.0, "upper_bound": 1.0, "legend_name": "Class"}

    def compute(self) -> Tensor:
        """Computes accuracy based on inputs passed in to ``update`` previously."""
        tp, fp, tn, fn = self._final_state()
        return _accuracy_reduce(tp, fp, tn, fn, average=self.average, multidim_average=self.multidim_average)

    def plot(
        self, val: Optional[Union[Tensor, Sequence[Tensor]]] = None, ax: Optional[_AX_TYPE] = None
    ) -> _PLOT_OUT_TYPE:
        """Plot a single or multiple values from the metric.

        Args:
            val: Either a single result from calling `metric.forward` or `metric.compute` or a list of these results.
                If no value is provided, will automatically call `metric.compute` and plot that result.
            ax: An matplotlib axis object. If provided will add plot to that axis

        Returns:
            fig: Figure object
            ax: Axes object

        Raises:
            ModuleNotFoundError:
                If `matplotlib` is not installed

        Examples:

        .. plot::
            :scale: 75

            >>> from torch import randint
            >>> # Example plotting a single value per class
            >>> from torchmetrics.classification import MulticlassAccuracy
            >>> metric = MulticlassAccuracy(num_classes=3, average=None)
            >>> metric.update(randint(3, (20,)), randint(3, (20,)))
            >>> fig_, ax_ = metric.plot()

        .. plot::
            :scale: 75

            >>> from torch import randint
            >>> # Example plotting a multiple values per class
            >>> from torchmetrics.classification import MulticlassAccuracy
            >>> metric = MulticlassAccuracy(num_classes=3, average=None)
            >>> values = []
            >>> for _ in range(20):
            ...     values.append(metric(randint(3, (20,)), randint(3, (20,))))
            >>> fig_, ax_ = metric.plot(values)
        """
        val = val or self.compute()
        fig, ax = plot_single_or_multi_val(
            val, ax=ax, higher_is_better=self.higher_is_better, **self.plot_options, name=self.__class__.__name__
        )
        return fig, ax


class MultilabelAccuracy(MultilabelStatScores):
    r"""Computes `Accuracy`_ for multilabel tasks:

    .. math::
        \text{Accuracy} = \frac{1}{N}\sum_i^N 1(y_i = \hat{y}_i)

    Where :math:`y` is a tensor of target values, and :math:`\hat{y}` is a tensor of predictions.

    As input to ``forward`` and ``update`` the metric accepts the following input:

    - ``preds`` (:class:`~torch.Tensor`): An int or float tensor of shape ``(N, C, ...)``. If preds is a floating
      point tensor with values outside [0,1] range we consider the input to be logits and will auto apply sigmoid per
      element. Addtionally, we convert to int tensor with thresholding using the value in ``threshold``.
    - ``target`` (:class:`~torch.Tensor`): An int tensor of shape ``(N, C, ...)``

    .. note::
       The influence of the additional dimension ``...`` (if present) will be determined by the `multidim_average`
       argument.

    As output to ``forward`` and ``compute`` the metric returns the following output:

    - ``mla`` (:class:`~torch.Tensor`): A tensor with the accuracy score whose returned shape depends on the
      ``average`` and ``multidim_average`` arguments:

        - If ``multidim_average`` is set to ``global``:

          - If ``average='micro'/'macro'/'weighted'``, the output will be a scalar tensor
          - If ``average=None/'none'``, the shape will be ``(C,)``

        - If ``multidim_average`` is set to ``samplewise``:

          - If ``average='micro'/'macro'/'weighted'``, the shape will be ``(N,)``
          - If ``average=None/'none'``, the shape will be ``(N, C)``

    Args:
        num_labels: Integer specifing the number of labels
        threshold: Threshold for transforming probability to binary (0,1) predictions
        average:
            Defines the reduction that is applied over labels. Should be one of the following:

            - ``micro``: Sum statistics over all labels
            - ``macro``: Calculate statistics for each label and average them
            - ``weighted``: Calculates statistics for each label and computes weighted average using their support
            - ``"none"`` or ``None``: Calculates statistic for each label and applies no reduction

        multidim_average:
            Defines how additionally dimensions ``...`` should be handled. Should be one of the following:

            - ``global``: Additional dimensions are flatted along the batch dimension
            - ``samplewise``: Statistic will be calculated independently for each sample on the ``N`` axis.
              The statistics in this case are calculated over the additional dimensions.

        ignore_index:
            Specifies a target value that is ignored and does not contribute to the metric calculation
        validate_args: bool indicating if input arguments and tensors should be validated for correctness.
            Set to ``False`` for faster computations.

    Example (preds is int tensor):
        >>> from torch import tensor
        >>> from torchmetrics.classification import MultilabelAccuracy
<<<<<<< HEAD
        >>> target = torch.tensor([[0, 1, 0], [1, 0, 1]])
        >>> preds = torch.tensor([[0, 0, 1], [1, 0, 1]])
        >>> mla = MultilabelAccuracy(num_labels=3)
        >>> mla(preds, target)
=======
        >>> target = tensor([[0, 1, 0], [1, 0, 1]])
        >>> preds = tensor([[0, 0, 1], [1, 0, 1]])
        >>> metric = MultilabelAccuracy(num_labels=3)
        >>> metric(preds, target)
>>>>>>> d233c9d8
        tensor(0.6667)
        >>> mla = MultilabelAccuracy(num_labels=3, average=None)
        >>> mla(preds, target)
        tensor([1.0000, 0.5000, 0.5000])

    Example (preds is float tensor):
        >>> from torchmetrics.classification import MultilabelAccuracy
<<<<<<< HEAD
        >>> target = torch.tensor([[0, 1, 0], [1, 0, 1]])
        >>> preds = torch.tensor([[0.11, 0.22, 0.84], [0.73, 0.33, 0.92]])
        >>> mla = MultilabelAccuracy(num_labels=3)
        >>> mla(preds, target)
=======
        >>> target = tensor([[0, 1, 0], [1, 0, 1]])
        >>> preds = tensor([[0.11, 0.22, 0.84], [0.73, 0.33, 0.92]])
        >>> metric = MultilabelAccuracy(num_labels=3)
        >>> metric(preds, target)
>>>>>>> d233c9d8
        tensor(0.6667)
        >>> mla = MultilabelAccuracy(num_labels=3, average=None)
        >>> mla(preds, target)
        tensor([1.0000, 0.5000, 0.5000])

    Example (multidim tensors):
        >>> from torchmetrics.classification import MultilabelAccuracy
        >>> target = tensor([[[0, 1], [1, 0], [0, 1]], [[1, 1], [0, 0], [1, 0]]])
        >>> preds = tensor(
        ...     [
        ...         [[0.59, 0.91], [0.91, 0.99], [0.63, 0.04]],
        ...         [[0.38, 0.04], [0.86, 0.780], [0.45, 0.37]],
        ...     ]
        ... )
        >>> mla = MultilabelAccuracy(num_labels=3, multidim_average='samplewise')
        >>> mla(preds, target)
        tensor([0.3333, 0.1667])
        >>> mla = MultilabelAccuracy(num_labels=3, multidim_average='samplewise', average=None)
        >>> mla(preds, target)
        tensor([[0.5000, 0.5000, 0.0000],
                [0.0000, 0.0000, 0.5000]])
    """
    is_differentiable = False
    higher_is_better = True
    full_state_update: bool = False
    plot_options: dict = {"lower_bound": 0.0, "upper_bound": 1.0, "legend_name": "Label"}

    def compute(self) -> Tensor:
        """Computes accuracy based on inputs passed in to ``update`` previously."""
        tp, fp, tn, fn = self._final_state()
        return _accuracy_reduce(
            tp, fp, tn, fn, average=self.average, multidim_average=self.multidim_average, multilabel=True
        )


class Accuracy:
    r"""Computes `Accuracy`_

    .. math::
        \text{Accuracy} = \frac{1}{N}\sum_i^N 1(y_i = \hat{y}_i)

    Where :math:`y` is a tensor of target values, and :math:`\hat{y}` is a tensor of predictions.

    This module is a simple wrapper to get the task specific versions of this metric, which is done by setting the
    ``task`` argument to either ``'binary'``, ``'multiclass'`` or ``multilabel``. See the documentation of
    :mod:`BinaryAccuracy`, :mod:`MulticlassAccuracy` and :mod:`MultilabelAccuracy` for the specific details of
    each argument influence and examples.

    Legacy Example:
        >>> from torch import tensor
        >>> target = tensor([0, 1, 2, 3])
        >>> preds = tensor([0, 2, 1, 3])
        >>> accuracy = Accuracy(task="multiclass", num_classes=4)
        >>> accuracy(preds, target)
        tensor(0.5000)

        >>> target = tensor([0, 1, 2])
        >>> preds = tensor([[0.1, 0.9, 0], [0.3, 0.1, 0.6], [0.2, 0.5, 0.3]])
        >>> accuracy = Accuracy(task="multiclass", num_classes=3, top_k=2)
        >>> accuracy(preds, target)
        tensor(0.6667)
    """

    def __new__(
        cls,
        task: Literal["binary", "multiclass", "multilabel"],
        threshold: float = 0.5,
        num_classes: Optional[int] = None,
        num_labels: Optional[int] = None,
        average: Optional[Literal["micro", "macro", "weighted", "none"]] = "micro",
        multidim_average: Literal["global", "samplewise"] = "global",
        top_k: Optional[int] = 1,
        ignore_index: Optional[int] = None,
        validate_args: bool = True,
        **kwargs: Any,
    ) -> Metric:
        kwargs.update(dict(multidim_average=multidim_average, ignore_index=ignore_index, validate_args=validate_args))
        if task == "binary":
            return BinaryAccuracy(threshold, **kwargs)
        if task == "multiclass":
            assert isinstance(num_classes, int)
            assert isinstance(top_k, int)
            return MulticlassAccuracy(num_classes, top_k, average, **kwargs)
        if task == "multilabel":
            assert isinstance(num_labels, int)
            return MultilabelAccuracy(num_labels, threshold, average, **kwargs)
        raise ValueError(
            f"Expected argument `task` to either be `'binary'`, `'multiclass'` or `'multilabel'` but got {task}"
        )<|MERGE_RESOLUTION|>--- conflicted
+++ resolved
@@ -73,53 +73,27 @@
     Example (preds is int tensor):
         >>> from torch import tensor
         >>> from torchmetrics.classification import BinaryAccuracy
-<<<<<<< HEAD
-        >>> target = torch.tensor([0, 1, 0, 1, 0, 1])
-        >>> preds = torch.tensor([0, 0, 1, 1, 0, 1])
-        >>> ba = BinaryAccuracy()
-        >>> ba(preds, target)
-=======
         >>> target = tensor([0, 1, 0, 1, 0, 1])
         >>> preds = tensor([0, 0, 1, 1, 0, 1])
         >>> metric = BinaryAccuracy()
         >>> metric(preds, target)
->>>>>>> d233c9d8
         tensor(0.6667)
 
     Example (preds is float tensor):
         >>> from torchmetrics.classification import BinaryAccuracy
-<<<<<<< HEAD
-        >>> target = torch.tensor([0, 1, 0, 1, 0, 1])
-        >>> preds = torch.tensor([0.11, 0.22, 0.84, 0.73, 0.33, 0.92])
-        >>> ba = BinaryAccuracy()
-        >>> ba(preds, target)
-=======
         >>> target = tensor([0, 1, 0, 1, 0, 1])
         >>> preds = tensor([0.11, 0.22, 0.84, 0.73, 0.33, 0.92])
         >>> metric = BinaryAccuracy()
         >>> metric(preds, target)
->>>>>>> d233c9d8
         tensor(0.6667)
 
     Example (multidim tensors):
         >>> from torchmetrics.classification import BinaryAccuracy
-<<<<<<< HEAD
-        >>> target = torch.tensor([[[0, 1], [1, 0], [0, 1]], [[1, 1], [0, 0], [1, 0]]])
-        >>> preds = torch.tensor(
-        ...     [
-        ...         [[0.59, 0.91], [0.91, 0.99], [0.63, 0.04]],
-        ...         [[0.38, 0.04], [0.86, 0.780], [0.45, 0.37]],
-        ...     ]
-        ... )
-        >>> ba = BinaryAccuracy(multidim_average='samplewise')
-        >>> ba(preds, target)
-=======
         >>> target = tensor([[[0, 1], [1, 0], [0, 1]], [[1, 1], [0, 0], [1, 0]]])
         >>> preds = tensor([[[0.59, 0.91], [0.91, 0.99], [0.63, 0.04]],
         ...                 [[0.38, 0.04], [0.86, 0.780], [0.45, 0.37]]])
         >>> metric = BinaryAccuracy(multidim_average='samplewise')
         >>> metric(preds, target)
->>>>>>> d233c9d8
         tensor([0.3333, 0.1667])
     """
     is_differentiable = False
@@ -191,14 +165,10 @@
 
     As input to ``forward`` and ``update`` the metric accepts the following input:
 
-    - ``preds`` (:class:`~torch.Tensor`): An int tensor of shape ``(N, ...)`` or float tensor of shape ``(N, C, ..)``. If preds is a floating
-      point we apply ``torch.argmax`` along the ``C`` dimension to automatically convert probabilities/logits into
-      an int tensor.
+    - ``preds`` (:class:`~torch.Tensor`): An int tensor of shape ``(N, ...)`` or float tensor of shape ``(N, C, ..)``.
+      If preds is a floating point we apply ``torch.argmax`` along the ``C`` dimension to automatically convert
+      probabilities/logits into an int tensor.
     - ``target`` (:class:`~torch.Tensor`): An int tensor of shape ``(N, ...)``
-
-    .. note::
-       The influence of the additional dimension ``...`` (if present) will be determined by the `multidim_average`
-       argument.
 
     As output to ``forward`` and ``compute`` the metric returns the following output:
 
@@ -214,6 +184,9 @@
 
           - If ``average='micro'/'macro'/'weighted'``, the shape will be ``(N,)``
           - If ``average=None/'none'``, the shape will be ``(N, C)``
+
+    The influence of the additional dimension ``...`` (if present) will be determined by the `multidim_average`
+    argument.
 
     Args:
         num_classes: Integer specifing the number of classes
@@ -243,17 +216,10 @@
     Example (preds is int tensor):
         >>> from torch import tensor
         >>> from torchmetrics.classification import MulticlassAccuracy
-<<<<<<< HEAD
-        >>> target = torch.tensor([2, 1, 0, 0])
-        >>> preds = torch.tensor([2, 1, 0, 1])
-        >>> mca = MulticlassAccuracy(num_classes=3)
-        >>> mca(preds, target)
-=======
         >>> target = tensor([2, 1, 0, 0])
         >>> preds = tensor([2, 1, 0, 1])
         >>> metric = MulticlassAccuracy(num_classes=3)
         >>> metric(preds, target)
->>>>>>> d233c9d8
         tensor(0.8333)
         >>> mca = MulticlassAccuracy(num_classes=3, average=None)
         >>> mca(preds, target)
@@ -261,17 +227,6 @@
 
     Example (preds is float tensor):
         >>> from torchmetrics.classification import MulticlassAccuracy
-<<<<<<< HEAD
-        >>> target = torch.tensor([2, 1, 0, 0])
-        >>> preds = torch.tensor([
-        ...   [0.16, 0.26, 0.58],
-        ...   [0.22, 0.61, 0.17],
-        ...   [0.71, 0.09, 0.20],
-        ...   [0.05, 0.82, 0.13],
-        ... ])
-        >>> mca = MulticlassAccuracy(num_classes=3)
-        >>> mca(preds, target)
-=======
         >>> target = tensor([2, 1, 0, 0])
         >>> preds = tensor([[0.16, 0.26, 0.58],
         ...                 [0.22, 0.61, 0.17],
@@ -279,7 +234,6 @@
         ...                 [0.05, 0.82, 0.13]])
         >>> metric = MulticlassAccuracy(num_classes=3)
         >>> metric(preds, target)
->>>>>>> d233c9d8
         tensor(0.8333)
         >>> mca = MulticlassAccuracy(num_classes=3, average=None)
         >>> mca(preds, target)
@@ -287,17 +241,10 @@
 
     Example (multidim tensors):
         >>> from torchmetrics.classification import MulticlassAccuracy
-<<<<<<< HEAD
-        >>> target = torch.tensor([[[0, 1], [2, 1], [0, 2]], [[1, 1], [2, 0], [1, 2]]])
-        >>> preds = torch.tensor([[[0, 2], [2, 0], [0, 1]], [[2, 2], [2, 1], [1, 0]]])
-        >>> mca = MulticlassAccuracy(num_classes=3, multidim_average='samplewise')
-        >>> mca(preds, target)
-=======
         >>> target = tensor([[[0, 1], [2, 1], [0, 2]], [[1, 1], [2, 0], [1, 2]]])
         >>> preds = tensor([[[0, 2], [2, 0], [0, 1]], [[2, 2], [2, 1], [1, 0]]])
         >>> metric = MulticlassAccuracy(num_classes=3, multidim_average='samplewise')
         >>> metric(preds, target)
->>>>>>> d233c9d8
         tensor([0.5000, 0.2778])
         >>> mca = MulticlassAccuracy(num_classes=3, multidim_average='samplewise', average=None)
         >>> mca(preds, target)
@@ -423,17 +370,10 @@
     Example (preds is int tensor):
         >>> from torch import tensor
         >>> from torchmetrics.classification import MultilabelAccuracy
-<<<<<<< HEAD
-        >>> target = torch.tensor([[0, 1, 0], [1, 0, 1]])
-        >>> preds = torch.tensor([[0, 0, 1], [1, 0, 1]])
-        >>> mla = MultilabelAccuracy(num_labels=3)
-        >>> mla(preds, target)
-=======
         >>> target = tensor([[0, 1, 0], [1, 0, 1]])
         >>> preds = tensor([[0, 0, 1], [1, 0, 1]])
         >>> metric = MultilabelAccuracy(num_labels=3)
         >>> metric(preds, target)
->>>>>>> d233c9d8
         tensor(0.6667)
         >>> mla = MultilabelAccuracy(num_labels=3, average=None)
         >>> mla(preds, target)
@@ -441,17 +381,10 @@
 
     Example (preds is float tensor):
         >>> from torchmetrics.classification import MultilabelAccuracy
-<<<<<<< HEAD
-        >>> target = torch.tensor([[0, 1, 0], [1, 0, 1]])
-        >>> preds = torch.tensor([[0.11, 0.22, 0.84], [0.73, 0.33, 0.92]])
-        >>> mla = MultilabelAccuracy(num_labels=3)
-        >>> mla(preds, target)
-=======
         >>> target = tensor([[0, 1, 0], [1, 0, 1]])
         >>> preds = tensor([[0.11, 0.22, 0.84], [0.73, 0.33, 0.92]])
         >>> metric = MultilabelAccuracy(num_labels=3)
         >>> metric(preds, target)
->>>>>>> d233c9d8
         tensor(0.6667)
         >>> mla = MultilabelAccuracy(num_labels=3, average=None)
         >>> mla(preds, target)
