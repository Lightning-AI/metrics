# Copyright The Lightning team.
#
# Licensed under the Apache License, Version 2.0 (the "License");
# you may not use this file except in compliance with the License.
# You may obtain a copy of the License at
#
#     http://www.apache.org/licenses/LICENSE-2.0
#
# Unless required by applicable law or agreed to in writing, software
# distributed under the License is distributed on an "AS IS" BASIS,
# WITHOUT WARRANTIES OR CONDITIONS OF ANY KIND, either express or implied.
# See the License for the specific language governing permissions and
# limitations under the License.
from typing import Any, Optional, Sequence, Union

from torch import Tensor
from typing_extensions import Literal

from torchmetrics.functional.classification.accuracy import _accuracy_reduce
from torchmetrics.metric import Metric
from torchmetrics.utilities.enums import ClassificationTask
from torchmetrics.utilities.exceptions import MisConfigurationError
from torchmetrics.utilities.imports import _MATPLOTLIB_AVAILABLE
from torchmetrics.utilities.plot import _AX_TYPE, _PLOT_OUT_TYPE, plot_single_or_multi_val

if not _MATPLOTLIB_AVAILABLE:
    __doctest_skip__ = ["BinaryAccuracy.plot", "MulticlassAccuracy.plot", "MultilabelAccuracy.plot"]

from torchmetrics.classification.stat_scores import (  # isort:skip
    BinaryStatScores,
    MulticlassStatScores,
    MultilabelStatScores,
)


class BinaryAccuracy(BinaryStatScores):
    r"""Compute `Accuracy`_ for binary tasks.

    .. math::
        \text{Accuracy} = \frac{1}{N}\sum_i^N 1(y_i = \hat{y}_i)

    Where :math:`y` is a tensor of target values, and :math:`\hat{y}` is a tensor of predictions.

    As input to ``forward`` and ``update`` the metric accepts the following input:

        - ``preds`` (:class:`~torch.Tensor`): An int or float tensor of shape ``(N, ...)``. If preds is a floating
          point tensor with values outside [0,1] range we consider the input to be logits and will auto apply sigmoid
          per element. Addtionally, we convert to int tensor with thresholding using the value in ``threshold``.
        - ``target`` (:class:`~torch.Tensor`): An int tensor of shape ``(N, ...)``

    As output to ``forward`` and ``compute`` the metric returns the following output:

        - ``ba`` (:class:`~torch.Tensor`): If ``multidim_average`` is set to ``global``, metric returns a scalar value.
          If ``multidim_average`` is set to ``samplewise``, the metric returns ``(N,)`` vector consisting of a scalar
          value per sample.

    Args:
        threshold: Threshold for transforming probability to binary {0,1} predictions
        multidim_average:
            Defines how additionally dimensions ``...`` should be handled. Should be one of the following:

            - ``global``: Additional dimensions are flatted along the batch dimension
            - ``samplewise``: Statistic will be calculated independently for each sample on the ``N`` axis.
              The statistics in this case are calculated over the additional dimensions.

        ignore_index:
            Specifies a target value that is ignored and does not contribute to the metric calculation
        validate_args: bool indicating if input arguments and tensors should be validated for correctness.
            Set to ``False`` for faster computations.

    Example (preds is int tensor):
        >>> from torch import tensor
        >>> from torchmetrics.classification import BinaryAccuracy
        >>> target = tensor([0, 1, 0, 1, 0, 1])
        >>> preds = tensor([0, 0, 1, 1, 0, 1])
        >>> metric = BinaryAccuracy()
        >>> metric(preds, target)
        tensor(0.6667)

    Example (preds is float tensor):
        >>> from torchmetrics.classification import BinaryAccuracy
        >>> target = tensor([0, 1, 0, 1, 0, 1])
        >>> preds = tensor([0.11, 0.22, 0.84, 0.73, 0.33, 0.92])
        >>> metric = BinaryAccuracy()
        >>> metric(preds, target)
        tensor(0.6667)

    Example (multidim tensors):
        >>> from torchmetrics.classification import BinaryAccuracy
        >>> target = tensor([[[0, 1], [1, 0], [0, 1]], [[1, 1], [0, 0], [1, 0]]])
        >>> preds = tensor([[[0.59, 0.91], [0.91, 0.99], [0.63, 0.04]],
        ...                 [[0.38, 0.04], [0.86, 0.780], [0.45, 0.37]]])
        >>> metric = BinaryAccuracy(multidim_average='samplewise')
        >>> metric(preds, target)
        tensor([0.3333, 0.1667])
    """
    is_differentiable = False
    higher_is_better = True
    full_state_update: bool = False
    plot_options: dict = {"lower_bound": 0.0, "upper_bound": 1.0}

    def compute(self) -> Tensor:
        """Compute accuracy based on inputs passed in to ``update`` previously."""
        tp, fp, tn, fn = self._final_state()
        return _accuracy_reduce(tp, fp, tn, fn, average="binary", multidim_average=self.multidim_average)

    def plot(
        self, val: Optional[Union[Tensor, Sequence[Tensor]]] = None, ax: Optional[_AX_TYPE] = None
    ) -> _PLOT_OUT_TYPE:
        """Plot a single or multiple values from the metric.

        Args:
            val: Either a single result from calling `metric.forward` or `metric.compute` or a list of these results.
                If no value is provided, will automatically call `metric.compute` and plot that result.
            ax: An matplotlib axis object. If provided will add plot to that axis

        Returns:
            Figure object and Axes object

        Raises:
            ModuleNotFoundError:
                If `matplotlib` is not installed

        .. plot::
            :scale: 75

            >>> from torch import rand, randint
            >>> # Example plotting a single value
            >>> from torchmetrics.classification import BinaryAccuracy
            >>> metric = BinaryAccuracy()
            >>> metric.update(rand(10), randint(2,(10,)))
            >>> fig_, ax_ = metric.plot()

        .. plot::
            :scale: 75

            >>> from torch import rand, randint
            >>> # Example plotting multiple values
            >>> from torchmetrics.classification import BinaryAccuracy
            >>> metric = BinaryAccuracy()
            >>> values = [ ]
            >>> for _ in range(10):
            ...     values.append(metric(rand(10), randint(2,(10,))))
            >>> fig_, ax_ = metric.plot(values)
        """
        val = val or self.compute()
        fig, ax = plot_single_or_multi_val(
            val, ax=ax, higher_is_better=self.higher_is_better, **self.plot_options, name=self.__class__.__name__
        )
        return fig, ax


class MulticlassAccuracy(MulticlassStatScores):
    r"""Compute `Accuracy`_ for multiclass tasks.

    .. math::
        \text{Accuracy} = \frac{1}{N}\sum_i^N 1(y_i = \hat{y}_i)

    Where :math:`y` is a tensor of target values, and :math:`\hat{y}` is a tensor of predictions.

    As input to ``forward`` and ``update`` the metric accepts the following input:

        - ``preds`` (:class:`~torch.Tensor`): An int tensor of shape ``(N, ...)`` or float tensor
          of shape ``(N, C, ..)``. If preds is a floating point we apply ``torch.argmax`` along the ``C`` dimension
          to automatically convert probabilities/logits into an int tensor.
        - ``target`` (:class:`~torch.Tensor`): An int tensor of shape ``(N, ...)``

    As output to ``forward`` and ``compute`` the metric returns the following output:

        - ``mca`` (:class:`~torch.Tensor`): A tensor with the accuracy score whose returned shape depends on the
          ``average`` and ``multidim_average`` arguments:

            - If ``multidim_average`` is set to ``global``:

              - If ``average='micro'/'macro'/'weighted'``, the output will be a scalar tensor
              - If ``average=None/'none'``, the shape will be ``(C,)``

            - If ``multidim_average`` is set to ``samplewise``:

              - If ``average='micro'/'macro'/'weighted'``, the shape will be ``(N,)``
              - If ``average=None/'none'``, the shape will be ``(N, C)``

    Args:
        num_classes: Integer specifing the number of classes
        average:
            Defines the reduction that is applied over labels. Should be one of the following:

            - ``micro``: Sum statistics over all labels
            - ``macro``: Calculate statistics for each label and average them
            - ``weighted``: calculates statistics for each label and computes weighted average using their support
            - ``"none"`` or ``None``: calculates statistic for each label and applies no reduction

        top_k:
            Number of highest probability or logit score predictions considered to find the correct label.
            Only works when ``preds`` contain probabilities/logits.
        multidim_average:
            Defines how additionally dimensions ``...`` should be handled. Should be one of the following:

            - ``global``: Additional dimensions are flatted along the batch dimension
            - ``samplewise``: Statistic will be calculated independently for each sample on the ``N`` axis.
              The statistics in this case are calculated over the additional dimensions.

        ignore_index:
            Specifies a target value that is ignored and does not contribute to the metric calculation
        validate_args: bool indicating if input arguments and tensors should be validated for correctness.
            Set to ``False`` for faster computations.

    Example (preds is int tensor):
        >>> from torch import tensor
        >>> from torchmetrics.classification import MulticlassAccuracy
        >>> target = tensor([2, 1, 0, 0])
        >>> preds = tensor([2, 1, 0, 1])
        >>> metric = MulticlassAccuracy(num_classes=3)
        >>> metric(preds, target)
        tensor(0.8333)
        >>> mca = MulticlassAccuracy(num_classes=3, average=None)
        >>> mca(preds, target)
        tensor([0.5000, 1.0000, 1.0000])

    Example (preds is float tensor):
        >>> from torchmetrics.classification import MulticlassAccuracy
        >>> target = tensor([2, 1, 0, 0])
        >>> preds = tensor([[0.16, 0.26, 0.58],
        ...                 [0.22, 0.61, 0.17],
        ...                 [0.71, 0.09, 0.20],
        ...                 [0.05, 0.82, 0.13]])
        >>> metric = MulticlassAccuracy(num_classes=3)
        >>> metric(preds, target)
        tensor(0.8333)
        >>> mca = MulticlassAccuracy(num_classes=3, average=None)
        >>> mca(preds, target)
        tensor([0.5000, 1.0000, 1.0000])

    Example (multidim tensors):
        >>> from torchmetrics.classification import MulticlassAccuracy
        >>> target = tensor([[[0, 1], [2, 1], [0, 2]], [[1, 1], [2, 0], [1, 2]]])
        >>> preds = tensor([[[0, 2], [2, 0], [0, 1]], [[2, 2], [2, 1], [1, 0]]])
        >>> metric = MulticlassAccuracy(num_classes=3, multidim_average='samplewise')
        >>> metric(preds, target)
        tensor([0.5000, 0.2778])
        >>> mca = MulticlassAccuracy(num_classes=3, multidim_average='samplewise', average=None)
        >>> mca(preds, target)
        tensor([[1.0000, 0.0000, 0.5000],
                [0.0000, 0.3333, 0.5000]])
    """
    is_differentiable = False
    higher_is_better = True
    full_state_update: bool = False
    plot_options = {"lower_bound": 0.0, "upper_bound": 1.0, "legend_name": "Class"}

    def compute(self) -> Tensor:
        """Compute accuracy based on inputs passed in to ``update`` previously."""
        tp, fp, tn, fn = self._final_state()
        return _accuracy_reduce(tp, fp, tn, fn, average=self.average, multidim_average=self.multidim_average)

    def plot(
        self, val: Optional[Union[Tensor, Sequence[Tensor]]] = None, ax: Optional[_AX_TYPE] = None
    ) -> _PLOT_OUT_TYPE:
        """Plot a single or multiple values from the metric.

        Args:
            val: Either a single result from calling `metric.forward` or `metric.compute` or a list of these results.
                If no value is provided, will automatically call `metric.compute` and plot that result.
            ax: An matplotlib axis object. If provided will add plot to that axis

        Returns:
            Figure object and Axes object

        Raises:
            ModuleNotFoundError:
                If `matplotlib` is not installed

        .. plot::
            :scale: 75

            >>> from torch import randint
            >>> # Example plotting a single value per class
            >>> from torchmetrics.classification import MulticlassAccuracy
            >>> metric = MulticlassAccuracy(num_classes=3, average=None)
            >>> metric.update(randint(3, (20,)), randint(3, (20,)))
            >>> fig_, ax_ = metric.plot()

        .. plot::
            :scale: 75

            >>> from torch import randint
            >>> # Example plotting a multiple values per class
            >>> from torchmetrics.classification import MulticlassAccuracy
            >>> metric = MulticlassAccuracy(num_classes=3, average=None)
            >>> values = []
            >>> for _ in range(20):
            ...     values.append(metric(randint(3, (20,)), randint(3, (20,))))
            >>> fig_, ax_ = metric.plot(values)
        """
        val = val or self.compute()
        fig, ax = plot_single_or_multi_val(
            val, ax=ax, higher_is_better=self.higher_is_better, **self.plot_options, name=self.__class__.__name__
        )
        return fig, ax


class MultilabelAccuracy(MultilabelStatScores):
    r"""Compute `Accuracy`_ for multilabel tasks.

    .. math::
        \text{Accuracy} = \frac{1}{N}\sum_i^N 1(y_i = \hat{y}_i)

    Where :math:`y` is a tensor of target values, and :math:`\hat{y}` is a tensor of predictions.

    As input to ``forward`` and ``update`` the metric accepts the following input:

    - ``preds`` (:class:`~torch.Tensor`): An int or float tensor of shape ``(N, C, ...)``. If preds is a floating
      point tensor with values outside [0,1] range we consider the input to be logits and will auto apply sigmoid per
      element. Addtionally, we convert to int tensor with thresholding using the value in ``threshold``.
    - ``target`` (:class:`~torch.Tensor`): An int tensor of shape ``(N, C, ...)``

    As output to ``forward`` and ``compute`` the metric returns the following output:

    - ``mla`` (:class:`~torch.Tensor`): A tensor with the accuracy score whose returned shape depends on the
      ``average`` and ``multidim_average`` arguments:

        - If ``multidim_average`` is set to ``global``:

          - If ``average='micro'/'macro'/'weighted'``, the output will be a scalar tensor
          - If ``average=None/'none'``, the shape will be ``(C,)``

        - If ``multidim_average`` is set to ``samplewise``:

          - If ``average='micro'/'macro'/'weighted'``, the shape will be ``(N,)``
          - If ``average=None/'none'``, the shape will be ``(N, C)``

    Args:
        num_labels: Integer specifing the number of labels
        threshold: Threshold for transforming probability to binary (0,1) predictions
        average:
            Defines the reduction that is applied over labels. Should be one of the following:

            - ``micro``: Sum statistics over all labels
            - ``macro``: Calculate statistics for each label and average them
            - ``weighted``: calculates statistics for each label and computes weighted average using their support
            - ``"none"`` or ``None``: calculates statistic for each label and applies no reduction

        multidim_average:
            Defines how additionally dimensions ``...`` should be handled. Should be one of the following:

            - ``global``: Additional dimensions are flatted along the batch dimension
            - ``samplewise``: Statistic will be calculated independently for each sample on the ``N`` axis.
              The statistics in this case are calculated over the additional dimensions.

        ignore_index:
            Specifies a target value that is ignored and does not contribute to the metric calculation
        validate_args: bool indicating if input arguments and tensors should be validated for correctness.
            Set to ``False`` for faster computations.

    Example (preds is int tensor):
        >>> from torch import tensor
        >>> from torchmetrics.classification import MultilabelAccuracy
        >>> target = tensor([[0, 1, 0], [1, 0, 1]])
        >>> preds = tensor([[0, 0, 1], [1, 0, 1]])
        >>> metric = MultilabelAccuracy(num_labels=3)
        >>> metric(preds, target)
        tensor(0.6667)
        >>> mla = MultilabelAccuracy(num_labels=3, average=None)
        >>> mla(preds, target)
        tensor([1.0000, 0.5000, 0.5000])

    Example (preds is float tensor):
        >>> from torchmetrics.classification import MultilabelAccuracy
        >>> target = tensor([[0, 1, 0], [1, 0, 1]])
        >>> preds = tensor([[0.11, 0.22, 0.84], [0.73, 0.33, 0.92]])
        >>> metric = MultilabelAccuracy(num_labels=3)
        >>> metric(preds, target)
        tensor(0.6667)
        >>> mla = MultilabelAccuracy(num_labels=3, average=None)
        >>> mla(preds, target)
        tensor([1.0000, 0.5000, 0.5000])

    Example (multidim tensors):
        >>> from torchmetrics.classification import MultilabelAccuracy
        >>> target = tensor([[[0, 1], [1, 0], [0, 1]], [[1, 1], [0, 0], [1, 0]]])
        >>> preds = tensor(
        ...     [
        ...         [[0.59, 0.91], [0.91, 0.99], [0.63, 0.04]],
        ...         [[0.38, 0.04], [0.86, 0.780], [0.45, 0.37]],
        ...     ]
        ... )
        >>> mla = MultilabelAccuracy(num_labels=3, multidim_average='samplewise')
        >>> mla(preds, target)
        tensor([0.3333, 0.1667])
        >>> mla = MultilabelAccuracy(num_labels=3, multidim_average='samplewise', average=None)
        >>> mla(preds, target)
        tensor([[0.5000, 0.5000, 0.0000],
                [0.0000, 0.0000, 0.5000]])
    """
    is_differentiable = False
    higher_is_better = True
    full_state_update: bool = False
    plot_options: dict = {"lower_bound": 0.0, "upper_bound": 1.0, "legend_name": "Label"}

    def compute(self) -> Tensor:
        """Compute accuracy based on inputs passed in to ``update`` previously."""
        tp, fp, tn, fn = self._final_state()
        return _accuracy_reduce(
            tp, fp, tn, fn, average=self.average, multidim_average=self.multidim_average, multilabel=True
        )

    def plot(
        self, val: Optional[Union[Tensor, Sequence[Tensor]]] = None, ax: Optional[_AX_TYPE] = None
    ) -> _PLOT_OUT_TYPE:
        """Plot a single or multiple values from the metric.

        Args:
            val: Either a single result from calling `metric.forward` or `metric.compute` or a list of these results.
                If no value is provided, will automatically call `metric.compute` and plot that result.
            ax: An matplotlib axis object. If provided will add plot to that axis

        Returns:
            Figure and Axes object

        Raises:
            ModuleNotFoundError:
                If `matplotlib` is not installed

        .. plot::
            :scale: 75

            >>> from torch import rand, randint
            >>> # Example plotting a single value
            >>> from torchmetrics.classification import MultilabelAccuracy
            >>> metric = MultilabelAccuracy(num_labels=3)
            >>> metric.update(randint(2, (20, 3)), randint(2, (20, 3)))
            >>> fig_, ax_ = metric.plot()

        .. plot::
            :scale: 75

            >>> from torch import rand, randint
            >>> # Example plotting multiple values
            >>> from torchmetrics.classification import MultilabelAccuracy
            >>> metric = MultilabelAccuracy(num_labels=3)
            >>> values = [ ]
            >>> for _ in range(10):
            ...     values.append(metric(randint(2, (20, 3)), randint(2, (20, 3))))
            >>> fig_, ax_ = metric.plot(values)
        """
        val = val or self.compute()
        fig, ax = plot_single_or_multi_val(
            val, ax=ax, higher_is_better=self.higher_is_better, **self.plot_options, name=self.__class__.__name__
        )
        return fig, ax


class Accuracy:
    r"""Compute `Accuracy`_.

    .. math::
        \text{Accuracy} = \frac{1}{N}\sum_i^N 1(y_i = \hat{y}_i)

    Where :math:`y` is a tensor of target values, and :math:`\hat{y}` is a tensor of predictions.

    This module is a simple wrapper to get the task specific versions of this metric, which is done by setting the
    ``task`` argument to either ``'binary'``, ``'multiclass'`` or ``multilabel``. See the documentation of
    :mod:`BinaryAccuracy`, :mod:`MulticlassAccuracy` and :mod:`MultilabelAccuracy` for the specific details of
    each argument influence and examples.

    Legacy Example:
        >>> from torch import tensor
        >>> target = tensor([0, 1, 2, 3])
        >>> preds = tensor([0, 2, 1, 3])
        >>> accuracy = Accuracy(task="multiclass", num_classes=4)
        >>> accuracy(preds, target)
        tensor(0.5000)

        >>> target = tensor([0, 1, 2])
        >>> preds = tensor([[0.1, 0.9, 0], [0.3, 0.1, 0.6], [0.2, 0.5, 0.3]])
        >>> accuracy = Accuracy(task="multiclass", num_classes=3, top_k=2)
        >>> accuracy(preds, target)
        tensor(0.6667)
    """

    def __new__(
        cls,
        task: Literal["binary", "multiclass", "multilabel"],
        threshold: float = 0.5,
        num_classes: Optional[int] = None,
        num_labels: Optional[int] = None,
        average: Optional[Literal["micro", "macro", "weighted", "none"]] = "micro",
        multidim_average: Literal["global", "samplewise"] = "global",
        top_k: Optional[int] = 1,
        ignore_index: Optional[int] = None,
        validate_args: bool = True,
        **kwargs: Any,
    ) -> Metric:
        """Initialize task metric."""
        task = ClassificationTask.from_str(task)

        kwargs.update(
            {"multidim_average": multidim_average, "ignore_index": ignore_index, "validate_args": validate_args}
        )

        if task == ClassificationTask.BINARY:
            return BinaryAccuracy(threshold, **kwargs)
        if task == ClassificationTask.MULTICLASS:
            if not isinstance(num_classes, int):
                raise ValueError(
                    f"Optional arg `num_classes` must be type `int` when task is {task}. Got {type(num_classes)}"
                )
            if not isinstance(top_k, int):
                raise ValueError(f"Optional arg `top_k` must be type `int` when task is {task}. Got {type(top_k)}")
            return MulticlassAccuracy(num_classes, top_k, average, **kwargs)
        if task == ClassificationTask.MULTILABEL:
<<<<<<< HEAD
            if not isinstance(num_labels, int):
                raise ValueError(
                    f"Optional arg `num_labels` must be type `int` when task is {task}. Got {type(num_labels)}"
                )
            return MultilabelAccuracy(num_labels, threshold, average, **kwargs)
=======
            assert isinstance(num_labels, int)
            return MultilabelAccuracy(num_labels, threshold, average, **kwargs)
        return None
>>>>>>> fe86adfa
<|MERGE_RESOLUTION|>--- conflicted
+++ resolved
@@ -509,14 +509,9 @@
                 raise ValueError(f"Optional arg `top_k` must be type `int` when task is {task}. Got {type(top_k)}")
             return MulticlassAccuracy(num_classes, top_k, average, **kwargs)
         if task == ClassificationTask.MULTILABEL:
-<<<<<<< HEAD
             if not isinstance(num_labels, int):
                 raise ValueError(
                     f"Optional arg `num_labels` must be type `int` when task is {task}. Got {type(num_labels)}"
                 )
             return MultilabelAccuracy(num_labels, threshold, average, **kwargs)
-=======
-            assert isinstance(num_labels, int)
-            return MultilabelAccuracy(num_labels, threshold, average, **kwargs)
-        return None
->>>>>>> fe86adfa
+        return None