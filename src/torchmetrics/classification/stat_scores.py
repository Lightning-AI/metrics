# Copyright The PyTorch Lightning team.
#
# Licensed under the Apache License, Version 2.0 (the "License");
# you may not use this file except in compliance with the License.
# You may obtain a copy of the License at
#
#     http://www.apache.org/licenses/LICENSE-2.0
#
# Unless required by applicable law or agreed to in writing, software
# distributed under the License is distributed on an "AS IS" BASIS,
# WITHOUT WARRANTIES OR CONDITIONS OF ANY KIND, either express or implied.
# See the License for the specific language governing permissions and
# limitations under the License.
from typing import Any, Callable, Optional, Tuple, Union

import torch
from torch import Tensor
<<<<<<< HEAD
=======
from typing_extensions import Literal
>>>>>>> 6e98c7f6

from torchmetrics.functional.classification.stat_scores import (
    _binary_stat_scores_arg_validation,
    _binary_stat_scores_compute,
    _binary_stat_scores_format,
    _binary_stat_scores_tensor_validation,
    _binary_stat_scores_update,
    _multiclass_stat_scores_arg_validation,
    _multiclass_stat_scores_compute,
    _multiclass_stat_scores_format,
    _multiclass_stat_scores_tensor_validation,
    _multiclass_stat_scores_update,
    _multilabel_stat_scores_arg_validation,
    _multilabel_stat_scores_compute,
    _multilabel_stat_scores_format,
    _multilabel_stat_scores_tensor_validation,
    _multilabel_stat_scores_update,
    _stat_scores_compute,
    _stat_scores_update,
)
from torchmetrics.metric import Metric
from torchmetrics.utilities.enums import AverageMethod, MDMCAverageMethod


<<<<<<< HEAD
class AbstractStatScores:
    # define common functions
    def _create_state(self, size: int, multidim_average: str) -> None:
=======
class _AbstractStatScores(Metric):
    # define common functions
    def _create_state(self, size: int, multidim_average: str) -> None:
        """Initialize the states for the different statistics."""
        default: Union[Callable[[], list], Callable[[], Tensor]]
>>>>>>> 6e98c7f6
        if multidim_average == "samplewise":
            default = lambda: []
            dist_reduce_fx = "cat"
        else:
            default = lambda: torch.zeros(size, dtype=torch.long)
            dist_reduce_fx = "sum"
        self.add_state("tp", default(), dist_reduce_fx=dist_reduce_fx)
        self.add_state("fp", default(), dist_reduce_fx=dist_reduce_fx)
        self.add_state("tn", default(), dist_reduce_fx=dist_reduce_fx)
        self.add_state("fn", default(), dist_reduce_fx=dist_reduce_fx)

    def _update_state(self, tp: Tensor, fp: Tensor, tn: Tensor, fn: Tensor) -> None:
<<<<<<< HEAD
=======
        """Update states depending on multidim_average argument."""
>>>>>>> 6e98c7f6
        if self.multidim_average == "samplewise":
            self.tp.append(tp)
            self.fp.append(fp)
            self.tn.append(tn)
            self.fn.append(fn)
        else:
            self.tp += tp
            self.fp += fp
            self.tn += tn
            self.fn += fn

<<<<<<< HEAD
    def _final_state(self):
=======
    def _final_state(self) -> Tuple[Tensor, Tensor, Tensor, Tensor]:
        """Final aggregation in case of list states."""
>>>>>>> 6e98c7f6
        tp = torch.cat(self.tp) if isinstance(self.tp, list) else self.tp
        fp = torch.cat(self.fp) if isinstance(self.fp, list) else self.fp
        tn = torch.cat(self.tn) if isinstance(self.tn, list) else self.tn
        fn = torch.cat(self.fn) if isinstance(self.fn, list) else self.fn
        return tp, fp, tn, fn


<<<<<<< HEAD
class BinaryStatScores(Metric, AbstractStatScores):
=======
class BinaryStatScores(_AbstractStatScores):
    r"""
    Computes the number of true positives, false positives, true negatives, false negatives and the support
    for binary tasks. Related to `Type I and Type II errors`_.

    Accepts the following input tensors:

    - ``preds`` (int or float tensor): ``(N, ...)``. If preds is a floating point tensor with values outside
      [0,1] range we consider the input to be logits and will auto apply sigmoid per element. Addtionally,
      we convert to int tensor with thresholding using the value in ``threshold``.
    - ``target`` (int tensor): ``(N, ...)``

    The influence of the additional dimension ``...`` (if present) will be determined by the `multidim_average`
    argument.

    Args:
        threshold: Threshold for transforming probability to binary {0,1} predictions
        multidim_average:
            Defines how additionally dimensions ``...`` should be handled. Should be one of the following:

            - ``global``: Additional dimensions are flatted along the batch dimension
            - ``samplewise``: Statistic will be calculated independently for each sample on the ``N`` axis.
              The statistics in this case are calculated over the additional dimensions.

        ignore_index:
            Specifies a target value that is ignored and does not contribute to the metric calculation
        validate_args: bool indicating if input arguments and tensors should be validated for correctness.
            Set to ``False`` for faster computations.

    Example (preds is int tensor):
        >>> from torchmetrics.functional import binary_stat_scores
        >>> target = torch.tensor([0, 1, 0, 1, 0, 1])
        >>> preds = torch.tensor([0, 0, 1, 1, 0, 1])
        >>> binary_stat_scores(preds, target)
        tensor([2, 1, 2, 1, 3])

    Example (preds is float tensor):
        >>> from torchmetrics.functional import binary_stat_scores
        >>> target = torch.tensor([0, 1, 0, 1, 0, 1])
        >>> preds = torch.tensor([0.11, 0.22, 0.84, 0.73, 0.33, 0.92])
        >>> binary_stat_scores(preds, target)
        tensor([2, 1, 2, 1, 3])

    Example (multidim tensors):
        >>> from torchmetrics.functional import binary_stat_scores
        >>> target = torch.tensor([[[0, 1], [1, 0], [0, 1]], [[1, 1], [0, 0], [1, 0]]])
        >>> preds = torch.tensor(
        ...     [
        ...         [[0.59, 0.91], [0.91, 0.99], [0.63, 0.04]],
        ...         [[0.38, 0.04], [0.86, 0.780], [0.45, 0.37]],
        ...     ]
        ... )
        >>> binary_stat_scores(preds, target, multidim_average='samplewise')
        tensor([[2, 3, 0, 1, 3],
                [0, 2, 1, 3, 3]])
    """
>>>>>>> 6e98c7f6
    is_differentiable: bool = False
    higher_is_better: Optional[bool] = None
    full_state_update: bool = False

    def __init__(
        self,
        threshold: float = 0.5,
<<<<<<< HEAD
        multidim_average: str = "global",
=======
        multidim_average: Literal["global", "samplewise"] = "global",
>>>>>>> 6e98c7f6
        ignore_index: Optional[int] = None,
        validate_args: bool = True,
        **kwargs: Any,
    ) -> None:
        super().__init__(**kwargs)
        if validate_args:
            _binary_stat_scores_arg_validation(threshold, multidim_average, ignore_index)
        self.threshold = threshold
        self.multidim_average = multidim_average
        self.ignore_index = ignore_index
        self.validate_args = validate_args

        self._create_state(1, multidim_average)

    def update(self, preds: Tensor, target: Tensor) -> None:  # type: ignore
<<<<<<< HEAD
=======
        """Update state with predictions and targets.

        Args:
            preds: Tensor with predictions
            target: Tensor with true labels
        """
>>>>>>> 6e98c7f6
        if self.validate_args:
            _binary_stat_scores_tensor_validation(preds, target, self.multidim_average, self.ignore_index)
        preds, target = _binary_stat_scores_format(preds, target, self.threshold, self.ignore_index)
        tp, fp, tn, fn = _binary_stat_scores_update(preds, target, self.multidim_average)
        self._update_state(tp, fp, tn, fn)

    def compute(self) -> Tensor:
<<<<<<< HEAD
=======
        """Computes the final statistics.

        Returns:
            The metric returns a tensor of shape ``(..., 5)``, where the last dimension corresponds
            to ``[tp, fp, tn, fn, sup]`` (``sup`` stands for support and equals ``tp + fn``). The shape
            depends on the ``multidim_average`` parameter:

            - If ``multidim_average`` is set to ``global``, the shape will be ``(5,)``
            - If ``multidim_average`` is set to ``samplewise``, the shape will be ``(N, 5)``
        """
>>>>>>> 6e98c7f6
        tp, fp, tn, fn = self._final_state()
        return _binary_stat_scores_compute(tp, fp, tn, fn, self.multidim_average)


<<<<<<< HEAD
class MulticlassStatScores(Metric, AbstractStatScores):
=======
class MulticlassStatScores(_AbstractStatScores):
    r"""
    Computes the number of true positives, false positives, true negatives, false negatives and the support
    for multiclass tasks. Related to `Type I and Type II errors`_.

    Accepts the following input tensors:

    - ``preds``: ``(N, ...)`` (int tensor) or ``(N, C, ..)`` (float tensor). If preds is a floating point
      we apply ``torch.argmax`` along the ``C`` dimension to automatically convert probabilities/logits into
      an int tensor.
    - ``target`` (int tensor): ``(N, ...)``

    The influence of the additional dimension ``...`` (if present) will be determined by the `multidim_average`
    argument.

    Args:
        num_classes: Integer specifing the number of classes
        average:
            Defines the reduction that is applied over labels. Should be one of the following:

            - ``micro``: Sum statistics over all labels
            - ``macro``: Calculate statistics for each label and average them
            - ``weighted``: Calculates statistics for each label and computes weighted average using their support
            - ``"none"`` or ``None``: Calculates statistic for each label and applies no reduction
        top_k:
            Number of highest probability or logit score predictions considered to find the correct label.
            Only works when ``preds`` contain probabilities/logits.
        multidim_average:
            Defines how additionally dimensions ``...`` should be handled. Should be one of the following:

            - ``global``: Additional dimensions are flatted along the batch dimension
            - ``samplewise``: Statistic will be calculated independently for each sample on the ``N`` axis.
              The statistics in this case are calculated over the additional dimensions.

        ignore_index:
            Specifies a target value that is ignored and does not contribute to the metric calculation
        validate_args: bool indicating if input arguments and tensors should be validated for correctness.
            Set to ``False`` for faster computations.

    Example (preds is int tensor):
        >>> from torchmetrics.functional import multiclass_stat_scores
        >>> target = torch.tensor([2, 1, 0, 0])
        >>> preds = torch.tensor([2, 1, 0, 1])
        >>> multiclass_stat_scores(preds, target, num_classes=3)
        tensor([3, 1, 7, 1, 4])
        >>> multiclass_stat_scores(preds, target, num_classes=3, average=None)
        tensor([[1, 0, 2, 1, 2],
                [1, 1, 2, 0, 1],
                [1, 0, 3, 0, 1]])

    Example (preds is float tensor):
        >>> from torchmetrics.functional import multiclass_stat_scores
        >>> target = target = torch.tensor([2, 1, 0, 0])
        >>> preds = preds = torch.tensor([
        ...   [0.16, 0.26, 0.58],
        ...   [0.22, 0.61, 0.17],
        ...   [0.71, 0.09, 0.20],
        ...   [0.05, 0.82, 0.13],
        ... ])
        >>> multiclass_stat_scores(preds, target, num_classes=3)
        tensor([3, 1, 7, 1, 4])
        >>> multiclass_stat_scores(preds, target, num_classes=3, average=None)
        tensor([[1, 0, 2, 1, 2],
                [1, 1, 2, 0, 1],
                [1, 0, 3, 0, 1]])

    Example (multidim tensors):
        >>> from torchmetrics.functional import multiclass_stat_scores
        >>> target = torch.tensor([[[0, 1], [2, 1], [0, 2]], [[1, 1], [2, 0], [1, 2]]])
        >>> preds = torch.tensor([[[0, 2], [2, 0], [0, 1]], [[2, 2], [2, 1], [1, 0]]])
        >>> multiclass_stat_scores(preds, target, num_classes=3, multidim_average='samplewise')
        tensor([[3, 3, 9, 3, 6],
                [2, 4, 8, 4, 6]])
        >>> multiclass_stat_scores(preds, target, num_classes=3, multidim_average='samplewise', average=None)
        tensor([[[2, 1, 3, 0, 2],
                 [0, 1, 3, 2, 2],
                 [1, 1, 3, 1, 2]],
                [[0, 1, 4, 1, 1],
                 [1, 1, 2, 2, 3],
                 [1, 2, 2, 1, 2]]])
    """
>>>>>>> 6e98c7f6
    is_differentiable: bool = False
    higher_is_better: Optional[bool] = None
    full_state_update: bool = False

    def __init__(
        self,
        num_classes: int,
        top_k: int = 1,
<<<<<<< HEAD
        average: str = "micro",
        multidim_average: str = "global",
=======
        average: Optional[Literal["micro", "macro", "weighted", "none"]] = "micro",
        multidim_average: Literal["global", "samplewise"] = "global",
>>>>>>> 6e98c7f6
        ignore_index: Optional[int] = None,
        validate_args: bool = True,
        **kwargs: Any,
    ) -> None:
        super().__init__(**kwargs)
        if validate_args:
            _multiclass_stat_scores_arg_validation(num_classes, top_k, average, multidim_average, ignore_index)
        self.num_classes = num_classes
        self.top_k = top_k
        self.average = average
        self.multidim_average = multidim_average
        self.ignore_index = ignore_index
        self.validate_args = validate_args

        self._create_state(num_classes, multidim_average)

    def update(self, preds: Tensor, target: Tensor) -> None:  # type: ignore
<<<<<<< HEAD
=======
        """Update state with predictions and targets.

        Args:
            preds: Tensor with predictions
            target: Tensor with true labels
        """
>>>>>>> 6e98c7f6
        if self.validate_args:
            _multiclass_stat_scores_tensor_validation(
                preds, target, self.num_classes, self.multidim_average, self.ignore_index
            )
        preds, target = _multiclass_stat_scores_format(preds, target, self.top_k)
        tp, fp, tn, fn = _multiclass_stat_scores_update(
            preds, target, self.num_classes, self.top_k, self.multidim_average, self.ignore_index
        )
        self._update_state(tp, fp, tn, fn)

    def compute(self) -> Tensor:
<<<<<<< HEAD
=======
        """Computes the final statistics.

        Returns:
            The metric returns a tensor of shape ``(..., 5)``, where the last dimension corresponds
            to ``[tp, fp, tn, fn, sup]`` (``sup`` stands for support and equals ``tp + fn``). The shape
            depends on ``average`` and ``multidim_average`` parameters:

            - If ``multidim_average`` is set to ``global``
            - If ``average='micro'/'macro'/'weighted'``, the shape will be ``(5,)``
            - If ``average=None/'none'``, the shape will be ``(C, 5)``
            - If ``multidim_average`` is set to ``samplewise``
            - If ``average='micro'/'macro'/'weighted'``, the shape will be ``(N, 5)``
            - If ``average=None/'none'``, the shape will be ``(N, C, 5)``
        """
>>>>>>> 6e98c7f6
        tp, fp, tn, fn = self._final_state()
        return _multiclass_stat_scores_compute(tp, fp, tn, fn, self.average, self.multidim_average)


<<<<<<< HEAD
class MultilabelStatScores(Metric, AbstractStatScores):
=======
class MultilabelStatScores(_AbstractStatScores):
    r"""
    Computes the number of true positives, false positives, true negatives, false negatives and the support
    for multilabel tasks. Related to `Type I and Type II errors`_.

    Accepts the following input tensors:

    - ``preds`` (int or float tensor): ``(N, C, ...)``. If preds is a floating point tensor with values outside
      [0,1] range we consider the input to be logits and will auto apply sigmoid per element. Addtionally,
      we convert to int tensor with thresholding using the value in ``threshold``.
    - ``target`` (int tensor): ``(N, C, ...)``

    The influence of the additional dimension ``...`` (if present) will be determined by the `multidim_average`
    argument.

    Args:
        num_labels: Integer specifing the number of labels
        threshold: Threshold for transforming probability to binary (0,1) predictions
        average:
            Defines the reduction that is applied over labels. Should be one of the following:

            - ``micro``: Sum statistics over all labels
            - ``macro``: Calculate statistics for each label and average them
            - ``weighted``: Calculates statistics for each label and computes weighted average using their support
            - ``"none"`` or ``None``: Calculates statistic for each label and applies no reduction

        multidim_average:
            Defines how additionally dimensions ``...`` should be handled. Should be one of the following:

            - ``global``: Additional dimensions are flatted along the batch dimension
            - ``samplewise``: Statistic will be calculated independently for each sample on the ``N`` axis.
              The statistics in this case are calculated over the additional dimensions.

        ignore_index:
            Specifies a target value that is ignored and does not contribute to the metric calculation
        validate_args: bool indicating if input arguments and tensors should be validated for correctness.
            Set to ``False`` for faster computations.

    Example (preds is int tensor):
        >>> from torchmetrics.functional import multilabel_stat_scores
        >>> target = torch.tensor([[0, 1, 0], [1, 0, 1]])
        >>> preds = torch.tensor([[0, 0, 1], [1, 0, 1]])
        >>> multilabel_stat_scores(preds, target, num_labels=3)
        tensor([2, 1, 2, 1, 3])
        >>> multilabel_stat_scores(preds, target, num_labels=3, average=None)
        tensor([[1, 0, 1, 0, 1],
                [0, 0, 1, 1, 1],
                [1, 1, 0, 0, 1]])

    Example (preds is float tensor):
        >>> from torchmetrics.functional import multilabel_stat_scores
        >>> target = torch.tensor([[0, 1, 0], [1, 0, 1]])
        >>> preds = torch.tensor([[0.11, 0.22, 0.84], [0.73, 0.33, 0.92]])
        >>> multilabel_stat_scores(preds, target, num_labels=3)
        tensor([2, 1, 2, 1, 3])
        >>> multilabel_stat_scores(preds, target, num_labels=3, average=None)
        tensor([[1, 0, 1, 0, 1],
                [0, 0, 1, 1, 1],
                [1, 1, 0, 0, 1]])

    Example (multidim tensors):
        >>> from torchmetrics.functional import multilabel_stat_scores
        >>> target = torch.tensor([[[0, 1], [1, 0], [0, 1]], [[1, 1], [0, 0], [1, 0]]])
        >>> preds = torch.tensor(
        ...     [
        ...         [[0.59, 0.91], [0.91, 0.99], [0.63, 0.04]],
        ...         [[0.38, 0.04], [0.86, 0.780], [0.45, 0.37]],
        ...     ]
        ... )
        >>> multilabel_stat_scores(preds, target, num_labels=3, multidim_average='samplewise')
        tensor([[2, 3, 0, 1, 3],
                [0, 2, 1, 3, 3]])
        >>> multilabel_stat_scores(preds, target, num_labels=3, multidim_average='samplewise', average=None)
        tensor([[[1, 1, 0, 0, 1],
                 [1, 1, 0, 0, 1],
                 [0, 1, 0, 1, 1]],
                [[0, 0, 0, 2, 2],
                 [0, 2, 0, 0, 0],
                 [0, 0, 1, 1, 1]]])

    """
>>>>>>> 6e98c7f6
    is_differentiable: bool = False
    higher_is_better: Optional[bool] = None
    full_state_update: bool = False

    def __init__(
        self,
        num_labels: int,
        threshold: float = 0.5,
<<<<<<< HEAD
        average: str = "micro",
        multidim_average: str = "global",
=======
        average: Optional[Literal["micro", "macro", "weighted", "none"]] = "micro",
        multidim_average: Literal["global", "samplewise"] = "global",
>>>>>>> 6e98c7f6
        ignore_index: Optional[int] = None,
        validate_args: bool = True,
        **kwargs: Any,
    ) -> None:
        super().__init__(**kwargs)
        if validate_args:
            _multilabel_stat_scores_arg_validation(num_labels, threshold, average, multidim_average, ignore_index)
        self.num_labels = num_labels
        self.threshold = threshold
        self.average = average
        self.multidim_average = multidim_average
        self.ignore_index = ignore_index
        self.validate_args = validate_args

        self._create_state(num_labels, multidim_average)

    def update(self, preds: Tensor, target: Tensor) -> None:  # type: ignore
<<<<<<< HEAD
=======
        """Update state with predictions and targets.

        Args:
            preds: Tensor with predictions
            target: Tensor with true labels
        """
>>>>>>> 6e98c7f6
        if self.validate_args:
            _multilabel_stat_scores_tensor_validation(
                preds, target, self.num_labels, self.multidim_average, self.ignore_index
            )
        preds, target = _multilabel_stat_scores_format(
            preds, target, self.num_labels, self.threshold, self.ignore_index
        )
        tp, fp, tn, fn = _multilabel_stat_scores_update(preds, target, self.multidim_average)
        self._update_state(tp, fp, tn, fn)

    def compute(self) -> Tensor:
<<<<<<< HEAD
=======
        """Computes the final statistics.

        Returns:
            The metric returns a tensor of shape ``(..., 5)``, where the last dimension corresponds
            to ``[tp, fp, tn, fn, sup]`` (``sup`` stands for support and equals ``tp + fn``). The shape
            depends on ``average`` and ``multidim_average`` parameters:

            - If ``multidim_average`` is set to ``global``
            - If ``average='micro'/'macro'/'weighted'``, the shape will be ``(5,)``
            - If ``average=None/'none'``, the shape will be ``(C, 5)``
            - If ``multidim_average`` is set to ``samplewise``
            - If ``average='micro'/'macro'/'weighted'``, the shape will be ``(N, 5)``
            - If ``average=None/'none'``, the shape will be ``(N, C, 5)``
        """
>>>>>>> 6e98c7f6
        tp, fp, tn, fn = self._final_state()
        return _multilabel_stat_scores_compute(tp, fp, tn, fn, self.average, self.multidim_average)


# -------------------------- Old stuff --------------------------


class StatScores(Metric):
    r"""Computes the number of true positives, false positives, true negatives, false negatives.
    Related to `Type I and Type II errors`_ and the `confusion matrix`_.

    The reduction method (how the statistics are aggregated) is controlled by the
    ``reduce`` parameter, and additionally by the ``mdmc_reduce`` parameter in the
    multi-dimensional multi-class case.

    Accepts all inputs listed in :ref:`pages/classification:input types`.

    Args:
        threshold:
            Threshold for transforming probability or logit predictions to binary (0,1) predictions, in the case
            of binary or multi-label inputs. Default value of 0.5 corresponds to input being probabilities.

        top_k:
            Number of the highest probability or logit score predictions considered finding the correct label,
            relevant only for (multi-dimensional) multi-class inputs. The default value (``None``) will be interpreted
            as 1 for these inputs. Should be left at default (``None``) for all other types of inputs.

        reduce:
            Defines the reduction that is applied. Should be one of the following:

            - ``'micro'`` [default]: Counts the statistics by summing over all ``[sample, class]``
              combinations (globally). Each statistic is represented by a single integer.
            - ``'macro'``: Counts the statistics for each class separately (over all samples).
              Each statistic is represented by a ``(C,)`` tensor. Requires ``num_classes`` to be set.
            - ``'samples'``: Counts the statistics for each sample separately (over all classes).
              Each statistic is represented by a ``(N, )`` 1d tensor.

            .. note:: What is considered a sample in the multi-dimensional multi-class case
                depends on the value of ``mdmc_reduce``.

        num_classes: Number of classes. Necessary for (multi-dimensional) multi-class or multi-label data.

        ignore_index:
            Specify a class (label) to ignore. If given, this class index does not contribute
            to the returned score, regardless of reduction method. If an index is ignored, and
            ``reduce='macro'``, the class statistics for the ignored class will all be returned
            as ``-1``.

        mdmc_reduce: Defines how the multi-dimensional multi-class inputs are handeled. Should be one of the following:

            - ``None`` [default]: Should be left unchanged if your data is not multi-dimensional
              multi-class (see :ref:`pages/classification:input types` for the definition of input types).

            - ``'samplewise'``: In this case, the statistics are computed separately for each
              sample on the ``N`` axis, and then the outputs are concatenated together. In each
              sample the extra axes ``...`` are flattened to become the sub-sample axis, and
              statistics for each sample are computed by treating the sub-sample axis as the
              ``N`` axis for that sample.

            - ``'global'``: In this case the ``N`` and ``...`` dimensions of the inputs are
              flattened into a new ``N_X`` sample axis, i.e. the inputs are treated as if they
              were ``(N_X, C)``. From here on the ``reduce`` parameter applies as usual.

        multiclass:
            Used only in certain special cases, where you want to treat inputs as a different type
            than what they appear to be. See the parameter's
            :ref:`documentation section <pages/classification:using the multiclass parameter>`
            for a more detailed explanation and examples.

        kwargs: Additional keyword arguments, see :ref:`Metric kwargs` for more info.

    Raises:
        ValueError:
            If ``reduce`` is none of ``"micro"``, ``"macro"`` or ``"samples"``.
        ValueError:
            If ``mdmc_reduce`` is none of ``None``, ``"samplewise"``, ``"global"``.
        ValueError:
            If ``reduce`` is set to ``"macro"`` and ``num_classes`` is not provided.
        ValueError:
            If ``num_classes`` is set
            and ``ignore_index`` is not in the range ``0`` <= ``ignore_index`` < ``num_classes``.

    Example:
        >>> from torchmetrics.classification import StatScores
        >>> preds  = torch.tensor([1, 0, 2, 1])
        >>> target = torch.tensor([1, 1, 2, 0])
        >>> stat_scores = StatScores(reduce='macro', num_classes=3)
        >>> stat_scores(preds, target)
        tensor([[0, 1, 2, 1, 1],
                [1, 1, 1, 1, 2],
                [1, 0, 3, 0, 1]])
        >>> stat_scores = StatScores(reduce='micro')
        >>> stat_scores(preds, target)
        tensor([2, 2, 6, 2, 4])

    """
    is_differentiable: bool = False
    higher_is_better: Optional[bool] = None
    full_state_update: bool = False
    # TODO: canot be used because if scripting
    # tp: Union[Tensor, List[Tensor]]
    # fp: Union[Tensor, List[Tensor]]
    # tn: Union[Tensor, List[Tensor]]
    # fn: Union[Tensor, List[Tensor]]

    def __init__(
        self,
        threshold: float = 0.5,
        top_k: Optional[int] = None,
        reduce: str = "micro",
        num_classes: Optional[int] = None,
        ignore_index: Optional[int] = None,
        mdmc_reduce: Optional[str] = None,
        multiclass: Optional[bool] = None,
        **kwargs: Any,
    ) -> None:
        super().__init__(**kwargs)

        self.reduce = reduce
        self.mdmc_reduce = mdmc_reduce
        self.num_classes = num_classes
        self.threshold = threshold
        self.multiclass = multiclass
        self.ignore_index = ignore_index
        self.top_k = top_k

        if reduce not in ["micro", "macro", "samples"]:
            raise ValueError(f"The `reduce` {reduce} is not valid.")

        if mdmc_reduce not in [None, "samplewise", "global"]:
            raise ValueError(f"The `mdmc_reduce` {mdmc_reduce} is not valid.")

        if reduce == "macro" and (not num_classes or num_classes < 1):
            raise ValueError("When you set `reduce` as 'macro', you have to provide the number of classes.")

        if num_classes and ignore_index is not None and (not ignore_index < num_classes or num_classes == 1):
            raise ValueError(f"The `ignore_index` {ignore_index} is not valid for inputs with {num_classes} classes")

        default: Callable = lambda: []
        reduce_fn: Optional[str] = "cat"
        if mdmc_reduce != "samplewise" and reduce != "samples":
            if reduce == "micro":
                zeros_shape = []
            elif reduce == "macro":
                zeros_shape = [num_classes]
            else:
                raise ValueError(f'Wrong reduce="{reduce}"')
            default = lambda: torch.zeros(zeros_shape, dtype=torch.long)
            reduce_fn = "sum"

        for s in ("tp", "fp", "tn", "fn"):
            self.add_state(s, default=default(), dist_reduce_fx=reduce_fn)

    def update(self, preds: Tensor, target: Tensor) -> None:  # type: ignore
        """Update state with predictions and targets.

        See :ref:`pages/classification:input types` for more information on input types.

        Args:
            preds: Predictions from model (probabilities, logits or labels)
            target: Ground truth values
        """

        tp, fp, tn, fn = _stat_scores_update(
            preds,
            target,
            reduce=self.reduce,
            mdmc_reduce=self.mdmc_reduce,
            threshold=self.threshold,
            num_classes=self.num_classes,
            top_k=self.top_k,
            multiclass=self.multiclass,
            ignore_index=self.ignore_index,
        )

        # Update states
        if self.reduce != AverageMethod.SAMPLES and self.mdmc_reduce != MDMCAverageMethod.SAMPLEWISE:
            self.tp += tp
            self.fp += fp
            self.tn += tn
            self.fn += fn
        else:
            self.tp.append(tp)
            self.fp.append(fp)
            self.tn.append(tn)
            self.fn.append(fn)

    def _get_final_stats(self) -> Tuple[Tensor, Tensor, Tensor, Tensor]:
        """Performs concatenation on the stat scores if neccesary, before passing them to a compute function."""
        tp = torch.cat(self.tp) if isinstance(self.tp, list) else self.tp
        fp = torch.cat(self.fp) if isinstance(self.fp, list) else self.fp
        tn = torch.cat(self.tn) if isinstance(self.tn, list) else self.tn
        fn = torch.cat(self.fn) if isinstance(self.fn, list) else self.fn
        return tp, fp, tn, fn

    def compute(self) -> Tensor:
        """Computes the stat scores based on inputs passed in to ``update`` previously.

        Return:
            The metric returns a tensor of shape ``(..., 5)``, where the last dimension corresponds
            to ``[tp, fp, tn, fn, sup]`` (``sup`` stands for support and equals ``tp + fn``). The
            shape depends on the ``reduce`` and ``mdmc_reduce`` (in case of multi-dimensional
            multi-class data) parameters:

            - If the data is not multi-dimensional multi-class, then

              - If ``reduce='micro'``, the shape will be ``(5, )``
              - If ``reduce='macro'``, the shape will be ``(C, 5)``,
                where ``C`` stands for the number of classes
              - If ``reduce='samples'``, the shape will be ``(N, 5)``, where ``N`` stands for
                the number of samples

            - If the data is multi-dimensional multi-class and ``mdmc_reduce='global'``, then

              - If ``reduce='micro'``, the shape will be ``(5, )``
              - If ``reduce='macro'``, the shape will be ``(C, 5)``
              - If ``reduce='samples'``, the shape will be ``(N*X, 5)``, where ``X`` stands for
                the product of sizes of all "extra" dimensions of the data (i.e. all dimensions
                except for ``C`` and ``N``)

            - If the data is multi-dimensional multi-class and ``mdmc_reduce='samplewise'``, then

              - If ``reduce='micro'``, the shape will be ``(N, 5)``
              - If ``reduce='macro'``, the shape will be ``(N, C, 5)``
              - If ``reduce='samples'``, the shape will be ``(N, X, 5)``
        """
        tp, fp, tn, fn = self._get_final_stats()
        return _stat_scores_compute(tp, fp, tn, fn)<|MERGE_RESOLUTION|>--- conflicted
+++ resolved
@@ -15,10 +15,7 @@
 
 import torch
 from torch import Tensor
-<<<<<<< HEAD
-=======
 from typing_extensions import Literal
->>>>>>> 6e98c7f6
 
 from torchmetrics.functional.classification.stat_scores import (
     _binary_stat_scores_arg_validation,
@@ -43,17 +40,11 @@
 from torchmetrics.utilities.enums import AverageMethod, MDMCAverageMethod
 
 
-<<<<<<< HEAD
-class AbstractStatScores:
-    # define common functions
-    def _create_state(self, size: int, multidim_average: str) -> None:
-=======
 class _AbstractStatScores(Metric):
     # define common functions
     def _create_state(self, size: int, multidim_average: str) -> None:
         """Initialize the states for the different statistics."""
         default: Union[Callable[[], list], Callable[[], Tensor]]
->>>>>>> 6e98c7f6
         if multidim_average == "samplewise":
             default = lambda: []
             dist_reduce_fx = "cat"
@@ -66,10 +57,7 @@
         self.add_state("fn", default(), dist_reduce_fx=dist_reduce_fx)
 
     def _update_state(self, tp: Tensor, fp: Tensor, tn: Tensor, fn: Tensor) -> None:
-<<<<<<< HEAD
-=======
         """Update states depending on multidim_average argument."""
->>>>>>> 6e98c7f6
         if self.multidim_average == "samplewise":
             self.tp.append(tp)
             self.fp.append(fp)
@@ -81,12 +69,8 @@
             self.tn += tn
             self.fn += fn
 
-<<<<<<< HEAD
-    def _final_state(self):
-=======
     def _final_state(self) -> Tuple[Tensor, Tensor, Tensor, Tensor]:
         """Final aggregation in case of list states."""
->>>>>>> 6e98c7f6
         tp = torch.cat(self.tp) if isinstance(self.tp, list) else self.tp
         fp = torch.cat(self.fp) if isinstance(self.fp, list) else self.fp
         tn = torch.cat(self.tn) if isinstance(self.tn, list) else self.tn
@@ -94,9 +78,6 @@
         return tp, fp, tn, fn
 
 
-<<<<<<< HEAD
-class BinaryStatScores(Metric, AbstractStatScores):
-=======
 class BinaryStatScores(_AbstractStatScores):
     r"""
     Computes the number of true positives, false positives, true negatives, false negatives and the support
@@ -153,7 +134,6 @@
         tensor([[2, 3, 0, 1, 3],
                 [0, 2, 1, 3, 3]])
     """
->>>>>>> 6e98c7f6
     is_differentiable: bool = False
     higher_is_better: Optional[bool] = None
     full_state_update: bool = False
@@ -161,11 +141,7 @@
     def __init__(
         self,
         threshold: float = 0.5,
-<<<<<<< HEAD
-        multidim_average: str = "global",
-=======
         multidim_average: Literal["global", "samplewise"] = "global",
->>>>>>> 6e98c7f6
         ignore_index: Optional[int] = None,
         validate_args: bool = True,
         **kwargs: Any,
@@ -181,15 +157,12 @@
         self._create_state(1, multidim_average)
 
     def update(self, preds: Tensor, target: Tensor) -> None:  # type: ignore
-<<<<<<< HEAD
-=======
         """Update state with predictions and targets.
 
         Args:
             preds: Tensor with predictions
             target: Tensor with true labels
         """
->>>>>>> 6e98c7f6
         if self.validate_args:
             _binary_stat_scores_tensor_validation(preds, target, self.multidim_average, self.ignore_index)
         preds, target = _binary_stat_scores_format(preds, target, self.threshold, self.ignore_index)
@@ -197,8 +170,6 @@
         self._update_state(tp, fp, tn, fn)
 
     def compute(self) -> Tensor:
-<<<<<<< HEAD
-=======
         """Computes the final statistics.
 
         Returns:
@@ -209,14 +180,10 @@
             - If ``multidim_average`` is set to ``global``, the shape will be ``(5,)``
             - If ``multidim_average`` is set to ``samplewise``, the shape will be ``(N, 5)``
         """
->>>>>>> 6e98c7f6
         tp, fp, tn, fn = self._final_state()
         return _binary_stat_scores_compute(tp, fp, tn, fn, self.multidim_average)
 
 
-<<<<<<< HEAD
-class MulticlassStatScores(Metric, AbstractStatScores):
-=======
 class MulticlassStatScores(_AbstractStatScores):
     r"""
     Computes the number of true positives, false positives, true negatives, false negatives and the support
@@ -298,7 +265,6 @@
                  [1, 1, 2, 2, 3],
                  [1, 2, 2, 1, 2]]])
     """
->>>>>>> 6e98c7f6
     is_differentiable: bool = False
     higher_is_better: Optional[bool] = None
     full_state_update: bool = False
@@ -307,13 +273,8 @@
         self,
         num_classes: int,
         top_k: int = 1,
-<<<<<<< HEAD
-        average: str = "micro",
-        multidim_average: str = "global",
-=======
         average: Optional[Literal["micro", "macro", "weighted", "none"]] = "micro",
         multidim_average: Literal["global", "samplewise"] = "global",
->>>>>>> 6e98c7f6
         ignore_index: Optional[int] = None,
         validate_args: bool = True,
         **kwargs: Any,
@@ -331,15 +292,12 @@
         self._create_state(num_classes, multidim_average)
 
     def update(self, preds: Tensor, target: Tensor) -> None:  # type: ignore
-<<<<<<< HEAD
-=======
         """Update state with predictions and targets.
 
         Args:
             preds: Tensor with predictions
             target: Tensor with true labels
         """
->>>>>>> 6e98c7f6
         if self.validate_args:
             _multiclass_stat_scores_tensor_validation(
                 preds, target, self.num_classes, self.multidim_average, self.ignore_index
@@ -351,8 +309,6 @@
         self._update_state(tp, fp, tn, fn)
 
     def compute(self) -> Tensor:
-<<<<<<< HEAD
-=======
         """Computes the final statistics.
 
         Returns:
@@ -367,14 +323,10 @@
             - If ``average='micro'/'macro'/'weighted'``, the shape will be ``(N, 5)``
             - If ``average=None/'none'``, the shape will be ``(N, C, 5)``
         """
->>>>>>> 6e98c7f6
         tp, fp, tn, fn = self._final_state()
         return _multiclass_stat_scores_compute(tp, fp, tn, fn, self.average, self.multidim_average)
 
 
-<<<<<<< HEAD
-class MultilabelStatScores(Metric, AbstractStatScores):
-=======
 class MultilabelStatScores(_AbstractStatScores):
     r"""
     Computes the number of true positives, false positives, true negatives, false negatives and the support
@@ -456,7 +408,6 @@
                  [0, 0, 1, 1, 1]]])
 
     """
->>>>>>> 6e98c7f6
     is_differentiable: bool = False
     higher_is_better: Optional[bool] = None
     full_state_update: bool = False
@@ -465,13 +416,8 @@
         self,
         num_labels: int,
         threshold: float = 0.5,
-<<<<<<< HEAD
-        average: str = "micro",
-        multidim_average: str = "global",
-=======
         average: Optional[Literal["micro", "macro", "weighted", "none"]] = "micro",
         multidim_average: Literal["global", "samplewise"] = "global",
->>>>>>> 6e98c7f6
         ignore_index: Optional[int] = None,
         validate_args: bool = True,
         **kwargs: Any,
@@ -489,15 +435,12 @@
         self._create_state(num_labels, multidim_average)
 
     def update(self, preds: Tensor, target: Tensor) -> None:  # type: ignore
-<<<<<<< HEAD
-=======
         """Update state with predictions and targets.
 
         Args:
             preds: Tensor with predictions
             target: Tensor with true labels
         """
->>>>>>> 6e98c7f6
         if self.validate_args:
             _multilabel_stat_scores_tensor_validation(
                 preds, target, self.num_labels, self.multidim_average, self.ignore_index
@@ -509,8 +452,6 @@
         self._update_state(tp, fp, tn, fn)
 
     def compute(self) -> Tensor:
-<<<<<<< HEAD
-=======
         """Computes the final statistics.
 
         Returns:
@@ -525,7 +466,6 @@
             - If ``average='micro'/'macro'/'weighted'``, the shape will be ``(N, 5)``
             - If ``average=None/'none'``, the shape will be ``(N, C, 5)``
         """
->>>>>>> 6e98c7f6
         tp, fp, tn, fn = self._final_state()
         return _multilabel_stat_scores_compute(tp, fp, tn, fn, self.average, self.multidim_average)
 
