--- conflicted
+++ resolved
@@ -593,7 +593,6 @@
         validate_args: bool = True,
         **kwargs: Any,
     ) -> Metric:
-<<<<<<< HEAD
         assert multidim_average is not None
         kwargs.update(dict(multidim_average=multidim_average, ignore_index=ignore_index, validate_args=validate_args))
         if task == "binary":
@@ -607,158 +606,4 @@
             return MultilabelStatScores(num_labels, threshold, average, **kwargs)
         raise ValueError(
             f"Expected argument `task` to either be `'binary'`, `'multiclass'` or `'multilabel'` but got {task}"
-        )
-=======
-        if task is not None:
-            assert multidim_average is not None
-            kwargs.update(
-                dict(multidim_average=multidim_average, ignore_index=ignore_index, validate_args=validate_args)
-            )
-            if task == "binary":
-                return BinaryStatScores(threshold, **kwargs)
-            if task == "multiclass":
-                assert isinstance(num_classes, int)
-                assert isinstance(top_k, int)
-                return MulticlassStatScores(num_classes, top_k, average, **kwargs)
-            if task == "multilabel":
-                assert isinstance(num_labels, int)
-                return MultilabelStatScores(num_labels, threshold, average, **kwargs)
-            raise ValueError(
-                f"Expected argument `task` to either be `'binary'`, `'multiclass'` or `'multilabel'` but got {task}"
-            )
-        else:
-            rank_zero_warn(
-                "From v0.10 an `'Binary*'`, `'Multiclass*', `'Multilabel*'` version now exist of each classification"
-                " metric. Moving forward we recommend using these versions. This base metric will still work as it did"
-                " prior to v0.10 until v0.11. From v0.11 the `task` argument introduced in this metric will be required"
-                " and the general order of arguments may change, such that this metric will just function as an single"
-                " entrypoint to calling the three specialized versions.",
-                DeprecationWarning,
-            )
-        return super().__new__(cls)
-
-    def __init__(
-        self,
-        threshold: float = 0.5,
-        top_k: Optional[int] = None,
-        reduce: str = "micro",
-        num_classes: Optional[int] = None,
-        ignore_index: Optional[int] = None,
-        mdmc_reduce: Optional[str] = None,
-        multiclass: Optional[bool] = None,
-        task: Optional[Literal["binary", "multiclass", "multilabel"]] = None,
-        average: Optional[Literal["micro", "macro", "weighted", "none"]] = "macro",
-        num_labels: Optional[int] = None,
-        multidim_average: Optional[Literal["global", "samplewise"]] = "global",
-        validate_args: bool = True,
-        **kwargs: Any,
-    ) -> None:
-        super().__init__(**kwargs)
-        self.reduce = reduce
-        self.mdmc_reduce = mdmc_reduce
-        self.num_classes = num_classes
-        self.threshold = threshold
-        self.multiclass = multiclass
-        self.ignore_index = ignore_index
-        self.top_k = top_k
-
-        if reduce not in ["micro", "macro", "samples"]:
-            raise ValueError(f"The `reduce` {reduce} is not valid.")
-
-        if mdmc_reduce not in [None, "samplewise", "global"]:
-            raise ValueError(f"The `mdmc_reduce` {mdmc_reduce} is not valid.")
-
-        if reduce == "macro" and (not num_classes or num_classes < 1):
-            raise ValueError("When you set `reduce` as 'macro', you have to provide the number of classes.")
-
-        if num_classes and ignore_index is not None and (not ignore_index < num_classes or num_classes == 1):
-            raise ValueError(f"The `ignore_index` {ignore_index} is not valid for inputs with {num_classes} classes")
-
-        default: Callable = lambda: []
-        reduce_fn: Optional[str] = "cat"
-        if mdmc_reduce != "samplewise" and reduce != "samples":
-            if reduce == "micro":
-                zeros_shape = []
-            elif reduce == "macro":
-                zeros_shape = [num_classes]
-            else:
-                raise ValueError(f'Wrong reduce="{reduce}"')
-            default = lambda: torch.zeros(zeros_shape, dtype=torch.long)
-            reduce_fn = "sum"
-
-        for s in ("tp", "fp", "tn", "fn"):
-            self.add_state(s, default=default(), dist_reduce_fx=reduce_fn)
-
-    def update(self, preds: Tensor, target: Tensor) -> None:  # type: ignore
-        """Update state with predictions and targets.
-
-        Args:
-            preds: Predictions from model (probabilities, logits or labels)
-            target: Ground truth values
-        """
-        tp, fp, tn, fn = _stat_scores_update(
-            preds,
-            target,
-            reduce=self.reduce,
-            mdmc_reduce=self.mdmc_reduce,
-            threshold=self.threshold,
-            num_classes=self.num_classes,
-            top_k=self.top_k,
-            multiclass=self.multiclass,
-            ignore_index=self.ignore_index,
-        )
-
-        # Update states
-        if self.reduce != AverageMethod.SAMPLES and self.mdmc_reduce != MDMCAverageMethod.SAMPLEWISE:
-            self.tp += tp
-            self.fp += fp
-            self.tn += tn
-            self.fn += fn
-        else:
-            self.tp.append(tp)
-            self.fp.append(fp)
-            self.tn.append(tn)
-            self.fn.append(fn)
-
-    def _get_final_stats(self) -> Tuple[Tensor, Tensor, Tensor, Tensor]:
-        """Performs concatenation on the stat scores if neccesary, before passing them to a compute function."""
-        tp = torch.cat(self.tp) if isinstance(self.tp, list) else self.tp
-        fp = torch.cat(self.fp) if isinstance(self.fp, list) else self.fp
-        tn = torch.cat(self.tn) if isinstance(self.tn, list) else self.tn
-        fn = torch.cat(self.fn) if isinstance(self.fn, list) else self.fn
-        return tp, fp, tn, fn
-
-    def compute(self) -> Tensor:
-        """Computes the stat scores based on inputs passed in to ``update`` previously.
-
-        Return:
-            The metric returns a tensor of shape ``(..., 5)``, where the last dimension corresponds
-            to ``[tp, fp, tn, fn, sup]`` (``sup`` stands for support and equals ``tp + fn``). The
-            shape depends on the ``reduce`` and ``mdmc_reduce`` (in case of multi-dimensional
-            multi-class data) parameters:
-
-            - If the data is not multi-dimensional multi-class, then
-
-              - If ``reduce='micro'``, the shape will be ``(5, )``
-              - If ``reduce='macro'``, the shape will be ``(C, 5)``,
-                where ``C`` stands for the number of classes
-              - If ``reduce='samples'``, the shape will be ``(N, 5)``, where ``N`` stands for
-                the number of samples
-
-            - If the data is multi-dimensional multi-class and ``mdmc_reduce='global'``, then
-
-              - If ``reduce='micro'``, the shape will be ``(5, )``
-              - If ``reduce='macro'``, the shape will be ``(C, 5)``
-              - If ``reduce='samples'``, the shape will be ``(N*X, 5)``, where ``X`` stands for
-                the product of sizes of all "extra" dimensions of the data (i.e. all dimensions
-                except for ``C`` and ``N``)
-
-            - If the data is multi-dimensional multi-class and ``mdmc_reduce='samplewise'``, then
-
-              - If ``reduce='micro'``, the shape will be ``(N, 5)``
-              - If ``reduce='macro'``, the shape will be ``(N, C, 5)``
-              - If ``reduce='samples'``, the shape will be ``(N, X, 5)``
-        """
-        tp, fp, tn, fn = self._get_final_stats()
-        return _stat_scores_compute(tp, fp, tn, fn)
->>>>>>> 84ef54a2
+        )