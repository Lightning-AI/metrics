--- conflicted
+++ resolved
@@ -157,7 +157,6 @@
         multiclass: Optional[bool] = None,
         **kwargs: Any,
     ) -> None:
-<<<<<<< HEAD
         rank_zero_warn(
             "The `dice` function was deprecated in v0.12 and will be removed in v0.13. Use `f1score` function instead"
             " which is equivalent.",
@@ -165,10 +164,7 @@
         )
 
         allowed_average = ("micro", "macro", "weighted", "samples", "none", None)
-=======
         super().__init__(**kwargs)
-        allowed_average = ("micro", "macro", "samples", "none", None)
->>>>>>> aa2b9bfd
         if average not in allowed_average:
             raise ValueError(f"The `average` has to be one of {allowed_average}, got {average}.")
 
