--- conflicted
+++ resolved
@@ -34,15 +34,6 @@
 from torchmetrics.classification.calibration_error import CalibrationError  # noqa: F401
 from torchmetrics.classification.cohen_kappa import BinaryCohenKappa, CohenKappa, MulticlassCohenKappa  # noqa: F401
 from torchmetrics.classification.dice import Dice  # noqa: F401
-<<<<<<< HEAD
-from torchmetrics.classification.f_beta import F1Score, FBetaScore  # noqa: F401
-from torchmetrics.classification.hamming import (  # noqa: F401
-    BinaryHammingDistance,
-    HammingDistance,
-    MulticlassHammingDistance,
-    MultilabelHammingDistance,
-)
-=======
 from torchmetrics.classification.f_beta import (  # noqa: F401
     BinaryF1Score,
     BinaryFBetaScore,
@@ -53,8 +44,12 @@
     MultilabelF1Score,
     MultilabelFBetaScore,
 )
-from torchmetrics.classification.hamming import HammingDistance  # noqa: F401
->>>>>>> acdad9d3
+from torchmetrics.classification.hamming import (  # noqa: F401
+    BinaryHammingDistance,
+    HammingDistance,
+    MulticlassHammingDistance,
+    MultilabelHammingDistance,
+)
 from torchmetrics.classification.hinge import HingeLoss  # noqa: F401
 from torchmetrics.classification.jaccard import (  # noqa: F401
     BinaryJaccardIndex,
