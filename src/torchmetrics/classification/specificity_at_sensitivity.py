# Copyright The Lightning team.
#
# Licensed under the Apache License, Version 2.0 (the "License");
# you may not use this file except in compliance with the License.
# You may obtain a copy of the License at
#
#     http://www.apache.org/licenses/LICENSE-2.0
#
# Unless required by applicable law or agreed to in writing, software
# distributed under the License is distributed on an "AS IS" BASIS,
# WITHOUT WARRANTIES OR CONDITIONS OF ANY KIND, either express or implied.
# See the License for the specific language governing permissions and
# limitations under the License.
from typing import Any, List, Optional, Tuple, Union

from torch import Tensor
from typing_extensions import Literal

from torchmetrics.classification.precision_recall_curve import (
    BinaryPrecisionRecallCurve,
    MulticlassPrecisionRecallCurve,
    MultilabelPrecisionRecallCurve,
)
from torchmetrics.functional.classification.specificity_at_sensitivity import (
    _binary_specificity_at_sensitivity_arg_validation,
    _binary_specificity_at_sensitivity_compute,
    _multiclass_specificity_at_sensitivity_arg_validation,
    _multiclass_specificity_at_sensitivity_compute,
    _multilabel_specificity_at_sensitivity_arg_validation,
    _multilabel_specificity_at_sensitivity_compute,
)
from torchmetrics.metric import Metric
from torchmetrics.utilities.data import dim_zero_cat as _cat
from torchmetrics.utilities.enums import ClassificationTask


class BinarySpecificityAtSensitivity(BinaryPrecisionRecallCurve):
    r"""Compute the higest possible specificity value given the minimum sensitivity thresholds provided. This is
    done by first calculating the Receiver Operating Characteristic (ROC) curve for different thresholds and the
    find the specificity for a given sensitivity level.

    Accepts the following input tensors:

    - ``preds`` (float tensor): ``(N, ...)``. Preds should be a tensor containing probabilities or logits for each
      observation. If preds has values outside [0,1] range we consider the input to be logits and will auto apply
      sigmoid per element.
    - ``target`` (int tensor): ``(N, ...)``. Target should be a tensor containing ground truth labels, and therefore
      only contain {0,1} values (except if `ignore_index` is specified).

    Additional dimension ``...`` will be flattened into the batch dimension.

    The implementation both supports calculating the metric in a non-binned but accurate version and a binned version
    that is less accurate but more memory efficient. Setting the `thresholds` argument to `None` will activate the
    non-binned  version that uses memory of size :math:`\mathcal{O}(n_{samples})` whereas setting the `thresholds`
    argument to either an integer, list or a 1d tensor will use a binned version that uses memory of
    size :math:`\mathcal{O}(n_{thresholds})` (constant memory).

    Args:
        min_sensitivity: float value specifying minimum sensitivity threshold.
        thresholds:
            Can be one of:

            - If set to `None`, will use a non-binned approach where thresholds are dynamically calculated from
              all the data. Most accurate but also most memory consuming approach.
            - If set to an `int` (larger than 1), will use that number of thresholds linearly spaced from
              0 to 1 as bins for the calculation.
            - If set to an `list` of floats, will use the indicated thresholds in the list as bins for the calculation
            - If set to an 1d `tensor` of floats, will use the indicated thresholds in the tensor as
              bins for the calculation.

        validate_args: bool indicating if input arguments and tensors should be validated for correctness.
            Set to ``False`` for faster computations.
        kwargs: Additional keyword arguments, see :ref:`Metric kwargs` for more info.

    Returns:
        (tuple): a tuple of 2 tensors containing:

        - specificity: an scalar tensor with the maximum specificity for the given sensitivity level
        - threshold: an scalar tensor with the corresponding threshold level

    Example:
        >>> from torchmetrics.classification import BinarySpecificityAtSensitivity
        >>> from torch import tensor
        >>> preds = tensor([0, 0.5, 0.4, 0.1])
        >>> target = tensor([0, 1, 1, 1])
        >>> metric = BinarySpecificityAtSensitivity(min_sensitivity=0.5, thresholds=None)
        >>> metric(preds, target)
        (tensor(1.), tensor(0.4000))
        >>> metric = BinarySpecificityAtSensitivity(min_sensitivity=0.5, thresholds=5)
        >>> metric(preds, target)
        (tensor(1.), tensor(0.2500))
    """
    is_differentiable: bool = False
    higher_is_better: Optional[bool] = None
    full_state_update: bool = False

    def __init__(
        self,
        min_sensitivity: float,
        thresholds: Optional[Union[int, List[float], Tensor]] = None,
        ignore_index: Optional[int] = None,
        validate_args: bool = True,
        **kwargs: Any,
    ) -> None:
        super().__init__(thresholds, ignore_index, validate_args=False, **kwargs)
        if validate_args:
            _binary_specificity_at_sensitivity_arg_validation(min_sensitivity, thresholds, ignore_index)
        self.validate_args = validate_args
        self.min_sensitivity = min_sensitivity

    def compute(self) -> Tuple[Tensor, Tensor]:  # type: ignore[override]
<<<<<<< HEAD
        state = [_cat(self.preds), _cat(self.target)] if self.thresholds is None else self.confmat  # type: ignore
=======
        """Compute metric."""
        if self.thresholds is None:
            state = [dim_zero_cat(self.preds), dim_zero_cat(self.target)]  # type: ignore
        else:
            state = self.confmat
>>>>>>> 61c23859
        return _binary_specificity_at_sensitivity_compute(state, self.thresholds, self.min_sensitivity)  # type: ignore


class MulticlassSpecificityAtSensitivity(MulticlassPrecisionRecallCurve):
    r"""Compute the higest possible specificity value given the minimum sensitivity thresholds provided. This is
    done by first calculating the Receiver Operating Characteristic (ROC) curve for different thresholds and the
    find the specificity for a given sensitivity level.

    Accepts the following input tensors:

    - ``preds`` (float tensor): ``(N, C, ...)``. Preds should be a tensor containing probabilities or logits for each
      observation. If preds has values outside [0,1] range we consider the input to be logits and will auto apply
      softmax per sample.
    - ``target`` (int tensor): ``(N, ...)``. Target should be a tensor containing ground truth labels, and therefore
      only contain values in the [0, n_classes-1] range (except if `ignore_index` is specified).

    Additional dimension ``...`` will be flattened into the batch dimension.

    The implementation both supports calculating the metric in a non-binned but accurate version and a binned version
    that is less accurate but more memory efficient. Setting the `thresholds` argument to `None` will activate the
    non-binned  version that uses memory of size :math:`\mathcal{O}(n_{samples})` whereas setting the `thresholds`
    argument to either an integer, list or a 1d tensor will use a binned version that uses memory of
    size :math:`\mathcal{O}(n_{thresholds} \times n_{classes})` (constant memory).

    Args:
        num_classes: Integer specifing the number of classes
        min_sensitivity: float value specifying minimum sensitivity threshold.
        thresholds:
            Can be one of:

            - If set to `None`, will use a non-binned approach where thresholds are dynamically calculated from
              all the data. Most accurate but also most memory consuming approach.
            - If set to an `int` (larger than 1), will use that number of thresholds linearly spaced from
              0 to 1 as bins for the calculation.
            - If set to an `list` of floats, will use the indicated thresholds in the list as bins for the calculation
            - If set to an 1d `tensor` of floats, will use the indicated thresholds in the tensor as
              bins for the calculation.

        validate_args: bool indicating if input arguments and tensors should be validated for correctness.
            Set to ``False`` for faster computations.
        kwargs: Additional keyword arguments, see :ref:`Metric kwargs` for more info.

    Returns:
        (tuple): a tuple of either 2 tensors or 2 lists containing

        - specificity: an 1d tensor of size (n_classes, ) with the maximum specificity for the given
            sensitivity level per class
        - thresholds: an 1d tensor of size (n_classes, ) with the corresponding threshold level per class


    Example:
        >>> from torchmetrics.classification import MulticlassSpecificityAtSensitivity
        >>> from torch import tensor
        >>> preds = tensor([[0.75, 0.05, 0.05, 0.05, 0.05],
        ...                 [0.05, 0.75, 0.05, 0.05, 0.05],
        ...                 [0.05, 0.05, 0.75, 0.05, 0.05],
        ...                 [0.05, 0.05, 0.05, 0.75, 0.05]])
        >>> target = tensor([0, 1, 3, 2])
        >>> metric = MulticlassSpecificityAtSensitivity(num_classes=5, min_sensitivity=0.5, thresholds=None)
        >>> metric(preds, target)
        (tensor([1., 1., 0., 0., 0.]), tensor([7.5000e-01, 7.5000e-01, 5.0000e-02, 5.0000e-02, 1.0000e+06]))
        >>> metric = MulticlassSpecificityAtSensitivity(num_classes=5, min_sensitivity=0.5, thresholds=5)
        >>> metric(preds, target)
        (tensor([1., 1., 0., 0., 0.]), tensor([7.5000e-01, 7.5000e-01, 0.0000e+00, 0.0000e+00, 1.0000e+06]))
    """
    is_differentiable: bool = False
    higher_is_better: Optional[bool] = None
    full_state_update: bool = False

    def __init__(
        self,
        num_classes: int,
        min_sensitivity: float,
        thresholds: Optional[Union[int, List[float], Tensor]] = None,
        ignore_index: Optional[int] = None,
        validate_args: bool = True,
        **kwargs: Any,
    ) -> None:
        super().__init__(
            num_classes=num_classes, thresholds=thresholds, ignore_index=ignore_index, validate_args=False, **kwargs
        )
        if validate_args:
            _multiclass_specificity_at_sensitivity_arg_validation(
                num_classes, min_sensitivity, thresholds, ignore_index
            )
        self.validate_args = validate_args
        self.min_sensitivity = min_sensitivity

    def compute(self) -> Tuple[Tensor, Tensor]:  # type: ignore
<<<<<<< HEAD
        state = [_cat(self.preds), _cat(self.target)] if self.thresholds is None else self.confmat  # type: ignore
=======
        """Compute metric."""
        if self.thresholds is None:
            state = [dim_zero_cat(self.preds), dim_zero_cat(self.target)]  # type: ignore
        else:
            state = self.confmat
>>>>>>> 61c23859
        return _multiclass_specificity_at_sensitivity_compute(
            state, self.num_classes, self.thresholds, self.min_sensitivity  # type: ignore
        )


class MultilabelSpecificityAtSensitivity(MultilabelPrecisionRecallCurve):
    r"""Compute the higest possible specificity value given the minimum sensitivity thresholds provided. This is
    done by first calculating the Receiver Operating Characteristic (ROC) curve for different thresholds and the
    find the specificity for a given sensitivity level.

    Accepts the following input tensors:

    - ``preds`` (float tensor): ``(N, C, ...)``. Preds should be a tensor containing probabilities or logits for each
      observation. If preds has values outside [0,1] range we consider the input to be logits and will auto apply
      sigmoid per element.
    - ``target`` (int tensor): ``(N, C, ...)``. Target should be a tensor containing ground truth labels, and therefore
      only contain {0,1} values (except if `ignore_index` is specified).

    Additional dimension ``...`` will be flattened into the batch dimension.

    The implementation both supports calculating the metric in a non-binned but accurate version and a binned version
    that is less accurate but more memory efficient. Setting the `thresholds` argument to `None` will activate the
    non-binned  version that uses memory of size :math:`\mathcal{O}(n_{samples})` whereas setting the `thresholds`
    argument to either an integer, list or a 1d tensor will use a binned version that uses memory of
    size :math:`\mathcal{O}(n_{thresholds} \times n_{labels})` (constant memory).

    Args:
        num_labels: Integer specifing the number of labels
        min_sensitivity: float value specifying minimum sensitivity threshold.
        thresholds:
            Can be one of:

            - If set to `None`, will use a non-binned approach where thresholds are dynamically calculated from
              all the data. Most accurate but also most memory consuming approach.
            - If set to an `int` (larger than 1), will use that number of thresholds linearly spaced from
              0 to 1 as bins for the calculation.
            - If set to an `list` of floats, will use the indicated thresholds in the list as bins for the calculation
            - If set to an 1d `tensor` of floats, will use the indicated thresholds in the tensor as
              bins for the calculation.

        validate_args: bool indicating if input arguments and tensors should be validated for correctness.
            Set to ``False`` for faster computations.
        kwargs: Additional keyword arguments, see :ref:`Metric kwargs` for more info.

    Returns:
        (tuple): a tuple of either 2 tensors or 2 lists containing

        - specificity: an 1d tensor of size (n_classes, ) with the maximum specificity for the given
            sensitivity level per class
        - thresholds: an 1d tensor of size (n_classes, ) with the corresponding threshold level per class

    Example:
        >>> from torchmetrics.classification import MultilabelSpecificityAtSensitivity
        >>> from torch import tensor
        >>> preds = tensor([[0.75, 0.05, 0.35],
        ...                 [0.45, 0.75, 0.05],
        ...                 [0.05, 0.55, 0.75],
        ...                 [0.05, 0.65, 0.05]])
        >>> target = tensor([[1, 0, 1],
        ...                  [0, 0, 0],
        ...                  [0, 1, 1],
        ...                  [1, 1, 1]])
        >>> metric = MultilabelSpecificityAtSensitivity(num_labels=3, min_sensitivity=0.5, thresholds=None)
        >>> metric(preds, target)
        (tensor([1.0000, 0.5000, 1.0000]), tensor([0.7500, 0.6500, 0.3500]))
        >>> metric = MultilabelSpecificityAtSensitivity(num_labels=3, min_sensitivity=0.5, thresholds=5)
        >>> metric(preds, target)
        (tensor([1.0000, 0.5000, 1.0000]), tensor([0.7500, 0.5000, 0.2500]))
    """
    is_differentiable: bool = False
    higher_is_better: Optional[bool] = None
    full_state_update: bool = False

    def __init__(
        self,
        num_labels: int,
        min_sensitivity: float,
        thresholds: Optional[Union[int, List[float], Tensor]] = None,
        ignore_index: Optional[int] = None,
        validate_args: bool = True,
        **kwargs: Any,
    ) -> None:
        super().__init__(
            num_labels=num_labels, thresholds=thresholds, ignore_index=ignore_index, validate_args=False, **kwargs
        )
        if validate_args:
            _multilabel_specificity_at_sensitivity_arg_validation(num_labels, min_sensitivity, thresholds, ignore_index)
        self.validate_args = validate_args
        self.min_sensitivity = min_sensitivity

    def compute(self) -> Tuple[Tensor, Tensor]:  # type: ignore[override]
<<<<<<< HEAD
        state = [_cat(self.preds), _cat(self.target)] if self.thresholds is None else self.confmat  # type: ignore
=======
        """Compute metric."""
        if self.thresholds is None:
            state = [dim_zero_cat(self.preds), dim_zero_cat(self.target)]  # type: ignore
        else:
            state = self.confmat
>>>>>>> 61c23859
        return _multilabel_specificity_at_sensitivity_compute(
            state, self.num_labels, self.thresholds, self.ignore_index, self.min_sensitivity  # type: ignore
        )


class SpecificityAtSensitivity:
    r"""Compute the higest possible specificity value given the minimum sensitivity thresholds provided. This is
    done by first calculating the Receiver Operating Characteristic (ROC) curve for different thresholds and the
    find the specificity for a given sensitivity level.

    This function is a simple wrapper to get the task specific versions of this metric, which is done by setting the
    ``task`` argument to either ``'binary'``, ``'multiclass'`` or ``multilabel``. See the documentation of
    :mod:`BinarySpecificityAtSensitivity`, :func:`MulticlassSpecificityAtSensitivity` and
    :func:`MultilabelSpecificityAtSensitivity` for the specific details of each argument influence and examples.
    """

    def __new__(  # type: ignore
        cls,
        task: Literal["binary", "multiclass", "multilabel"],
        min_sensitivity: float,
        thresholds: Optional[Union[int, List[float], Tensor]] = None,
        num_classes: Optional[int] = None,
        num_labels: Optional[int] = None,
        ignore_index: Optional[int] = None,
        validate_args: bool = True,
        **kwargs: Any,
    ) -> Metric:
        """Initialize task metric."""
        task = ClassificationTask.from_str(task)
        if task == ClassificationTask.BINARY:
            return BinarySpecificityAtSensitivity(min_sensitivity, thresholds, ignore_index, validate_args, **kwargs)
        if task == ClassificationTask.MULTICLASS:
            assert isinstance(num_classes, int)
            return MulticlassSpecificityAtSensitivity(
                num_classes, min_sensitivity, thresholds, ignore_index, validate_args, **kwargs
            )
        if task == ClassificationTask.MULTILABEL:
            assert isinstance(num_labels, int)
            return MultilabelSpecificityAtSensitivity(
                num_labels, min_sensitivity, thresholds, ignore_index, validate_args, **kwargs
            )<|MERGE_RESOLUTION|>--- conflicted
+++ resolved
@@ -109,15 +109,8 @@
         self.min_sensitivity = min_sensitivity
 
     def compute(self) -> Tuple[Tensor, Tensor]:  # type: ignore[override]
-<<<<<<< HEAD
+        """Compute metric."""
         state = [_cat(self.preds), _cat(self.target)] if self.thresholds is None else self.confmat  # type: ignore
-=======
-        """Compute metric."""
-        if self.thresholds is None:
-            state = [dim_zero_cat(self.preds), dim_zero_cat(self.target)]  # type: ignore
-        else:
-            state = self.confmat
->>>>>>> 61c23859
         return _binary_specificity_at_sensitivity_compute(state, self.thresholds, self.min_sensitivity)  # type: ignore
 
 
@@ -207,15 +200,8 @@
         self.min_sensitivity = min_sensitivity
 
     def compute(self) -> Tuple[Tensor, Tensor]:  # type: ignore
-<<<<<<< HEAD
+        """Compute metric."""
         state = [_cat(self.preds), _cat(self.target)] if self.thresholds is None else self.confmat  # type: ignore
-=======
-        """Compute metric."""
-        if self.thresholds is None:
-            state = [dim_zero_cat(self.preds), dim_zero_cat(self.target)]  # type: ignore
-        else:
-            state = self.confmat
->>>>>>> 61c23859
         return _multiclass_specificity_at_sensitivity_compute(
             state, self.num_classes, self.thresholds, self.min_sensitivity  # type: ignore
         )
@@ -307,15 +293,8 @@
         self.min_sensitivity = min_sensitivity
 
     def compute(self) -> Tuple[Tensor, Tensor]:  # type: ignore[override]
-<<<<<<< HEAD
+        """Compute metric."""
         state = [_cat(self.preds), _cat(self.target)] if self.thresholds is None else self.confmat  # type: ignore
-=======
-        """Compute metric."""
-        if self.thresholds is None:
-            state = [dim_zero_cat(self.preds), dim_zero_cat(self.target)]  # type: ignore
-        else:
-            state = self.confmat
->>>>>>> 61c23859
         return _multilabel_specificity_at_sensitivity_compute(
             state, self.num_labels, self.thresholds, self.ignore_index, self.min_sensitivity  # type: ignore
         )
