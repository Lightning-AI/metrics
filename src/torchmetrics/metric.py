# Copyright The Lightning team.
#
# Licensed under the Apache License, Version 2.0 (the "License");
# you may not use this file except in compliance with the License.
# You may obtain a copy of the License at
#
#     http://www.apache.org/licenses/LICENSE-2.0
#
# Unless required by applicable law or agreed to in writing, software
# distributed under the License is distributed on an "AS IS" BASIS,
# WITHOUT WARRANTIES OR CONDITIONS OF ANY KIND, either express or implied.
# See the License for the specific language governing permissions and
# limitations under the License.
import functools
import inspect
import warnings
from abc import ABC, abstractmethod
from contextlib import contextmanager
from copy import deepcopy
from typing import Any, Callable, Dict, Generator, List, Optional, Sequence, Tuple, Union

import torch
from torch import Tensor
from torch.nn import Module

from torchmetrics.utilities import apply_to_collection, rank_zero_warn
from torchmetrics.utilities.data import (
    _flatten,
    _squeeze_if_scalar,
    dim_zero_cat,
    dim_zero_max,
    dim_zero_mean,
    dim_zero_min,
    dim_zero_sum,
)
from torchmetrics.utilities.distributed import gather_all_tensors
from torchmetrics.utilities.exceptions import TorchMetricsUserError


def jit_distributed_available() -> bool:
    """Determine if distributed mode is initialized."""
    return torch.distributed.is_available() and torch.distributed.is_initialized()


class Metric(Module, ABC):
    """Base class for all metrics present in the Metrics API.

    Implements ``add_state()``, ``forward()``, ``reset()`` and a few other things to
    handle distributed synchronization and per-step metric computation.

    Override ``update()`` and ``compute()`` functions to implement your own metric. Use
    ``add_state()`` to register metric state variables which keep track of state on each
    call of ``update()`` and are synchronized across processes when ``compute()`` is called.

    Note:
        Metric state variables can either be :class:`~torch.Tensor` or an empty list which can we used
        to store :class:`~torch.Tensor`.

    Note:
        Different metrics only override ``update()`` and not ``forward()``. A call to ``update()``
        is valid, but it won't return the metric value at the current step. A call to ``forward()``
        automatically calls ``update()`` and also returns the metric value at the current step.

    Args:
        kwargs: additional keyword arguments, see :ref:`Metric kwargs` for more info.

            - compute_on_cpu: If metric state should be stored on CPU during computations. Only works
                for list states.
            - dist_sync_on_step: If metric state should synchronize on ``forward()``. Default is ``False``
            - process_group: The process group on which the synchronization is called. Default is the world.
            - dist_sync_fn: function that performs the allgather option on the metric state. Default is an
                custom implementation that calls ``torch.distributed.all_gather`` internally.
            - distributed_available_fn: function that checks if the distributed backend is available.
                Defaults to a check of ``torch.distributed.is_available()`` and ``torch.distributed.is_initialized()``.
            - sync_on_compute: If metric state should synchronize when ``compute`` is called. Default is ``True``-
    """

    __jit_ignored_attributes__ = ["device"]
    __jit_unused_properties__ = ["is_differentiable"]
    is_differentiable: Optional[bool] = None
    higher_is_better: Optional[bool] = None
    full_state_update: Optional[bool] = None

    def __init__(
        self,
        **kwargs: Any,
    ) -> None:
        super().__init__()

        # see (https://github.com/pytorch/pytorch/blob/3e6bb5233f9ca2c5aa55d9cda22a7ee85439aa6e/
        # torch/nn/modules/module.py#L227)
        torch._C._log_api_usage_once(f"torchmetrics.metric.{self.__class__.__name__}")

        self._device = torch.device("cpu")

        self.compute_on_cpu = kwargs.pop("compute_on_cpu", False)
        if not isinstance(self.compute_on_cpu, bool):
            raise ValueError(
                f"Expected keyword argument `compute_on_cpu` to be an `bool` but got {self.compute_on_cpu}"
            )

        self.dist_sync_on_step = kwargs.pop("dist_sync_on_step", False)
        if not isinstance(self.dist_sync_on_step, bool):
            raise ValueError(
                f"Expected keyword argument `dist_sync_on_step` to be an `bool` but got {self.dist_sync_on_step}"
            )

        self.process_group = kwargs.pop("process_group", None)

        self.dist_sync_fn = kwargs.pop("dist_sync_fn", None)
        if self.dist_sync_fn is not None and not callable(self.dist_sync_fn):
            raise ValueError(
                f"Expected keyword argument `dist_sync_fn` to be an callable function but got {self.dist_sync_fn}"
            )

        self.distributed_available_fn = kwargs.pop("distributed_available_fn", jit_distributed_available)

        self.sync_on_compute = kwargs.pop("sync_on_compute", True)
        if not isinstance(self.sync_on_compute, bool):
            raise ValueError(
                f"Expected keyword argument `sync_on_compute` to be a `bool` but got {self.sync_on_compute}"
            )

        if kwargs:
            kwargs_ = [f"`{a}`" for a in sorted(kwargs)]
            raise ValueError(f"Unexpected keyword arguments: {', '.join(kwargs_)}")

        # initialize
        self._update_signature = inspect.signature(self.update)
        self.update: Callable = self._wrap_update(self.update)  # type: ignore[assignment]
        self.compute: Callable = self._wrap_compute(self.compute)  # type: ignore[assignment]
        self._computed = None
        self._forward_cache = None
        self._update_count = 0
        self._to_sync = self.sync_on_compute
        self._should_unsync = True
        self._enable_grad = False

        # initialize state
        self._defaults: Dict[str, Union[List, Tensor]] = {}
        self._persistent: Dict[str, bool] = {}
        self._reductions: Dict[str, Union[str, Callable[..., Any], None]] = {}

        # state management
        self._is_synced = False
        self._cache: Optional[Dict[str, Union[List[Tensor], Tensor]]] = None

    @property
    def _update_called(self) -> bool:
        # TODO: this is needed for internal lightning, remove after v0.12 and update on lightning side
        return self._update_count > 0

    @property
    def update_called(self) -> bool:
        """Returns `True` if `update` or `forward` has been called initialization or last `reset`."""
        return self._update_count > 0

    @property
    def update_count(self) -> int:
        """Get the number of times `update` and/or `forward` has been called since initialization or last
        `reset`.
        """
        return self._update_count

    def add_state(
        self,
        name: str,
        default: Union[list, Tensor],
        dist_reduce_fx: Optional[Union[str, Callable]] = None,
        persistent: bool = False,
    ) -> None:
        """Add metric state variable. Only used by subclasses.

        Args:
            name: The name of the state variable. The variable will then be accessible at ``self.name``.
            default: Default value of the state; can either be a :class:`~torch.Tensor` or an empty list.
                The state will be reset to this value when ``self.reset()`` is called.
            dist_reduce_fx (Optional): Function to reduce state across multiple processes in distributed mode.
                If value is ``"sum"``, ``"mean"``, ``"cat"``, ``"min"`` or ``"max"`` we will use ``torch.sum``,
                ``torch.mean``, ``torch.cat``, ``torch.min`` and ``torch.max``` respectively, each with argument
                ``dim=0``. Note that the ``"cat"`` reduction only makes sense if the state is a list, and not
                a tensor. The user can also pass a custom function in this parameter.
            persistent (Optional): whether the state will be saved as part of the modules ``state_dict``.
                Default is ``False``.

        Note:
            Setting ``dist_reduce_fx`` to None will return the metric state synchronized across different processes.
            However, there won't be any reduction function applied to the synchronized metric state.

            The metric states would be synced as follows

            - If the metric state is :class:`~torch.Tensor`, the synced value will be a stacked :class:`~torch.Tensor`
              across the process dimension if the metric state was a :class:`~torch.Tensor`. The original
              :class:`~torch.Tensor` metric state retains dimension and hence the synchronized output will be of shape
              ``(num_process, ...)``.

            - If the metric state is a ``list``, the synced value will be a ``list`` containing the
              combined elements from all processes.

        Note:
            When passing a custom function to ``dist_reduce_fx``, expect the synchronized metric state to follow
            the format discussed in the above note.

        Raises:
            ValueError:
                If ``default`` is not a ``tensor`` or an ``empty list``.
            ValueError:
                If ``dist_reduce_fx`` is not callable or one of ``"mean"``, ``"sum"``, ``"cat"``, ``None``.
        """
        if not isinstance(default, (Tensor, list)) or (isinstance(default, list) and default):
            raise ValueError("state variable must be a tensor or any empty list (where you can append tensors)")

        if dist_reduce_fx == "sum":
            dist_reduce_fx = dim_zero_sum
        elif dist_reduce_fx == "mean":
            dist_reduce_fx = dim_zero_mean
        elif dist_reduce_fx == "max":
            dist_reduce_fx = dim_zero_max
        elif dist_reduce_fx == "min":
            dist_reduce_fx = dim_zero_min
        elif dist_reduce_fx == "cat":
            dist_reduce_fx = dim_zero_cat
        elif dist_reduce_fx is not None and not callable(dist_reduce_fx):
            raise ValueError("`dist_reduce_fx` must be callable or one of ['mean', 'sum', 'cat', 'min', 'max', None]")

        if isinstance(default, Tensor):
            default = default.contiguous()

        setattr(self, name, default)

        self._defaults[name] = deepcopy(default)
        self._persistent[name] = persistent
        self._reductions[name] = dist_reduce_fx

    @torch.jit.unused
    def forward(self, *args: Any, **kwargs: Any) -> Any:
        """``forward`` serves the dual purpose of both computing the metric on the current batch of inputs but also
        add the batch statistics to the overall accumululating metric state.

        Input arguments are the exact same as corresponding ``update`` method. The returned output is the exact same as
        the output of ``compute``.
        """
        # check if states are already synced
        if self._is_synced:
            raise TorchMetricsUserError(
                "The Metric shouldn't be synced when performing ``forward``. "
                "HINT: Did you forget to call ``unsync`` ?."
            )

        if self.full_state_update or self.full_state_update is None or self.dist_sync_on_step:
            self._forward_cache = self._forward_full_state_update(*args, **kwargs)
        else:
            self._forward_cache = self._forward_reduce_state_update(*args, **kwargs)

        return self._forward_cache

    def _forward_full_state_update(self, *args: Any, **kwargs: Any) -> Any:
        """forward computation using two calls to `update` to calculate the metric value on the current batch and
        accumulate global state.

        Doing this secures that metrics that need access to the full metric state during `update` works as expected.
        """
        # global accumulation
        self.update(*args, **kwargs)
        _update_count = self._update_count

        self._to_sync = self.dist_sync_on_step
        # skip restore cache operation from compute as cache is stored below.
        self._should_unsync = False
        # skip computing on cpu for the batch
        _temp_compute_on_cpu = self.compute_on_cpu
        self.compute_on_cpu = False

        # save context before switch
        cache = {attr: getattr(self, attr) for attr in self._defaults}

        # call reset, update, compute, on single batch
        self._enable_grad = True  # allow grads for batch computation
        self.reset()
        self.update(*args, **kwargs)
        batch_val = self.compute()

        # restore context
        for attr, val in cache.items():
            setattr(self, attr, val)
        self._update_count = _update_count

        # restore context
        self._is_synced = False
        self._should_unsync = True
        self._to_sync = self.sync_on_compute
        self._computed = None
        self._enable_grad = False
        self.compute_on_cpu = _temp_compute_on_cpu
        if self.compute_on_cpu:
            self._move_list_states_to_cpu()

        return batch_val

    def _forward_reduce_state_update(self, *args: Any, **kwargs: Any) -> Any:
        """forward computation using single call to `update` to calculate the metric value on the current batch and
        accumulate global state.

        This can be done when the global metric state is a sinple reduction of batch states.
        """
        # store global state and reset to default
        global_state = {attr: getattr(self, attr) for attr in self._defaults}
        _update_count = self._update_count
        self.reset()

        # local syncronization settings
        self._to_sync = self.dist_sync_on_step
        self._should_unsync = False
        _temp_compute_on_cpu = self.compute_on_cpu
        self.compute_on_cpu = False
        self._enable_grad = True  # allow grads for batch computation

        # calculate batch state and compute batch value
        self.update(*args, **kwargs)
        batch_val = self.compute()

        # reduce batch and global state
        self._update_count = _update_count + 1
        with torch.no_grad():
            self._reduce_states(global_state)

        # restore context
        self._is_synced = False
        self._should_unsync = True
        self._to_sync = self.sync_on_compute
        self._computed = None
        self._enable_grad = False
        self.compute_on_cpu = _temp_compute_on_cpu
        if self.compute_on_cpu:
            self._move_list_states_to_cpu()

        return batch_val

    def _reduce_states(self, incoming_state: Dict[str, Any]) -> None:
        """Add an incoming metric state to the current state of the metric.

        Args:
            incoming_state: a dict containing a metric state similar metric itself
        """
        for attr in self._defaults:
            local_state = getattr(self, attr)
            global_state = incoming_state[attr]
            reduce_fn = self._reductions[attr]
            if reduce_fn == dim_zero_sum:
                reduced = global_state + local_state
            elif reduce_fn == dim_zero_mean:
                reduced = ((self._update_count - 1) * global_state + local_state).float() / self._update_count
            elif reduce_fn == dim_zero_max:
                reduced = torch.max(global_state, local_state)
            elif reduce_fn == dim_zero_min:
                reduced = torch.min(global_state, local_state)
            elif reduce_fn == dim_zero_cat:
                reduced = global_state + local_state
            elif reduce_fn is None and isinstance(global_state, Tensor):
                reduced = torch.stack([global_state, local_state])
            elif reduce_fn is None and isinstance(global_state, list):
                reduced = _flatten([global_state, local_state])
            elif reduce_fn and callable(reduce_fn):
                reduced = reduce_fn(torch.stack([global_state, local_state]))
            else:
                raise TypeError(f"Unsupported reduce_fn: {reduce_fn}")
            setattr(self, attr, reduced)

    def _sync_dist(self, dist_sync_fn: Callable = gather_all_tensors, process_group: Optional[Any] = None) -> None:
        input_dict = {attr: getattr(self, attr) for attr in self._reductions}

        for attr, reduction_fn in self._reductions.items():
            # pre-concatenate metric states that are lists to reduce number of all_gather operations
            if reduction_fn == dim_zero_cat and isinstance(input_dict[attr], list) and len(input_dict[attr]) > 1:
                input_dict[attr] = [dim_zero_cat(input_dict[attr])]

        output_dict = apply_to_collection(
            input_dict,
            Tensor,
            dist_sync_fn,
            group=process_group or self.process_group,
        )

        for attr, reduction_fn in self._reductions.items():
            # pre-processing ops (stack or flatten for inputs)

            if isinstance(output_dict[attr], list) and len(output_dict[attr]) == 0:
                setattr(self, attr, [])
                continue

            if isinstance(output_dict[attr][0], Tensor):
                output_dict[attr] = torch.stack(output_dict[attr])
            elif isinstance(output_dict[attr][0], list):
                output_dict[attr] = _flatten(output_dict[attr])

            if not (callable(reduction_fn) or reduction_fn is None):
                raise TypeError("reduction_fn must be callable or None")
            reduced = reduction_fn(output_dict[attr]) if reduction_fn is not None else output_dict[attr]
            setattr(self, attr, reduced)

    def _wrap_update(self, update: Callable) -> Callable:
        @functools.wraps(update)
        def wrapped_func(*args: Any, **kwargs: Any) -> None:
            self._computed = None
            self._update_count += 1
            with torch.set_grad_enabled(self._enable_grad):
                try:
                    update(*args, **kwargs)
                except RuntimeError as err:
                    if "Expected all tensors to be on" in str(err):
                        raise RuntimeError(
                            "Encountered different devices in metric calculation (see stacktrace for details)."
                            " This could be due to the metric class not being on the same device as input."
                            f" Instead of `metric={self.__class__.__name__}(...)` try to do"
                            f" `metric={self.__class__.__name__}(...).to(device)` where"
                            " device corresponds to the device of the input."
                        ) from err
                    raise err

            if self.compute_on_cpu:
                self._move_list_states_to_cpu()

        return wrapped_func

    def _move_list_states_to_cpu(self) -> None:
        """Move list states to cpu to save GPU memory."""
        for key in self._defaults:
            current_val = getattr(self, key)
            if isinstance(current_val, Sequence):
                setattr(self, key, [cur_v.to("cpu") for cur_v in current_val])

    def sync(
        self,
        dist_sync_fn: Optional[Callable] = None,
        process_group: Optional[Any] = None,
        should_sync: bool = True,
        distributed_available: Optional[Callable] = None,
    ) -> None:
        """Sync function for manually controlling when metrics states should be synced across processes.

        Args:
            dist_sync_fn: Function to be used to perform states synchronization
            process_group:
                Specify the process group on which synchronization is called.
                default: `None` (which selects the entire world)
            should_sync: Whether to apply to state synchronization. This will have an impact
                only when running in a distributed setting.
            distributed_available: Function to determine if we are running inside a distributed setting
        """
        if self._is_synced and should_sync:
            raise TorchMetricsUserError("The Metric has already been synced.")

        if distributed_available is None and self.distributed_available_fn is not None:
            distributed_available = self.distributed_available_fn

        is_distributed = distributed_available() if callable(distributed_available) else None

        if not should_sync or not is_distributed:
            return

        if dist_sync_fn is None:
            dist_sync_fn = gather_all_tensors

        # cache prior to syncing
        self._cache = {attr: getattr(self, attr) for attr in self._defaults}

        # sync
        self._sync_dist(dist_sync_fn, process_group=process_group)
        self._is_synced = True

    def unsync(self, should_unsync: bool = True) -> None:
        """Unsync function for manually controlling when metrics states should be reverted back to their local
        states.

        Args:
            should_unsync: Whether to perform unsync
        """
        if not should_unsync:
            return

        if not self._is_synced:
            raise TorchMetricsUserError("The Metric has already been un-synced.")

        if self._cache is None:
            raise TorchMetricsUserError("The internal cache should exist to unsync the Metric.")

        # if we synced, restore to cache so that we can continue to accumulate un-synced state
        for attr, val in self._cache.items():
            setattr(self, attr, val)
        self._is_synced = False
        self._cache = None

    @contextmanager
    def sync_context(
        self,
        dist_sync_fn: Optional[Callable] = None,
        process_group: Optional[Any] = None,
        should_sync: bool = True,
        should_unsync: bool = True,
        distributed_available: Optional[Callable] = None,
    ) -> Generator:
        """Context manager to synchronize the states between processes when running in a distributed setting and
        restore the local cache states after yielding.

        Args:
            dist_sync_fn: Function to be used to perform states synchronization
            process_group:
                Specify the process group on which synchronization is called.
                default: `None` (which selects the entire world)
            should_sync: Whether to apply to state synchronization. This will have an impact
                only when running in a distributed setting.
            should_unsync: Whether to restore the cache state so that the metrics can
                continue to be accumulated.
            distributed_available: Function to determine if we are running inside a distributed setting
        """
        self.sync(
            dist_sync_fn=dist_sync_fn,
            process_group=process_group,
            should_sync=should_sync,
            distributed_available=distributed_available,
        )

        yield

        self.unsync(should_unsync=self._is_synced and should_unsync)

    def _wrap_compute(self, compute: Callable) -> Callable:
        @functools.wraps(compute)
        def wrapped_func(*args: Any, **kwargs: Any) -> Any:
            if self._update_count == 0:
                rank_zero_warn(
                    f"The ``compute`` method of metric {self.__class__.__name__}"
                    " was called before the ``update`` method which may lead to errors,"
                    " as metric states have not yet been updated.",
                    UserWarning,
                )

            # return cached value
            if self._computed is not None:
                return self._computed

            # compute relies on the sync context manager to gather the states across processes and apply reduction
            # if synchronization happened, the current rank accumulated states will be restored to keep
            # accumulation going if ``should_unsync=True``,
            with self.sync_context(
                dist_sync_fn=self.dist_sync_fn,
                should_sync=self._to_sync,
                should_unsync=self._should_unsync,
            ):
                value = compute(*args, **kwargs)
                self._computed = _squeeze_if_scalar(value)

            return self._computed

        return wrapped_func

    @abstractmethod
    def update(self, *_: Any, **__: Any) -> None:
        """Override this method to update the state variables of your metric class."""

    @abstractmethod
    def compute(self) -> Any:
        """Override this method to compute the final metric value from state variables synchronized across the
        distributed backend.
        """

    def plot(self, *_: Any, **__: Any) -> Any:
        """Override this method plot the metric value."""
        raise NotImplementedError

    def reset(self) -> None:
        """This method automatically resets the metric state variables to their default value."""
        self._update_count = 0
        self._forward_cache = None
        self._computed = None

        for attr, default in self._defaults.items():
            current_val = getattr(self, attr)
            if isinstance(default, Tensor):
                setattr(self, attr, default.detach().clone().to(current_val.device))
            else:
                setattr(self, attr, [])

        # reset internal states
        self._cache = None
        self._is_synced = False

    def clone(self) -> "Metric":
        """Make a copy of the metric."""
        return deepcopy(self)

    def __getstate__(self) -> Dict[str, Any]:
        """Get the current state, including all metric states, for the metric. Used for loading and saving a metric."""
        # ignore update and compute functions for pickling
        return {k: v for k, v in self.__dict__.items() if k not in ["update", "compute", "_update_signature"]}

    def __setstate__(self, state: Dict[str, Any]) -> None:
        """Set the state of the metric, based on a input state. Used for loading and saving a metric."""
        # manually restore update and compute functions for pickling
        self.__dict__.update(state)
        self._update_signature = inspect.signature(self.update)
        self.update: Callable = self._wrap_update(self.update)  # type: ignore[assignment]
        self.compute: Callable = self._wrap_compute(self.compute)  # type: ignore[assignment]

    def __setattr__(self, name: str, value: Any) -> None:
        """Overwrite default method to prevent specific attributes from being set by user."""
        if name in ("higher_is_better", "is_differentiable", "full_state_update"):
            raise RuntimeError(f"Can't change const `{name}`.")
        super().__setattr__(name, value)

    @property
    def device(self) -> "torch.device":
        """Return the device of the metric."""
        return self._device

    def type(self, dst_type: Union[str, torch.dtype]) -> "Metric":
        """Method override default and prevent dtype casting.

        Please use `metric.set_dtype(dtype)` instead.
        """
        return self

    def float(self) -> "Metric":
        """Method override default and prevent dtype casting.

        Please use `metric.set_dtype(dtype)` instead.
        """
        return self

    def double(self) -> "Metric":
        """Method override default and prevent dtype casting.

        Please use `metric.set_dtype(dtype)` instead.
        """
        return self

    def half(self) -> "Metric":
        """Method override default and prevent dtype casting.

        Please use `metric.set_dtype(dtype)` instead.
        """
        return self

    def set_dtype(self, dst_type: Union[str, torch.dtype]) -> "Metric":
        """Special version of `type` for transferring all metric states to specific dtype
        Arguments:
            dst_type (type or string): the desired type.
        """
        return super().type(dst_type)

    def _apply(self, fn: Callable) -> Module:
        """Overwrite _apply function such that we can also move metric states to the correct device when `.to`,
        `.cuda`, etc methods are called.
        """
        this = super()._apply(fn)
        # Also apply fn to metric states and defaults
        for key, value in this._defaults.items():
            if isinstance(value, Tensor):
                this._defaults[key] = fn(value)
            elif isinstance(value, Sequence):
                this._defaults[key] = [fn(v) for v in value]

            current_val = getattr(this, key)
            if isinstance(current_val, Tensor):
                setattr(this, key, fn(current_val))
            elif isinstance(current_val, Sequence):
                setattr(this, key, [fn(cur_v) for cur_v in current_val])
            else:
                raise TypeError(
                    "Expected metric state to be either a Tensor" f"or a list of Tensor, but encountered {current_val}"
                )

        # make sure to update the device attribute
        # if the dummy tensor moves device by fn function we should also update the attribute
        self._device = fn(torch.zeros(1, device=self.device)).device

        # Additional apply to forward cache and computed attributes (may be nested)
        if this._computed is not None:
            this._computed = apply_to_collection(this._computed, Tensor, fn)
        if this._forward_cache is not None:
            this._forward_cache = apply_to_collection(this._forward_cache, Tensor, fn)

        return this

    def persistent(self, mode: bool = False) -> None:
        """Method for post-init to change if metric states should be saved to its state_dict."""
        for key in self._persistent:
            self._persistent[key] = mode

    def state_dict(  # type: ignore[override]  # todo
        self,
        destination: Dict[str, Any] = None,
        prefix: str = "",
        keep_vars: bool = False,
    ) -> Dict[str, Any]:
        """Get the current state of metric as an dictionary.

        Args:
            destination: Optional dictionary, that if provided, the state of module will be updated into the dict and
                the same object is returned. Otherwise, an ``OrderedDict`` will be created and returned.
            prefix: optional string, a prefix added to parameter and buffer names to compose the keys in state_dict.
            keep_vars: by default the :class:`~torch.Tensor`s returned in the state dict are detached from autograd.
                If set to ``True``, detaching will not be performed.
        """
        destination: Dict[str, Union[torch.Tensor, List, Any]] = super().state_dict(
            destination=destination, prefix=prefix, keep_vars=keep_vars  # type: ignore[arg-type]
        )
        # Register metric states to be part of the state_dict
        for key in self._defaults:
            if not self._persistent[key]:
                continue
            current_val = getattr(self, key)
            if not keep_vars:
                if isinstance(current_val, Tensor):
                    current_val = current_val.detach()
                elif isinstance(current_val, list):
                    current_val = [cur_v.detach() if isinstance(cur_v, Tensor) else cur_v for cur_v in current_val]
            destination[prefix + key] = deepcopy(current_val)
        return destination

    def _load_from_state_dict(
        self,
        state_dict: dict,
        prefix: str,
        local_metadata: dict,
        strict: bool,
        missing_keys: List[str],
        unexpected_keys: List[str],
        error_msgs: List[str],
    ) -> None:
        """Loads metric states from state_dict."""
        for key in self._defaults:
            name = prefix + key
            if name in state_dict:
                setattr(self, key, state_dict.pop(name))
        super()._load_from_state_dict(
            state_dict, prefix, local_metadata, True, missing_keys, unexpected_keys, error_msgs
        )

    def _filter_kwargs(self, **kwargs: Any) -> Dict[str, Any]:
        """filter kwargs such that they match the update signature of the metric."""
        # filter all parameters based on update signature except those of
        # type VAR_POSITIONAL (*args) and VAR_KEYWORD (**kwargs)
        _params = (inspect.Parameter.VAR_POSITIONAL, inspect.Parameter.VAR_KEYWORD)
        _sign_params = self._update_signature.parameters
        filtered_kwargs = {
            k: v for k, v in kwargs.items() if (k in _sign_params and _sign_params[k].kind not in _params)
        }

        exists_var_keyword = any(v.kind == inspect.Parameter.VAR_KEYWORD for v in _sign_params.values())
        # if no kwargs filtered, return all kwargs as default
        if not filtered_kwargs and not exists_var_keyword:
            # no kwargs in update signature -> don't return any kwargs
            filtered_kwargs = {}
        elif exists_var_keyword:
            # kwargs found in update signature -> return all kwargs to be sure to not omit any.
            # filtering logic is likely implemented within the update call.
            filtered_kwargs = kwargs
        return filtered_kwargs

    def __hash__(self) -> int:
        """Returns an unique hash of the metric.

        The hash depends on both the class itself but also the current metric state, which therefore enforces that two
        instances of the same metrics never have the same hash even if they have been updated on the same data.
        """
        # we need to add the id here, since PyTorch requires a module hash to be unique.
        # Internally, PyTorch nn.Module relies on that for children discovery
        # (see https://github.com/pytorch/pytorch/blob/v1.9.0/torch/nn/modules/module.py#L1544)
        # For metrics that include tensors it is not a problem,
        # since their hash is unique based on the memory location but we cannot rely on that for every metric.
        hash_vals = [self.__class__.__name__, id(self)]

        for key in self._defaults:
            val = getattr(self, key)
            # Special case: allow list values, so long
            # as their elements are hashable
            if hasattr(val, "__iter__") and not isinstance(val, Tensor):
                hash_vals.extend(val)
            else:
                hash_vals.append(val)

        return hash(tuple(hash_vals))

    def __add__(self, other: "Metric") -> "CompositionalMetric":
        """Construct compositional metric using the addition operator."""
        return CompositionalMetric(torch.add, self, other)

    def __and__(self, other: "Metric") -> "CompositionalMetric":
        """Construct compositional metric using the logical and operator."""
        return CompositionalMetric(torch.bitwise_and, self, other)

    def __eq__(self, other: "Metric") -> "CompositionalMetric":  # type: ignore[override]
        """Construct compositional metric using the equal operator."""
        return CompositionalMetric(torch.eq, self, other)

    def __floordiv__(self, other: "Metric") -> "CompositionalMetric":
        """Construct compositional metric using the floor division operator."""
        return CompositionalMetric(torch.floor_divide, self, other)

    def __ge__(self, other: "Metric") -> "CompositionalMetric":
        """Construct compositional metric using the greater than or equal operator."""
        return CompositionalMetric(torch.ge, self, other)

    def __gt__(self, other: "Metric") -> "CompositionalMetric":
        """Construct compositional metric using the greater than operator."""
        return CompositionalMetric(torch.gt, self, other)

    def __le__(self, other: "Metric") -> "CompositionalMetric":
        """Construct compositional metric using the less than or equal operator."""
        return CompositionalMetric(torch.le, self, other)

    def __lt__(self, other: "Metric") -> "CompositionalMetric":
        """Construct compositional metric using the less than operator."""
        return CompositionalMetric(torch.lt, self, other)

    def __matmul__(self, other: "Metric") -> "CompositionalMetric":
        """Construct compositional metric using the matrix multiplication operator."""
        return CompositionalMetric(torch.matmul, self, other)

    def __mod__(self, other: "Metric") -> "CompositionalMetric":
        """Construct compositional metric using the remainder operator."""
        return CompositionalMetric(torch.fmod, self, other)

    def __mul__(self, other: "Metric") -> "CompositionalMetric":
        """Construct compositional metric using the multiplication operator."""
        return CompositionalMetric(torch.mul, self, other)

    # Fixme: this shall return bool instead of Metric
    def __ne__(self, other: "Metric") -> "CompositionalMetric":  # type: ignore[override]
        """Construct compositional metric using the not equal operator."""
        return CompositionalMetric(torch.ne, self, other)

    def __or__(self, other: "Metric") -> "CompositionalMetric":
        """Construct compositional metric using the logical or operator."""
        return CompositionalMetric(torch.bitwise_or, self, other)

    def __pow__(self, other: "Metric") -> "CompositionalMetric":
        """Construct compositional metric using the exponential/power operator."""
        return CompositionalMetric(torch.pow, self, other)

    def __radd__(self, other: "Metric") -> "CompositionalMetric":
        """Construct compositional metric using the addition operator."""
        return CompositionalMetric(torch.add, other, self)

    def __rand__(self, other: "Metric") -> "CompositionalMetric":
        """Construct compositional metric using the logical and operator."""
        # swap them since bitwise_and only supports that way and it's commutative
        return CompositionalMetric(torch.bitwise_and, self, other)

    def __rfloordiv__(self, other: "CompositionalMetric") -> "Metric":
        """Construct compositional metric using the floor division operator."""
        return CompositionalMetric(torch.floor_divide, other, self)

    def __rmatmul__(self, other: "Metric") -> "CompositionalMetric":
        """Construct compositional metric using the matrix multiplication operator."""
        return CompositionalMetric(torch.matmul, other, self)

    def __rmod__(self, other: "Metric") -> "CompositionalMetric":
        """Construct compositional metric using the remainder operator."""
        return CompositionalMetric(torch.fmod, other, self)

    def __rmul__(self, other: "Metric") -> "CompositionalMetric":
        """Construct compositional metric using the multiplication operator."""
        return CompositionalMetric(torch.mul, other, self)

    def __ror__(self, other: "Metric") -> "CompositionalMetric":
        """Construct compositional metric using the logical or operator."""
        return CompositionalMetric(torch.bitwise_or, other, self)

    def __rpow__(self, other: "Metric") -> "CompositionalMetric":
        """Construct compositional metric using the exponential/power operator."""
        return CompositionalMetric(torch.pow, other, self)

    def __rsub__(self, other: "Metric") -> "CompositionalMetric":
        """Construct compositional metric using the subtraction operator."""
        return CompositionalMetric(torch.sub, other, self)

    def __rtruediv__(self, other: "Metric") -> "CompositionalMetric":
        """Construct compositional metric using the true divide operator."""
        return CompositionalMetric(torch.true_divide, other, self)

    def __rxor__(self, other: "Metric") -> "CompositionalMetric":
        """Construct compositional metric using the logical xor operator."""
        return CompositionalMetric(torch.bitwise_xor, other, self)

    def __sub__(self, other: "Metric") -> "CompositionalMetric":
        """Construct compositional metric using the subtraction operator."""
        return CompositionalMetric(torch.sub, self, other)

    def __truediv__(self, other: "Metric") -> "CompositionalMetric":
        """Construct compositional metric using the true divide operator."""
        return CompositionalMetric(torch.true_divide, self, other)

    def __xor__(self, other: "Metric") -> "CompositionalMetric":
        """Construct compositional metric using the logical xor operator."""
        return CompositionalMetric(torch.bitwise_xor, self, other)

    def __abs__(self) -> "CompositionalMetric":
        """Construct compositional metric using the absolute operator."""
        return CompositionalMetric(torch.abs, self, None)

    def __inv__(self) -> "CompositionalMetric":
        """Construct compositional metric using the not operator."""
        return CompositionalMetric(torch.bitwise_not, self, None)

    def __invert__(self) -> "CompositionalMetric":
        """Construct compositional metric using the not operator."""
        return self.__inv__()

    def __neg__(self) -> "CompositionalMetric":
        """Construct compositional metric using absolute negative operator."""
        return CompositionalMetric(_neg, self, None)

    def __pos__(self) -> "CompositionalMetric":
        """Construct compositional metric using absolute operator."""
        return CompositionalMetric(torch.abs, self, None)

    def __getitem__(self, idx: int) -> "CompositionalMetric":
        """Construct compositional metric using the get item operator."""
        return CompositionalMetric(lambda x: x[idx], self, None)

    def __getnewargs__(self) -> Tuple:
        """Needed method for construction of new metrics __new__ method."""
        return tuple(
            Metric.__str__(self),
        )

<<<<<<< HEAD
    def __iter__(self) -> Any:
        """Iteration over metrics are not allowed. Use metric collections for nesting metrics."""
        raise NotImplementedError("Metrics do not support iteration.")
=======
    __iter__ = None
>>>>>>> 92d15f38


def _neg(x: Tensor) -> Tensor:
    return -torch.abs(x)


class CompositionalMetric(Metric):
    """Composition of two metrics with a specific operator which will be executed upon metrics compute."""

    def __init__(
        self,
        operator: Callable,
        metric_a: Union[Metric, int, float, Tensor],
        metric_b: Union[Metric, int, float, Tensor, None],
    ) -> None:
        """Args:
        operator: the operator taking in one (if metric_b is None)
        or two arguments. Will be applied to outputs of metric_a.compute()
        and (optionally if metric_b is not None) metric_b.compute()
        metric_a: first metric whose compute() result is the first argument of operator
        metric_b: second metric whose compute() result is the second argument of operator.
        For operators taking in only one input, this should be None.
        """
        super().__init__()

        self.op = operator

        if isinstance(metric_a, Tensor):
            self.register_buffer("metric_a", metric_a)
        else:
            self.metric_a = metric_a

        if isinstance(metric_b, Tensor):
            self.register_buffer("metric_b", metric_b)
        else:
            self.metric_b = metric_b

    def _sync_dist(self, dist_sync_fn: Optional[Callable] = None, process_group: Optional[Any] = None) -> None:
        """No syncing required here. syncing will be done in metric_a and metric_b."""
        pass

    def update(self, *args: Any, **kwargs: Any) -> None:
        """Redirect the call to the input which the conposition was formed from."""
        if isinstance(self.metric_a, Metric):
            self.metric_a.update(*args, **self.metric_a._filter_kwargs(**kwargs))

        if isinstance(self.metric_b, Metric):
            self.metric_b.update(*args, **self.metric_b._filter_kwargs(**kwargs))

    def compute(self) -> Any:
        """Redirect the call to the input which the conposition was formed from."""
        # also some parsing for kwargs?
        val_a = self.metric_a.compute() if isinstance(self.metric_a, Metric) else self.metric_a
        val_b = self.metric_b.compute() if isinstance(self.metric_b, Metric) else self.metric_b

        if val_b is None:
            return self.op(val_a)

        return self.op(val_a, val_b)

    @torch.jit.unused
    def forward(self, *args: Any, **kwargs: Any) -> Any:
        """Calculate metric on current batch and accumulate to global state."""
        val_a = (
            self.metric_a(*args, **self.metric_a._filter_kwargs(**kwargs))
            if isinstance(self.metric_a, Metric)
            else self.metric_a
        )
        val_b = (
            self.metric_b(*args, **self.metric_b._filter_kwargs(**kwargs))
            if isinstance(self.metric_b, Metric)
            else self.metric_b
        )

        if val_a is None:
            return None

        if val_b is None:
            if isinstance(self.metric_b, Metric):
                return None

            # Unary op
            return self.op(val_a)

        # Binary op
        return self.op(val_a, val_b)

    def reset(self) -> None:
        """Redirect the call to the input which the conposition was formed from."""
        if isinstance(self.metric_a, Metric):
            self.metric_a.reset()

        if isinstance(self.metric_b, Metric):
            self.metric_b.reset()

    def persistent(self, mode: bool = False) -> None:
        """Change if metric state is persistent (save as part of state_dict) or not.

        Args:
            mode: bool indicating if all states should be persistent or not

        """
        if isinstance(self.metric_a, Metric):
            self.metric_a.persistent(mode=mode)
        if isinstance(self.metric_b, Metric):
            self.metric_b.persistent(mode=mode)

    def __repr__(self) -> str:
        """Returns a representation of the compositional metric, including the two inputs it was formed from."""
        _op_metrics = f"(\n  {self.op.__name__}(\n    {repr(self.metric_a)},\n    {repr(self.metric_b)}\n  )\n)"
        repr_str = self.__class__.__name__ + _op_metrics

        return repr_str

    def _wrap_compute(self, compute: Callable) -> Callable:
        """No wrapping nessesary for compositional metrics."""
        return compute<|MERGE_RESOLUTION|>--- conflicted
+++ resolved
@@ -13,7 +13,6 @@
 # limitations under the License.
 import functools
 import inspect
-import warnings
 from abc import ABC, abstractmethod
 from contextlib import contextmanager
 from copy import deepcopy
@@ -926,13 +925,7 @@
             Metric.__str__(self),
         )
 
-<<<<<<< HEAD
-    def __iter__(self) -> Any:
-        """Iteration over metrics are not allowed. Use metric collections for nesting metrics."""
-        raise NotImplementedError("Metrics do not support iteration.")
-=======
     __iter__ = None
->>>>>>> 92d15f38
 
 
 def _neg(x: Tensor) -> Tensor:
