r"""Root package info."""
import logging as __logging
import os

from torchmetrics.__about__ import *  # noqa: F401, F403

_logger = __logging.getLogger("torchmetrics")
_logger.addHandler(__logging.StreamHandler())
_logger.setLevel(__logging.INFO)

_PACKAGE_ROOT = os.path.dirname(__file__)
_PROJECT_ROOT = os.path.dirname(_PACKAGE_ROOT)

from torchmetrics import functional  # noqa: E402
from torchmetrics.aggregation import CatMetric, MaxMetric, MeanMetric, MinMetric, SumMetric  # noqa: E402
from torchmetrics.audio._deprecated import _PermutationInvariantTraining as PermutationInvariantTraining  # noqa: E402
from torchmetrics.audio._deprecated import (  # noqa: E402
    _ScaleInvariantSignalDistortionRatio as ScaleInvariantSignalDistortionRatio,
)
from torchmetrics.audio._deprecated import (  # noqa: E402
    _ScaleInvariantSignalNoiseRatio as ScaleInvariantSignalNoiseRatio,
)
from torchmetrics.audio._deprecated import _SignalDistortionRatio as SignalDistortionRatio  # noqa: E402
from torchmetrics.audio._deprecated import _SignalNoiseRatio as SignalNoiseRatio  # noqa: E402
from torchmetrics.classification import (  # noqa: E402
    AUROC,
    ROC,
    Accuracy,
    AveragePrecision,
    CalibrationError,
    CohenKappa,
    ConfusionMatrix,
    Dice,
    ExactMatch,
    F1Score,
    FBetaScore,
    HammingDistance,
    HingeLoss,
    JaccardIndex,
    MatthewsCorrCoef,
    Precision,
    PrecisionRecallCurve,
    Recall,
    Specificity,
    StatScores,
)
from torchmetrics.collections import MetricCollection  # noqa: E402
<<<<<<< HEAD
from torchmetrics.detection import ModifiedPanopticQuality, PanopticQuality  # noqa: E402
from torchmetrics.image._deprecated import (  # noqa: E402
    _ErrorRelativeGlobalDimensionlessSynthesis as ErrorRelativeGlobalDimensionlessSynthesis,
=======
from torchmetrics.detection._deprecated import _ModifiedPanopticQuality as ModifiedPanopticQuality  # noqa: E402
from torchmetrics.detection._deprecated import _PanopticQuality as PanopticQuality  # noqa: E402
from torchmetrics.image import (  # noqa: E402
    ErrorRelativeGlobalDimensionlessSynthesis,
    MultiScaleStructuralSimilarityIndexMeasure,
    PeakSignalNoiseRatio,
    RelativeAverageSpectralError,
    RootMeanSquaredErrorUsingSlidingWindow,
    SpectralAngleMapper,
    SpectralDistortionIndex,
    StructuralSimilarityIndexMeasure,
    TotalVariation,
    UniversalImageQualityIndex,
>>>>>>> 60e41776
)
from torchmetrics.image._deprecated import (  # noqa: E402
    _MultiScaleStructuralSimilarityIndexMeasure as MultiScaleStructuralSimilarityIndexMeasure,
)
from torchmetrics.image._deprecated import _PeakSignalNoiseRatio as PeakSignalNoiseRatio  # noqa: E402
from torchmetrics.image._deprecated import _RelativeAverageSpectralError as RelativeAverageSpectralError  # noqa: E402
from torchmetrics.image._deprecated import (  # noqa: E402
    _RootMeanSquaredErrorUsingSlidingWindow as RootMeanSquaredErrorUsingSlidingWindow,
)
from torchmetrics.image._deprecated import _SpectralAngleMapper as SpectralAngleMapper  # noqa: E402
from torchmetrics.image._deprecated import _SpectralDistortionIndex as SpectralDistortionIndex  # noqa: E402
from torchmetrics.image._deprecated import (  # noqa: E402
    _StructuralSimilarityIndexMeasure as StructuralSimilarityIndexMeasure,
)
from torchmetrics.image._deprecated import _TotalVariation as TotalVariation  # noqa: E402
from torchmetrics.image._deprecated import _UniversalImageQualityIndex as UniversalImageQualityIndex  # noqa: E402
from torchmetrics.metric import Metric  # noqa: E402
from torchmetrics.nominal import CramersV  # noqa: E402
from torchmetrics.nominal import PearsonsContingencyCoefficient  # noqa: E402
from torchmetrics.nominal import TheilsU, TschuprowsT  # noqa: E402
from torchmetrics.regression import ConcordanceCorrCoef  # noqa: E402
from torchmetrics.regression import CosineSimilarity  # noqa: E402
from torchmetrics.regression import (  # noqa: E402
    ExplainedVariance,
    KendallRankCorrCoef,
    KLDivergence,
    LogCoshError,
    MeanAbsoluteError,
    MeanAbsolutePercentageError,
    MeanSquaredError,
    MeanSquaredLogError,
    MinkowskiDistance,
    PearsonCorrCoef,
    R2Score,
    SpearmanCorrCoef,
    SymmetricMeanAbsolutePercentageError,
    TweedieDevianceScore,
    WeightedMeanAbsolutePercentageError,
)
from torchmetrics.retrieval import RetrievalFallOut  # noqa: E402
from torchmetrics.retrieval import RetrievalHitRate  # noqa: E402
from torchmetrics.retrieval import (  # noqa: E402
    RetrievalMAP,
    RetrievalMRR,
    RetrievalNormalizedDCG,
    RetrievalPrecision,
    RetrievalPrecisionRecallCurve,
    RetrievalRecall,
    RetrievalRecallAtFixedPrecision,
    RetrievalRPrecision,
)
from torchmetrics.text import (  # noqa: E402
    BLEUScore,
    CharErrorRate,
    CHRFScore,
    ExtendedEditDistance,
    MatchErrorRate,
    Perplexity,
    SacreBLEUScore,
    SQuAD,
    TranslationEditRate,
    WordErrorRate,
    WordInfoLost,
    WordInfoPreserved,
)
from torchmetrics.wrappers import BootStrapper  # noqa: E402
from torchmetrics.wrappers import ClasswiseWrapper, MetricTracker, MinMaxMetric, MultioutputWrapper  # noqa: E402

__all__ = [
    "functional",
    "Accuracy",
    "AUROC",
    "AveragePrecision",
    "BLEUScore",
    "BootStrapper",
    "CalibrationError",
    "CatMetric",
    "ClasswiseWrapper",
    "CharErrorRate",
    "CHRFScore",
    "ConcordanceCorrCoef",
    "CohenKappa",
    "ConfusionMatrix",
    "CosineSimilarity",
    "CramersV",
    "Dice",
    "TweedieDevianceScore",
    "ErrorRelativeGlobalDimensionlessSynthesis",
    "ExactMatch",
    "ExplainedVariance",
    "ExtendedEditDistance",
    "F1Score",
    "FBetaScore",
    "HammingDistance",
    "HingeLoss",
    "JaccardIndex",
    "KendallRankCorrCoef",
    "KLDivergence",
    "LogCoshError",
    "MatchErrorRate",
    "MatthewsCorrCoef",
    "MaxMetric",
    "MeanAbsoluteError",
    "MeanAbsolutePercentageError",
    "MeanMetric",
    "MeanSquaredError",
    "MeanSquaredLogError",
    "Metric",
    "MetricCollection",
    "MetricTracker",
    "MinMaxMetric",
    "MinMetric",
    "ModifiedPanopticQuality",
    "MultioutputWrapper",
    "MultiScaleStructuralSimilarityIndexMeasure",
    "PanopticQuality",
    "PearsonCorrCoef",
    "PearsonsContingencyCoefficient",
    "PermutationInvariantTraining",
    "Perplexity",
    "Precision",
    "PrecisionRecallCurve",
    "PeakSignalNoiseRatio",
    "R2Score",
    "Recall",
    "RelativeAverageSpectralError",
    "RetrievalFallOut",
    "RetrievalHitRate",
    "RetrievalMAP",
    "RetrievalMRR",
    "RetrievalNormalizedDCG",
    "RetrievalPrecision",
    "RetrievalRecall",
    "RetrievalRPrecision",
    "RetrievalPrecisionRecallCurve",
    "RetrievalRecallAtFixedPrecision",
    "ROC",
    "RootMeanSquaredErrorUsingSlidingWindow",
    "SacreBLEUScore",
    "SignalDistortionRatio",
    "ScaleInvariantSignalDistortionRatio",
    "ScaleInvariantSignalNoiseRatio",
    "SignalNoiseRatio",
    "SpearmanCorrCoef",
    "Specificity",
    "SpectralAngleMapper",
    "SpectralDistortionIndex",
    "SQuAD",
    "StructuralSimilarityIndexMeasure",
    "StatScores",
    "SumMetric",
    "SymmetricMeanAbsolutePercentageError",
    "TheilsU",
    "TotalVariation",
    "TranslationEditRate",
    "TschuprowsT",
    "UniversalImageQualityIndex",
    "WeightedMeanAbsolutePercentageError",
    "WordErrorRate",
    "WordInfoLost",
    "WordInfoPreserved",
]<|MERGE_RESOLUTION|>--- conflicted
+++ resolved
@@ -45,25 +45,10 @@
     StatScores,
 )
 from torchmetrics.collections import MetricCollection  # noqa: E402
-<<<<<<< HEAD
-from torchmetrics.detection import ModifiedPanopticQuality, PanopticQuality  # noqa: E402
-from torchmetrics.image._deprecated import (  # noqa: E402
-    _ErrorRelativeGlobalDimensionlessSynthesis as ErrorRelativeGlobalDimensionlessSynthesis,
-=======
 from torchmetrics.detection._deprecated import _ModifiedPanopticQuality as ModifiedPanopticQuality  # noqa: E402
 from torchmetrics.detection._deprecated import _PanopticQuality as PanopticQuality  # noqa: E402
-from torchmetrics.image import (  # noqa: E402
-    ErrorRelativeGlobalDimensionlessSynthesis,
-    MultiScaleStructuralSimilarityIndexMeasure,
-    PeakSignalNoiseRatio,
-    RelativeAverageSpectralError,
-    RootMeanSquaredErrorUsingSlidingWindow,
-    SpectralAngleMapper,
-    SpectralDistortionIndex,
-    StructuralSimilarityIndexMeasure,
-    TotalVariation,
-    UniversalImageQualityIndex,
->>>>>>> 60e41776
+from torchmetrics.image._deprecated import (  # noqa: E402
+    _ErrorRelativeGlobalDimensionlessSynthesis as ErrorRelativeGlobalDimensionlessSynthesis,
 )
 from torchmetrics.image._deprecated import (  # noqa: E402
     _MultiScaleStructuralSimilarityIndexMeasure as MultiScaleStructuralSimilarityIndexMeasure,
