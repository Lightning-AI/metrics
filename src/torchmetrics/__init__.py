r"""Root package info."""
import logging as __logging
import os

from torchmetrics.__about__ import *  # noqa: F403

_logger = __logging.getLogger("torchmetrics")
_logger.addHandler(__logging.StreamHandler())
_logger.setLevel(__logging.INFO)

_PACKAGE_ROOT = os.path.dirname(__file__)
_PROJECT_ROOT = os.path.dirname(_PACKAGE_ROOT)

from torchmetrics import functional  # noqa: E402
from torchmetrics.aggregation import (  # noqa: E402
    CatMetric,
    MaxMetric,
    MeanMetric,
    MinMetric,
    RunningMean,
    RunningSum,
    SumMetric,
)
from torchmetrics.audio._deprecated import _PermutationInvariantTraining as PermutationInvariantTraining  # noqa: E402
from torchmetrics.audio._deprecated import (  # noqa: E402
    _ScaleInvariantSignalDistortionRatio as ScaleInvariantSignalDistortionRatio,
)
from torchmetrics.audio._deprecated import (  # noqa: E402
    _ScaleInvariantSignalNoiseRatio as ScaleInvariantSignalNoiseRatio,
)
from torchmetrics.audio._deprecated import _SignalDistortionRatio as SignalDistortionRatio  # noqa: E402
from torchmetrics.audio._deprecated import _SignalNoiseRatio as SignalNoiseRatio  # noqa: E402
from torchmetrics.classification import (  # noqa: E402
    AUROC,
    ROC,
    Accuracy,
    AveragePrecision,
    CalibrationError,
    CohenKappa,
    ConfusionMatrix,
    Dice,
    ExactMatch,
    F1Score,
    FBetaScore,
    GeneralizedDiceScore,
    HammingDistance,
    HingeLoss,
    JaccardIndex,
    MatthewsCorrCoef,
    Precision,
    PrecisionAtFixedRecall,
    PrecisionRecallCurve,
    Recall,
    RecallAtFixedPrecision,
    Specificity,
    StatScores,
)
from torchmetrics.collections import MetricCollection  # noqa: E402
from torchmetrics.detection._deprecated import _ModifiedPanopticQuality as ModifiedPanopticQuality  # noqa: E402
from torchmetrics.detection._deprecated import _PanopticQuality as PanopticQuality  # noqa: E402
from torchmetrics.image._deprecated import (  # noqa: E402
    _ErrorRelativeGlobalDimensionlessSynthesis as ErrorRelativeGlobalDimensionlessSynthesis,
)
from torchmetrics.image._deprecated import (  # noqa: E402
    _MultiScaleStructuralSimilarityIndexMeasure as MultiScaleStructuralSimilarityIndexMeasure,
)
from torchmetrics.image._deprecated import _PeakSignalNoiseRatio as PeakSignalNoiseRatio  # noqa: E402
from torchmetrics.image._deprecated import _RelativeAverageSpectralError as RelativeAverageSpectralError  # noqa: E402
from torchmetrics.image._deprecated import (  # noqa: E402
    _RootMeanSquaredErrorUsingSlidingWindow as RootMeanSquaredErrorUsingSlidingWindow,
)
from torchmetrics.image._deprecated import _SpectralAngleMapper as SpectralAngleMapper  # noqa: E402
from torchmetrics.image._deprecated import _SpectralDistortionIndex as SpectralDistortionIndex  # noqa: E402
from torchmetrics.image._deprecated import (  # noqa: E402
    _StructuralSimilarityIndexMeasure as StructuralSimilarityIndexMeasure,
)
from torchmetrics.image._deprecated import _TotalVariation as TotalVariation  # noqa: E402
from torchmetrics.image._deprecated import _UniversalImageQualityIndex as UniversalImageQualityIndex  # noqa: E402
from torchmetrics.metric import Metric  # noqa: E402
from torchmetrics.nominal import (  # noqa: E402
    CramersV,
    FleissKappa,
    PearsonsContingencyCoefficient,
    TheilsU,
    TschuprowsT,
)
from torchmetrics.regression import (  # noqa: E402
    ConcordanceCorrCoef,
    CosineSimilarity,
    ExplainedVariance,
    KendallRankCorrCoef,
    KLDivergence,
    LogCoshError,
    MeanAbsoluteError,
    MeanAbsolutePercentageError,
    MeanSquaredError,
    MeanSquaredLogError,
    MinkowskiDistance,
    PearsonCorrCoef,
    R2Score,
    RelativeSquaredError,
    SpearmanCorrCoef,
    SymmetricMeanAbsolutePercentageError,
    TweedieDevianceScore,
    WeightedMeanAbsolutePercentageError,
)
from torchmetrics.retrieval._deprecated import _RetrievalFallOut as RetrievalFallOut  # noqa: E402
from torchmetrics.retrieval._deprecated import _RetrievalHitRate as RetrievalHitRate  # noqa: E402
from torchmetrics.retrieval._deprecated import _RetrievalMAP as RetrievalMAP  # noqa: E402
from torchmetrics.retrieval._deprecated import _RetrievalMRR as RetrievalMRR  # noqa: E402
from torchmetrics.retrieval._deprecated import _RetrievalNormalizedDCG as RetrievalNormalizedDCG  # noqa: E402
from torchmetrics.retrieval._deprecated import _RetrievalPrecision as RetrievalPrecision  # noqa: E402
from torchmetrics.retrieval._deprecated import (  # noqa: E402
    _RetrievalPrecisionRecallCurve as RetrievalPrecisionRecallCurve,
)
from torchmetrics.retrieval._deprecated import _RetrievalRecall as RetrievalRecall  # noqa: E402
from torchmetrics.retrieval._deprecated import (  # noqa: E402
    _RetrievalRecallAtFixedPrecision as RetrievalRecallAtFixedPrecision,
)
from torchmetrics.retrieval._deprecated import _RetrievalRPrecision as RetrievalRPrecision  # noqa: E402
from torchmetrics.text._deprecated import _BLEUScore as BLEUScore  # noqa: E402
from torchmetrics.text._deprecated import _CharErrorRate as CharErrorRate  # noqa: E402
from torchmetrics.text._deprecated import _CHRFScore as CHRFScore  # noqa: E402
from torchmetrics.text._deprecated import _ExtendedEditDistance as ExtendedEditDistance  # noqa: E402
from torchmetrics.text._deprecated import _MatchErrorRate as MatchErrorRate  # noqa: E402
from torchmetrics.text._deprecated import _Perplexity as Perplexity  # noqa: E402
from torchmetrics.text._deprecated import _SacreBLEUScore as SacreBLEUScore  # noqa: E402
from torchmetrics.text._deprecated import _SQuAD as SQuAD  # noqa: E402
from torchmetrics.text._deprecated import _TranslationEditRate as TranslationEditRate  # noqa: E402
from torchmetrics.text._deprecated import _WordErrorRate as WordErrorRate  # noqa: E402
from torchmetrics.text._deprecated import _WordInfoLost as WordInfoLost  # noqa: E402
from torchmetrics.text._deprecated import _WordInfoPreserved as WordInfoPreserved  # noqa: E402
from torchmetrics.wrappers import (  # noqa: E402
    BootStrapper,
    ClasswiseWrapper,
    MetricTracker,
    MinMaxMetric,
    MultioutputWrapper,
    MultitaskWrapper,
)

__all__ = [
    "functional",
    "Accuracy",
    "AUROC",
    "AveragePrecision",
    "BLEUScore",
    "BootStrapper",
    "CalibrationError",
    "CatMetric",
    "ClasswiseWrapper",
    "CharErrorRate",
    "CHRFScore",
    "ConcordanceCorrCoef",
    "CohenKappa",
    "ConfusionMatrix",
    "CosineSimilarity",
    "CramersV",
    "Dice",
    "TweedieDevianceScore",
    "ErrorRelativeGlobalDimensionlessSynthesis",
    "ExactMatch",
    "ExplainedVariance",
    "ExtendedEditDistance",
    "F1Score",
    "FBetaScore",
<<<<<<< HEAD
    "GeneralizedDiceScore",
=======
    "FleissKappa",
>>>>>>> d2d346c5
    "HammingDistance",
    "HingeLoss",
    "JaccardIndex",
    "KendallRankCorrCoef",
    "KLDivergence",
    "LogCoshError",
    "MatchErrorRate",
    "MatthewsCorrCoef",
    "MaxMetric",
    "MeanAbsoluteError",
    "MeanAbsolutePercentageError",
    "MeanMetric",
    "MeanSquaredError",
    "MeanSquaredLogError",
    "Metric",
    "MetricCollection",
    "MetricTracker",
    "MinkowskiDistance",
    "MinMaxMetric",
    "MinMetric",
    "ModifiedPanopticQuality",
    "MultioutputWrapper",
    "MultitaskWrapper",
    "MultiScaleStructuralSimilarityIndexMeasure",
    "PanopticQuality",
    "PearsonCorrCoef",
    "PearsonsContingencyCoefficient",
    "PermutationInvariantTraining",
    "Perplexity",
    "Precision",
    "PrecisionAtFixedRecall",
    "PrecisionRecallCurve",
    "PeakSignalNoiseRatio",
    "R2Score",
    "Recall",
    "RecallAtFixedPrecision",
    "RelativeAverageSpectralError",
    "RelativeSquaredError",
    "RetrievalFallOut",
    "RetrievalHitRate",
    "RetrievalMAP",
    "RetrievalMRR",
    "RetrievalNormalizedDCG",
    "RetrievalPrecision",
    "RetrievalRecall",
    "RetrievalRPrecision",
    "RetrievalPrecisionRecallCurve",
    "RetrievalRecallAtFixedPrecision",
    "ROC",
    "RootMeanSquaredErrorUsingSlidingWindow",
    "SacreBLEUScore",
    "SignalDistortionRatio",
    "ScaleInvariantSignalDistortionRatio",
    "ScaleInvariantSignalNoiseRatio",
    "SignalNoiseRatio",
    "SpearmanCorrCoef",
    "Specificity",
    "SpectralAngleMapper",
    "SpectralDistortionIndex",
    "SQuAD",
    "StructuralSimilarityIndexMeasure",
    "StatScores",
    "SumMetric",
    "SymmetricMeanAbsolutePercentageError",
    "TheilsU",
    "TotalVariation",
    "TranslationEditRate",
    "TschuprowsT",
    "UniversalImageQualityIndex",
    "WeightedMeanAbsolutePercentageError",
    "WordErrorRate",
    "WordInfoLost",
    "WordInfoPreserved",
]<|MERGE_RESOLUTION|>--- conflicted
+++ resolved
@@ -164,11 +164,8 @@
     "ExtendedEditDistance",
     "F1Score",
     "FBetaScore",
-<<<<<<< HEAD
     "GeneralizedDiceScore",
-=======
     "FleissKappa",
->>>>>>> d2d346c5
     "HammingDistance",
     "HingeLoss",
     "JaccardIndex",
