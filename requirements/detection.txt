# NOTE: the upper bound for the package version is only set for CI stability, and it is dropped while installing this package
#  in case you want to preserve/enforce restrictions on the latest compatible version, add "strict" as an in-line comment

<<<<<<< HEAD
torchvision >=0.8, <0.21.0
=======
torchvision >=0.15.1, <0.20.0
>>>>>>> 346bcdc4
pycocotools >2.0.0, <2.1.0<|MERGE_RESOLUTION|>--- conflicted
+++ resolved
@@ -1,9 +1,5 @@
 # NOTE: the upper bound for the package version is only set for CI stability, and it is dropped while installing this package
 #  in case you want to preserve/enforce restrictions on the latest compatible version, add "strict" as an in-line comment
 
-<<<<<<< HEAD
-torchvision >=0.8, <0.21.0
-=======
-torchvision >=0.15.1, <0.20.0
->>>>>>> 346bcdc4
+torchvision >=0.15.1, <0.21.0
 pycocotools >2.0.0, <2.1.0