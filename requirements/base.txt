--- conflicted
+++ resolved
@@ -3,10 +3,6 @@
 
 numpy >1.20.0, <2.0  # strict, for compatibility reasons
 packaging >17.1
-<<<<<<< HEAD
-torch >=1.10.0, <2.6.0
-=======
-torch >=2.0.0, <2.5.0
->>>>>>> 346bcdc4
+torch >=2.0.0, <2.6.0
 typing-extensions; python_version < '3.9'
 lightning-utilities >=0.8.0, <0.12.0