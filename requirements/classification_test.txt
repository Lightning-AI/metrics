# NOTE: the upper bound for the package version is only set for CI stability, and it is dropped while installing this package
#  in case you want to preserve/enforce restrictions on the latest compatible version, add "strict" as an in-line comment

pandas >=1.4.0, <=2.2.2
netcal >1.0.0, <=1.3.5  # calibration_error
<<<<<<< HEAD
numpy <1.25.0
fairlearn # group_fairness
PyTDC  # locauc
=======
numpy <2.1.0
fairlearn # group_fairness
>>>>>>> 55f036e9
<|MERGE_RESOLUTION|>--- conflicted
+++ resolved
@@ -3,11 +3,6 @@
 
 pandas >=1.4.0, <=2.2.2
 netcal >1.0.0, <=1.3.5  # calibration_error
-<<<<<<< HEAD
-numpy <1.25.0
-fairlearn # group_fairness
-PyTDC  # locauc
-=======
 numpy <2.1.0
 fairlearn # group_fairness
->>>>>>> 55f036e9
+PyTDC  # locauc