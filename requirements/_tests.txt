--- conflicted
+++ resolved
@@ -1,13 +1,8 @@
 # NOTE: the upper bound for the package version is only set for CI stability, and it is dropped while installing this package
 #  in case you want to preserve/enforce restrictions on the latest compatible version, add "strict" as an in-line comment
 
-<<<<<<< HEAD
 coverage ==7.5.2
-pytest ==8.1.1
-=======
-coverage ==7.5.1
 pytest ==8.2.1
->>>>>>> 85ebbdea
 pytest-cov ==5.0.0
 pytest-doctestplus ==1.2.1
 pytest-rerunfailures ==14.0
