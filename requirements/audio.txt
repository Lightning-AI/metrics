--- conflicted
+++ resolved
@@ -5,8 +5,4 @@
 pesq >=0.0.4, <0.0.5
 pystoi >=0.3.0, <0.5.0
 torchaudio >=0.10.0, <2.4.0
-<<<<<<< HEAD
-gammatone >1.0.0, <1.1.0
-=======
-gammatone >=1.0.0, <1.1.0
->>>>>>> e79138f9
+gammatone >1.0.0, <1.1.0