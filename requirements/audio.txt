# NOTE: the upper bound for the package version is only set for CI stability, and it is dropped while installing this package
#  in case you want to preserve/enforce restrictions on the latest compatible version, add "strict" as an in-line comment

# this need to be the same as used inside speechmetrics
pesq >=0.0.4, <0.0.5
pystoi >=0.3.0, <0.5.0
<<<<<<< HEAD
torchaudio >=0.10.0, <2.4.0
gammatone >=1.0.0, <1.1.0
librosa >=0.9.0, <0.11.0
onnxruntime-gpu >=1.12.0, <1.19
requests >=2.19.0, <2.32.0
=======
torchaudio >=0.10.0, <2.5.0
gammatone >=1.0.0, <1.1.0
>>>>>>> 7fd82d3a
<|MERGE_RESOLUTION|>--- conflicted
+++ resolved
@@ -4,13 +4,8 @@
 # this need to be the same as used inside speechmetrics
 pesq >=0.0.4, <0.0.5
 pystoi >=0.3.0, <0.5.0
-<<<<<<< HEAD
-torchaudio >=0.10.0, <2.4.0
+torchaudio >=0.10.0, <2.5.0
 gammatone >=1.0.0, <1.1.0
 librosa >=0.9.0, <0.11.0
 onnxruntime-gpu >=1.12.0, <1.19
-requests >=2.19.0, <2.32.0
-=======
-torchaudio >=0.10.0, <2.5.0
-gammatone >=1.0.0, <1.1.0
->>>>>>> 7fd82d3a
+requests >=2.19.0, <2.32.0