--- conflicted
+++ resolved
@@ -14,8 +14,4 @@
 fire <=0.5.0
 
 cloudpickle >1.3, <=2.2.1
-<<<<<<< HEAD
-scikit-learn >=1.1.0, <1.2.2
-=======
-scikit-learn >1.0, <1.2.3
->>>>>>> 4d5147a0
+scikit-learn >=1.1.0, <1.2.3