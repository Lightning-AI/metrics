--- conflicted
+++ resolved
@@ -19,11 +19,8 @@
 # add extra requirements
 -r image.txt
 -r text.txt
-<<<<<<< HEAD
 -r detection.txt
-=======
 -r audio.txt
->>>>>>> 39ca7488
 
 # audio
 pypesq
