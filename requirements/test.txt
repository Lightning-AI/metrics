--- conflicted
+++ resolved
@@ -14,18 +14,4 @@
 fire <=0.5.0
 
 cloudpickle >1.3, <=2.2.1
-<<<<<<< HEAD
-scikit-learn >1.0, <1.1.1
-
-mypy==1.0.0
-types-PyYAML
-types-emoji
-types-protobuf
-types-requests
-types-setuptools
-types-six
-types-tabulate
-types-protobuf
-=======
-scikit-learn >1.0, <1.1.1
->>>>>>> e4e04f9f
+scikit-learn >1.0, <1.1.1