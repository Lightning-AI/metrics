# NOTE: the upper bound for the package version is only set for CI stability, and it is dropped while installing this package
#  in case you want to preserve/enforce restrictions on the latest compatible version, add "strict" as an in-line comment

<<<<<<< HEAD
nltk >=3.6, <=3.8.1
tqdm >4.41.0, <4.67.0
=======
nltk >=3.8.2, <=3.9.1
tqdm >=4.41.0, <4.67.0
>>>>>>> ef22554a
regex >=2021.9.24, <=2024.7.24
transformers >4.4.0, <4.45.0
mecab-python3 >=1.0.6, <1.1.0
ipadic >=1.0.0, <1.1.0
sentencepiece >=0.2.0, <0.3.0<|MERGE_RESOLUTION|>--- conflicted
+++ resolved
@@ -1,13 +1,8 @@
 # NOTE: the upper bound for the package version is only set for CI stability, and it is dropped while installing this package
 #  in case you want to preserve/enforce restrictions on the latest compatible version, add "strict" as an in-line comment
 
-<<<<<<< HEAD
-nltk >=3.6, <=3.8.1
-tqdm >4.41.0, <4.67.0
-=======
 nltk >=3.8.2, <=3.9.1
 tqdm >=4.41.0, <4.67.0
->>>>>>> ef22554a
 regex >=2021.9.24, <=2024.7.24
 transformers >4.4.0, <4.45.0
 mecab-python3 >=1.0.6, <1.1.0
