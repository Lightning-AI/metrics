# NOTE: the upper bound for the package version is only set for CI stability, and it is dropped while installing this package
#  in case you want to preserve/enforce restrictions on the latest compatible version, add "strict" as an in-line comment

pandas >1.4.0, <=2.2.3 # cannot pin version due to numpy version incompatibility
dython ==0.7.6 ; python_version <"3.9"
<<<<<<< HEAD
dython ==0.7.9 ; python_version > "3.8"  # we do not use `> =`
scipy >1.0.0, <1.15.0 # cannot pin version due to some version conflicts with `oldest` CI configuration
=======
dython ~=0.7.8 ; python_version > "3.8"  # we do not use `> =`
scipy >1.0.0, <1.16.0 # cannot pin version due to some version conflicts with `oldest` CI configuration
>>>>>>> f218f6d0
statsmodels >0.13.5, <0.15.0<|MERGE_RESOLUTION|>--- conflicted
+++ resolved
@@ -3,11 +3,6 @@
 
 pandas >1.4.0, <=2.2.3 # cannot pin version due to numpy version incompatibility
 dython ==0.7.6 ; python_version <"3.9"
-<<<<<<< HEAD
 dython ==0.7.9 ; python_version > "3.8"  # we do not use `> =`
-scipy >1.0.0, <1.15.0 # cannot pin version due to some version conflicts with `oldest` CI configuration
-=======
-dython ~=0.7.8 ; python_version > "3.8"  # we do not use `> =`
 scipy >1.0.0, <1.16.0 # cannot pin version due to some version conflicts with `oldest` CI configuration
->>>>>>> f218f6d0
 statsmodels >0.13.5, <0.15.0