# Python package
# Create and test a Python package on multiple Python versions.
# Add steps that analyze code, save the dist with the build record, publish to a PyPI-compatible index, and more:
# https://docs.microsoft.com/azure/devops/pipelines/languages/python

trigger:
  tags:
    include:
      - '*'
  branches:
    include:
      - master
      - release/*
      - refs/tags/*
pr:
  - master
  - release/*

jobs:
  - job: pytest
    strategy:
      matrix:
        'PyTorch - old':
          docker-image: 'pytorch/pytorch:1.9.0-cuda11.1-cudnn8-runtime'
          agent-pool: 'lit-rtx-3090'
          torch-ver: '1.9.0'
        'PyTorch - stable':
          docker-image: 'pytorch/pytorch:1.13.0-cuda11.6-cudnn8-runtime'
          agent-pool: 'lit-rtx-3090'
          torch-ver: '1.13.0'
    # how long to run the job before automatically cancelling
    timeoutInMinutes: "95"
    # how much time to give 'run always even if cancelled tasks' before stopping them
    cancelTimeoutInMinutes: "2"

    pool: "$(agent-pool)"

    variables:
      DEVICES: $( python -c 'name = "$(Agent.Name)" ; gpus = name.split("_")[-1] if "_" in name else "0,1"; print(gpus)' )
      HF_CACHE_DIR: "$(Pipeline.Workspace)/ci-cache_huggingface"

    container:
      image: "$(docker-image)"
      options: "--gpus=all --shm-size=8g -v /usr/bin/docker:/tmp/docker:ro"

    workspace:
      clean: all

    steps:

    - bash: |
        echo "##vso[task.setvariable variable=CONTAINER_ID]$(head -1 /proc/self/cgroup|cut -d/ -f3)"
        echo "##vso[task.setvariable variable=CUDA_VISIBLE_DEVICES]$(DEVICES)"
      displayName: 'Set environment variables'

    - bash: |
        whoami && id
        lspci | egrep 'VGA|3D'
        whereis nvidia
        nvidia-smi
        echo $CUDA_VISIBLE_DEVICES
        echo $CONTAINER_ID
        python --version
        pip --version
        pip list
        python -c "import torch ; print(torch.cuda.get_arch_list())"
      displayName: 'Image info & NVIDIA'

    - script: |
        /tmp/docker exec -t -u 0 $CONTAINER_ID \
          sh -c "apt-get update && DEBIAN_FRONTEND=noninteractive apt-get -o Dpkg::Options::="--force-confold" -y install sudo"
      displayName: 'Install Sudo in container (thanks Microsoft!)'

    - bash: |
        pip install -q packaging
        python ./requirements/adjust-versions.py requirements.txt
        for fpath in `ls requirements/*.txt`; do
            python ./requirements/adjust-versions.py $fpath
        done
      displayName: 'Adjust versions'

    - bash: |
        set -ex
        sudo apt-get update -qq --fix-missing
        sudo apt-get install -y build-essential gcc g++ cmake ffmpeg git libsndfile1 unzip --no-install-recommends
        pip install pip -U
        pip install -e . -r ./requirements/devel.txt
        # pip install pandas --force-reinstall  # fixing some strange numpy error for oldest config.
        pip install mkl-service==2.4.0  # needed for the gpu multiprocessing
        pip list
      displayName: 'Install environment'

    - bash: |
        set -e
        python -c "from torch import __version__ as ver ; assert str(ver).split('+')[0] == '$(torch-ver)', f'PyTorch: {ver}'"
        python -c "import torch ; mgpu = torch.cuda.device_count() ; assert mgpu >= 2, f'GPU: {mgpu}'"
      displayName: 'Sanity check'

    - task: Cache@2
      inputs:
        key: transformers | "$(Agent.OS)"
        restoreKeys: transformers
        path: $(HF_CACHE_DIR)
        cacheHitVar: HF_CACHE_RESTORED
    - bash: |
        printf "cache location: $(HF_CACHE_DIR)\n"
        printf "hit the HF cache: $(variables.HF_CACHE_RESTORED)\n"
        mkdir -p $(HF_CACHE_DIR)  # in case cache was void
        ls -lh $(HF_CACHE_DIR)  # show what was restored...
      displayName: 'Show HF cache'

    - bash: python -m pytest torchmetrics --cov=torchmetrics --timeout=150 --durations=50
      workingDirectory: src
      displayName: 'DocTesting'

    - bash: |
        # wget is simpler but does not work on Windows
        python -c "from urllib.request import urlretrieve ; urlretrieve('https://pl-public-data.s3.amazonaws.com/metrics/data.zip', 'data.zip')"
        unzip -o data.zip
        ls -l _data/*
      workingDirectory: tests
      displayName: 'Pull testing data from S3'

    - bash: |
<<<<<<< HEAD
        python -m pytest unittests -v --cov=torchmetrics --junitxml=$(Build.StagingDirectory)/test-results.xml --timeout=150 --durations=50
=======
        python -m pytest unittests -v --cov=torchmetrics --junitxml=$(Build.StagingDirectory)/test-results.xml --timeout=180 --durations=0
>>>>>>> 9aeb62ec
      env:
        CUDA_LAUNCH_BLOCKING: 1
      workingDirectory: tests
      displayName: 'UnitTesting'

    - bash: |
        python -m coverage report
        python -m coverage xml
        python -m codecov --token=$(CODECOV_TOKEN) --commit=$(Build.SourceVersion) --flags=gpu,unittest --name="GPU-coverage" --env=linux,azure
        ls -l
      workingDirectory: tests
      env:
        TRANSFORMERS_CACHE: $(HF_CACHE_DIR)
      displayName: 'Statistics'

    - task: PublishTestResults@2
      displayName: 'Publish test results'
      inputs:
        testResultsFiles: '$(Build.StagingDirectory)/test-results.xml'
        testRunTitle: '$(Agent.OS) - $(Build.DefinitionName) - Python $(python.version)'
      condition: succeededOrFailed()
      # if future steps should run even if this step fails
      continueOnError: true

    # todo: re-enable after schema check pass, also atm it seems does not have any effect
    #- task: PublishCodeCoverageResults@1
    #  displayName: 'Publish coverage report'
    #  inputs:
    #    codeCoverageTool: 'Cobertura'
    #    summaryFileLocation: '$(Build.SourcesDirectory)/coverage.xml'
    #    reportDirectory: '$(Build.SourcesDirectory)/htmlcov'
    #    testRunTitle: '$(Agent.OS) - $(Build.BuildNumber)[$(Agent.JobName)] - Python $(python.version)'
    #  condition: succeededOrFailed()

    - bash: |
        set -e
        FILES="*.py"
        for fn in $FILES
        do
          echo "Processing $fn example..."
          python $fn
        done
      workingDirectory: examples
      displayName: 'Examples'

    - bash: |
        pip install -q fire requests
        python .github/assistant.py set-oldest-versions --req_files='["requirements/integrate.txt"]'
        cat requirements/integrate.txt
      displayName: 'Set oldest versions'
      condition: eq(variables['torch-ver'], '1.9.0')

    - bash: |
        pip install -q -r requirements/integrate.txt
        pip install -e .  # force reinstall TM as it could be overwritten by integration's depenencies
        pip list
      displayName: 'Install integrations'

    - bash: python -m pytest integrations -v --durations=25
      env:
        PROTOCOL_BUFFERS_PYTHON_IMPLEMENTATION: 'python'
      workingDirectory: tests
      displayName: 'Test integrations'<|MERGE_RESOLUTION|>--- conflicted
+++ resolved
@@ -122,11 +122,7 @@
       displayName: 'Pull testing data from S3'
 
     - bash: |
-<<<<<<< HEAD
-        python -m pytest unittests -v --cov=torchmetrics --junitxml=$(Build.StagingDirectory)/test-results.xml --timeout=150 --durations=50
-=======
-        python -m pytest unittests -v --cov=torchmetrics --junitxml=$(Build.StagingDirectory)/test-results.xml --timeout=180 --durations=0
->>>>>>> 9aeb62ec
+        python -m pytest unittests -v --cov=torchmetrics --junitxml=$(Build.StagingDirectory)/test-results.xml --timeout=180 --durations=500
       env:
         CUDA_LAUNCH_BLOCKING: 1
       workingDirectory: tests
