--- conflicted
+++ resolved
@@ -20,26 +20,16 @@
         "PyTorch | 1.10 oldest":
           # Torch does not have build wheels with old Torch versions for newer CUDA
           docker-image: "ubuntu20.04-cuda11.3.1-py3.9-torch1.10"
-<<<<<<< HEAD
-          torch-ver: "1.10.2"
+          torch-ver: "1.10"
         "PyTorch | 1.X LTS":
           docker-image: "ubuntu22.04-cuda11.8.0-py3.9-torch1.13"
-          torch-ver: "1.13.1"
+          torch-ver: "1.13"
         "PyTorch | 2.X stable":
           docker-image: "ubuntu22.04-cuda12.1.1-py3.11-torch2.2"
-          torch-ver: "2.2.1"
+          torch-ver: "2.2"
         "PyTorch | 2.X future":
           docker-image: "ubuntu22.04-cuda12.1.1-py3.11-torch2.3"
-          torch-ver: "2.3.0"
-=======
-          torch-ver: "1.10"
-        "PyTorch | 1.X":
-          docker-image: "ubuntu22.04-cuda11.8.0-py3.9-torch1.13"
-          torch-ver: "1.13"
-        "PyTorch | 2.X":
-          docker-image: "ubuntu22.04-cuda12.1.1-py3.11-torch2.2"
-          torch-ver: "2.2"
->>>>>>> 62558396
+          torch-ver: "2.3"
     # how long to run the job before automatically cancelling
     timeoutInMinutes: "180"
     # how much time to give 'run always even if cancelled tasks' before stopping them
