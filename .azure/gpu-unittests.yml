--- conflicted
+++ resolved
@@ -25,14 +25,9 @@
           docker-image: "pytorchlightning/torchmetrics:ubuntu22.04-cuda11.8.0-py3.9-torch1.13"
           torch-ver: "1.13.1"
         "PyTorch | 2.X":
-<<<<<<< HEAD
-          docker-image: "pytorchlightning/torchmetrics:ubuntu22.04-cuda11.8.0-py3.10-torch2.0"
-          torch-ver: "2.0.1"
-=======
           docker-image: "pytorchlightning/torchmetrics:ubuntu22.04-cuda12.1.0-py3.11-torch2.1"
           agent-pool: "lit-rtx-3090"
           torch-ver: "2.1.0"
->>>>>>> 5c6b23c4
     # how long to run the job before automatically cancelling
     timeoutInMinutes: "120"
     # how much time to give 'run always even if cancelled tasks' before stopping them
