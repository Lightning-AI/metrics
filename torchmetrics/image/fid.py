# Copyright The PyTorch Lightning team.
#
# Licensed under the Apache License, Version 2.0 (the "License");
# you may not use this file except in compliance with the License.
# You may obtain a copy of the License at
#
#     http://www.apache.org/licenses/LICENSE-2.0
#
# Unless required by applicable law or agreed to in writing, software
# distributed under the License is distributed on an "AS IS" BASIS,
# WITHOUT WARRANTIES OR CONDITIONS OF ANY KIND, either express or implied.
# See the License for the specific language governing permissions and
# limitations under the License.
from typing import Any, Callable, List, Optional, Union

import numpy as np
import torch
from torch import Tensor
from torch.autograd import Function

from torchmetrics.metric import Metric
from torchmetrics.utilities import rank_zero_info, rank_zero_warn
from torchmetrics.utilities.data import dim_zero_cat
from torchmetrics.utilities.imports import _SCIPY_AVAILABLE, _TORCH_FIDELITY_AVAILABLE

if _TORCH_FIDELITY_AVAILABLE:
    from torch_fidelity.feature_extractor_inceptionv3 import FeatureExtractorInceptionV3
else:

    class FeatureExtractorInceptionV3(torch.nn.Module):  # type: ignore
        pass


if _SCIPY_AVAILABLE:
    import scipy


class NoTrainInceptionV3(FeatureExtractorInceptionV3):

    def __init__(
        self,
        name: str,
        features_list: List[str],
        feature_extractor_weights_path: Optional[str] = None,
    ) -> None:
        super().__init__(name, features_list, feature_extractor_weights_path)
        # put into evaluation mode
        self.eval()

    def train(self, mode: bool) -> 'NoTrainInceptionV3':
        """ the inception network should not be able to be switched away from evaluation mode """
        return super().train(False)

    def forward(self, x: Tensor) -> Tensor:
        out = super().forward(x)
        return out[0].reshape(x.shape[0], -1)


class MatrixSquareRoot(Function):
    """Square root of a positive definite matrix.
    All credit to:
        https://github.com/steveli/pytorch-sqrtm/blob/master/sqrtm.py

    """

    @staticmethod
<<<<<<< HEAD
    def forward(ctx: Any, input: Tensor) -> Tensor:
=======
    def forward(ctx: Any, input_data: Tensor) -> Tensor:
        import scipy

>>>>>>> 4340f35e
        # TODO: update whenever pytorch gets an matrix square root function
        # Issue: https://github.com/pytorch/pytorch/issues/9983
        m = input_data.detach().cpu().numpy().astype(np.float_)
        scipy_res, _ = scipy.linalg.sqrtm(m, disp=False)
        sqrtm = torch.from_numpy(scipy_res.real).to(input_data)
        ctx.save_for_backward(sqrtm)
        return sqrtm

    @staticmethod
    def backward(ctx: Any, grad_output: Tensor) -> Tensor:
        grad_input = None
        if ctx.needs_input_grad[0]:
            sqrtm, = ctx.saved_tensors
            sqrtm = sqrtm.data.cpu().numpy().astype(np.float_)
            gm = grad_output.data.cpu().numpy().astype(np.float_)

            # Given a positive semi-definite matrix X,
            # since X = X^{1/2}X^{1/2}, we can compute the gradient of the
            # matrix square root dX^{1/2} by solving the Sylvester equation:
            # dX = (d(X^{1/2})X^{1/2} + X^{1/2}(dX^{1/2}).
            grad_sqrtm = scipy.linalg.solve_sylvester(sqrtm, sqrtm, gm)

            grad_input = torch.from_numpy(grad_sqrtm).to(grad_output)
        return grad_input


sqrtm = MatrixSquareRoot.apply


def _compute_fid(mu1: Tensor, sigma1: Tensor, mu2: Tensor, sigma2: Tensor, eps: float = 1e-6) -> Tensor:
    r"""
    Adjusted version of https://github.com/photosynthesis-team/piq/blob/master/piq/fid.py

    The Frechet Inception Distance between two multivariate Gaussians X_x ~ N(mu_1, sigm_1)
    and X_y ~ N(mu_2, sigm_2) is d^2 = ||mu_1 - mu_2||^2 + Tr(sigm_1 + sigm_2 - 2*sqrt(sigm_1*sigm_2)).

    Args:
        mu1: mean of activations calculated on predicted (x) samples
        sigma1: covariance matrix over activations calculated on predicted (x) samples
        mu2: mean of activations calculated on target (y) samples
        sigma2: covariance matrix over activations calculated on target (y) samples
        eps: offset constant. used if sigma_1 @ sigma_2 matrix is singular

    Returns:
        Scalar value of the distance between sets.
    """
    diff = mu1 - mu2

    covmean = sqrtm(sigma1.mm(sigma2))
    # Product might be almost singular
    if not torch.isfinite(covmean).all():
        rank_zero_info(f'FID calculation produces singular product; adding {eps} to diagonal of covariance estimates')
        offset = torch.eye(sigma1.size(0), device=mu1.device, dtype=mu1.dtype) * eps
        covmean = sqrtm((sigma1 + offset).mm(sigma2 + offset))

    tr_covmean = torch.trace(covmean)
    return diff.dot(diff) + torch.trace(sigma1) + torch.trace(sigma2) - 2 * tr_covmean


class FID(Metric):
    r"""
    Calculates `Fréchet inception distance (FID) <https://en.wikipedia.org/wiki/Fr%C3%A9chet_inception_distance>`_
    which is used to access the quality of generated images. Given by

    .. math::
        FID = |\mu - \mu_w| + tr(\Sigma + \Sigma_w - 2(\Sigma \Sigma_w)^{\frac{1}{2}})

    where :math:`\mathcal{N}(\mu, \Sigma)` is the multivariate normal distribution estimated from Inception v3 [1]
    features calculated on real life images and :math:`\mathcal{N}(\mu_w, \Sigma_w)` is the multivariate normal
    distribution estimated from Inception v3 features calculated on generated (fake) images. The metric was
    originally proposed in [1].

    Using the default feature extraction (Inception v3 using the original weights from [2]), the input is
    expected to be mini-batches of 3-channel RGB images of shape (3 x H x W) with dtype uint8. All images
    will be resized to 299 x 299 which is the size of the original training data. The boolian flag ``real``
    determines if the images should update the statistics of the real distribution or the fake distribution.

    .. note:: using this metrics requires you to have ``scipy`` install. Either install as ``pip install
        torchmetrics[image]`` or ``pip install scipy``

    .. note:: using this metric with the default feature extractor requires that ``torch-fidelity``
        is installed. Either install as ``pip install torchmetrics[image]`` or
        ``pip install torch-fidelity``

    .. note:: the ``forward`` method can be used but ``compute_on_step`` is disabled by default (oppesit of
        all other metrics) as this metric does not really make sense to calculate on a single batch. This
        means that by default ``forward`` will just call ``update`` underneat.

    Args:
        feature:
            Either an integer or ``nn.Module``:

            - an integer will indicate the inceptionv3 feature layer to choose. Can be one of the following:
              64, 192, 768, 2048
            - an ``nn.Module`` for using a custom feature extractor. Expects that its forward method returns
              an ``[N,d]`` matrix where ``N`` is the batch size and ``d`` is the feature size.

        compute_on_step:
            Forward only calls ``update()`` and return ``None`` if this is set to ``False``.
        dist_sync_on_step:
            Synchronize metric state across processes at each ``forward()``
            before returning the value at the step
        process_group:
            Specify the process group on which synchronization is called.
            default: ``None`` (which selects the entire world)
        dist_sync_fn:
            Callback that performs the allgather operation on the metric state. When ``None``, DDP
            will be used to perform the allgather

    References:
        [1] Rethinking the Inception Architecture for Computer Vision
        Christian Szegedy, Vincent Vanhoucke, Sergey Ioffe, Jonathon Shlens, Zbigniew Wojna
        https://arxiv.org/abs/1512.00567

        [2] GANs Trained by a Two Time-Scale Update Rule Converge to a Local Nash Equilibrium,
        Martin Heusel, Hubert Ramsauer, Thomas Unterthiner, Bernhard Nessler, Sepp Hochreiter
        https://arxiv.org/abs/1706.08500

    Raises:
        ValueError:
            If ``feature`` is set to an ``int`` (default settings) and ``torch-fidelity`` is not installed
        ValueError:
            If ``feature`` is set to an ``int`` not in [64, 192, 768, 2048]
        TypeError:
            If ``feature`` is not an ``str``, ``int`` or ``torch.nn.Module``

    Example:
        >>> import torch
        >>> _ = torch.manual_seed(123)
        >>> from torchmetrics import FID
        >>> fid = FID(feature=64)  # doctest: +SKIP
        >>> # generate two slightly overlapping image intensity distributions
        >>> imgs_dist1 = torch.randint(0, 200, (100, 3, 299, 299), dtype=torch.uint8)  # doctest: +SKIP
        >>> imgs_dist2 = torch.randint(100, 255, (100, 3, 299, 299), dtype=torch.uint8)  # doctest: +SKIP
        >>> fid.update(imgs_dist1, real=True)  # doctest: +SKIP
        >>> fid.update(imgs_dist2, real=False)  # doctest: +SKIP
        >>> fid.compute()  # doctest: +SKIP
        tensor(12.7202)

    """

    def __init__(
        self,
        feature: Union[int, torch.nn.Module] = 2048,
        compute_on_step: bool = False,
        dist_sync_on_step: bool = False,
        process_group: Optional[Any] = None,
        dist_sync_fn: Callable[[Tensor], List[Tensor]] = None
    ) -> None:
        super().__init__(
            compute_on_step=compute_on_step,
            dist_sync_on_step=dist_sync_on_step,
            process_group=process_group,
            dist_sync_fn=dist_sync_fn,
        )

        rank_zero_warn(
            'Metric `FID` will save all extracted features in buffer.'
            ' For large datasets this may lead to large memory footprint.', UserWarning
        )

        if isinstance(feature, int):
            if not _TORCH_FIDELITY_AVAILABLE:
                raise ValueError(
                    'FID metric requires that Torch-fidelity is installed.'
                    'Either install as `pip install torchmetrics[image]` or `pip install torch-fidelity`'
                )
            valid_int_input = [64, 192, 768, 2048]
            if feature not in valid_int_input:
                raise ValueError(
                    f'Integer input to argument `feature` must be one of {valid_int_input}, but got {feature}.'
                )

            self.inception = NoTrainInceptionV3(name='inception-v3-compat', features_list=[str(feature)])
        elif isinstance(feature, torch.nn.Module):
            self.inception = feature
        else:
            raise TypeError('Got unknown input to argument `feature`')

        self.add_state("real_features", [], dist_reduce_fx=None)
        self.add_state("fake_features", [], dist_reduce_fx=None)

    def update(self, imgs: Tensor, real: bool) -> None:  # type: ignore
        """ Update the state with extracted features

        Args:
            imgs: tensor with images feed to the feature extractor
            real: bool indicating if imgs belong to the real or the fake distribution
        """
        features = self.inception(imgs)

        if real:
            self.real_features.append(features)
        else:
            self.fake_features.append(features)

    def compute(self) -> Tensor:
        """ Calculate FID score based on accumulated extracted features from the two distributions """
        real_features = dim_zero_cat(self.real_features)
        fake_features = dim_zero_cat(self.fake_features)
        # computation is extremely sensitive so it needs to happen in double precision
        orig_dtype = real_features.dtype
        real_features = real_features.double()
        fake_features = fake_features.double()

        # calculate mean and covariance
        n = real_features.shape[0]
        mean1 = real_features.mean(dim=0)
        mean2 = fake_features.mean(dim=0)
        diff1 = real_features - mean1
        diff2 = fake_features - mean2
        cov1 = 1.0 / (n - 1) * diff1.t().mm(diff1)
        cov2 = 1.0 / (n - 1) * diff2.t().mm(diff2)

        # compute fid
        return _compute_fid(mean1, cov1, mean2, cov2).to(orig_dtype)<|MERGE_RESOLUTION|>--- conflicted
+++ resolved
@@ -64,13 +64,7 @@
     """
 
     @staticmethod
-<<<<<<< HEAD
-    def forward(ctx: Any, input: Tensor) -> Tensor:
-=======
     def forward(ctx: Any, input_data: Tensor) -> Tensor:
-        import scipy
-
->>>>>>> 4340f35e
         # TODO: update whenever pytorch gets an matrix square root function
         # Issue: https://github.com/pytorch/pytorch/issues/9983
         m = input_data.detach().cpu().numpy().astype(np.float_)
