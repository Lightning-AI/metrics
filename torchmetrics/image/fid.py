# Copyright The PyTorch Lightning team.
#
# Licensed under the Apache License, Version 2.0 (the "License");
# you may not use this file except in compliance with the License.
# You may obtain a copy of the License at
#
#     http://www.apache.org/licenses/LICENSE-2.0
#
# Unless required by applicable law or agreed to in writing, software
# distributed under the License is distributed on an "AS IS" BASIS,
# WITHOUT WARRANTIES OR CONDITIONS OF ANY KIND, either express or implied.
# See the License for the specific language governing permissions and
# limitations under the License.
from typing import Any, Dict, List, Optional, Union

import numpy as np
import torch
from torch import Tensor
from torch.autograd import Function

from torchmetrics.metric import Metric
from torchmetrics.utilities import rank_zero_info, rank_zero_warn
from torchmetrics.utilities.data import dim_zero_cat
from torchmetrics.utilities.imports import _SCIPY_AVAILABLE, _TORCH_FIDELITY_AVAILABLE

if _TORCH_FIDELITY_AVAILABLE:
    from torch_fidelity.feature_extractor_inceptionv3 import FeatureExtractorInceptionV3
else:

    class FeatureExtractorInceptionV3(torch.nn.Module):  # type: ignore
        pass

    __doctest_skip__ = ["FrechetInceptionDistance", "FID"]


if _SCIPY_AVAILABLE:
    import scipy


class NoTrainInceptionV3(FeatureExtractorInceptionV3):
    def __init__(
        self,
        name: str,
        features_list: List[str],
        feature_extractor_weights_path: Optional[str] = None,
    ) -> None:
        super().__init__(name, features_list, feature_extractor_weights_path)
        # put into evaluation mode
        self.eval()

    def train(self, mode: bool) -> "NoTrainInceptionV3":
        """the inception network should not be able to be switched away from evaluation mode."""
        return super().train(False)

    def forward(self, x: Tensor) -> Tensor:
        out = super().forward(x)
        return out[0].reshape(x.shape[0], -1)


class MatrixSquareRoot(Function):
    """Square root of a positive definite matrix.

    All credit to:     `Square Root of a Positive Definite Matrix`_
    """

    @staticmethod
    def forward(ctx: Any, input_data: Tensor) -> Tensor:
        # TODO: update whenever pytorch gets an matrix square root function
        # Issue: https://github.com/pytorch/pytorch/issues/9983
        m = input_data.detach().cpu().numpy().astype(np.float_)
        scipy_res, _ = scipy.linalg.sqrtm(m, disp=False)
        sqrtm = torch.from_numpy(scipy_res.real).to(input_data)
        ctx.save_for_backward(sqrtm)
        return sqrtm

    @staticmethod
    def backward(ctx: Any, grad_output: Tensor) -> Tensor:
        grad_input = None
        if ctx.needs_input_grad[0]:
            (sqrtm,) = ctx.saved_tensors
            sqrtm = sqrtm.data.cpu().numpy().astype(np.float_)
            gm = grad_output.data.cpu().numpy().astype(np.float_)

            # Given a positive semi-definite matrix X,
            # since X = X^{1/2}X^{1/2}, we can compute the gradient of the
            # matrix square root dX^{1/2} by solving the Sylvester equation:
            # dX = (d(X^{1/2})X^{1/2} + X^{1/2}(dX^{1/2}).
            grad_sqrtm = scipy.linalg.solve_sylvester(sqrtm, sqrtm, gm)

            grad_input = torch.from_numpy(grad_sqrtm).to(grad_output)
        return grad_input


sqrtm = MatrixSquareRoot.apply


def _compute_fid(mu1: Tensor, sigma1: Tensor, mu2: Tensor, sigma2: Tensor, eps: float = 1e-6) -> Tensor:
    r"""
    Adjusted version of `Fid Score`_

    The Frechet Inception Distance between two multivariate Gaussians X_x ~ N(mu_1, sigm_1)
    and X_y ~ N(mu_2, sigm_2) is d^2 = ||mu_1 - mu_2||^2 + Tr(sigm_1 + sigm_2 - 2*sqrt(sigm_1*sigm_2)).

    Args:
        mu1: mean of activations calculated on predicted (x) samples
        sigma1: covariance matrix over activations calculated on predicted (x) samples
        mu2: mean of activations calculated on target (y) samples
        sigma2: covariance matrix over activations calculated on target (y) samples
        eps: offset constant. used if sigma_1 @ sigma_2 matrix is singular

    Returns:
        Scalar value of the distance between sets.
    """
    diff = mu1 - mu2

    covmean = sqrtm(sigma1.mm(sigma2))
    # Product might be almost singular
    if not torch.isfinite(covmean).all():
        rank_zero_info(f"FID calculation produces singular product; adding {eps} to diagonal of covariance estimates")
        offset = torch.eye(sigma1.size(0), device=mu1.device, dtype=mu1.dtype) * eps
        covmean = sqrtm((sigma1 + offset).mm(sigma2 + offset))

    tr_covmean = torch.trace(covmean)
    return diff.dot(diff) + torch.trace(sigma1) + torch.trace(sigma2) - 2 * tr_covmean


class FrechetInceptionDistance(Metric):
    r"""
    Calculates Fréchet inception distance (FID_) which is used to access the quality of generated images. Given by

    .. math::
        FID = |\mu - \mu_w| + tr(\Sigma + \Sigma_w - 2(\Sigma \Sigma_w)^{\frac{1}{2}})

    where :math:`\mathcal{N}(\mu, \Sigma)` is the multivariate normal distribution estimated from Inception v3 [1]
    features calculated on real life images and :math:`\mathcal{N}(\mu_w, \Sigma_w)` is the multivariate normal
    distribution estimated from Inception v3 features calculated on generated (fake) images. The metric was
    originally proposed in [1].

    Using the default feature extraction (Inception v3 using the original weights from [2]), the input is
    expected to be mini-batches of 3-channel RGB images of shape (3 x H x W) with dtype uint8. All images
    will be resized to 299 x 299 which is the size of the original training data. The boolian flag ``real``
    determines if the images should update the statistics of the real distribution or the fake distribution.

    .. note:: using this metrics requires you to have ``scipy`` install. Either install as ``pip install
        torchmetrics[image]`` or ``pip install scipy``

    .. note:: using this metric with the default feature extractor requires that ``torch-fidelity``
        is installed. Either install as ``pip install torchmetrics[image]`` or
        ``pip install torch-fidelity``

    .. note:: the ``forward`` method can be used but ``compute_on_step`` is disabled by default (oppesit of
        all other metrics) as this metric does not really make sense to calculate on a single batch. This
        means that by default ``forward`` will just call ``update`` underneat.

    Args:
        feature:
            Either an integer or ``nn.Module``:

            - an integer will indicate the inceptionv3 feature layer to choose. Can be one of the following:
              64, 192, 768, 2048
            - an ``nn.Module`` for using a custom feature extractor. Expects that its forward method returns
              an ``[N,d]`` matrix where ``N`` is the batch size and ``d`` is the feature size.

        reset_real_features: Whether to also reset the real features. Since in many cases the real dataset does not
            change, the features can cached them to avoid recomputing them which is costly. Set this to ``False`` if
            your dataset does not change.
        compute_on_step:
            Forward only calls ``update()`` and returns None if this is set to False.

            .. deprecated:: v0.8
                Argument has no use anymore and will be removed v0.9.

        kwargs:
            Additional keyword arguments, see :ref:`Metric kwargs` for more info.

    References:
        [1] Rethinking the Inception Architecture for Computer Vision
        Christian Szegedy, Vincent Vanhoucke, Sergey Ioffe, Jonathon Shlens, Zbigniew Wojna
        https://arxiv.org/abs/1512.00567

        [2] GANs Trained by a Two Time-Scale Update Rule Converge to a Local Nash Equilibrium,
        Martin Heusel, Hubert Ramsauer, Thomas Unterthiner, Bernhard Nessler, Sepp Hochreiter
        https://arxiv.org/abs/1706.08500

    Raises:
        ValueError:
            If ``feature`` is set to an ``int`` (default settings) and ``torch-fidelity`` is not installed
        ValueError:
            If ``feature`` is set to an ``int`` not in [64, 192, 768, 2048]
        TypeError:
            If ``feature`` is not an ``str``, ``int`` or ``torch.nn.Module``

    Example:
        >>> import torch
        >>> _ = torch.manual_seed(123)
        >>> from torchmetrics.image.fid import FrechetInceptionDistance
        >>> fid = FrechetInceptionDistance(feature=64)
        >>> # generate two slightly overlapping image intensity distributions
        >>> imgs_dist1 = torch.randint(0, 200, (100, 3, 299, 299), dtype=torch.uint8)
        >>> imgs_dist2 = torch.randint(100, 255, (100, 3, 299, 299), dtype=torch.uint8)
        >>> fid.update(imgs_dist1, real=True)
        >>> fid.update(imgs_dist2, real=False)
        >>> fid.compute()
        tensor(12.7202)

    """
    real_features: List[Tensor]
    fake_features: List[Tensor]
    higher_is_better = False

    def __init__(
        self,
        feature: Union[int, torch.nn.Module] = 2048,
<<<<<<< HEAD
        reset_real_features: bool = True,
        compute_on_step: bool = False,
        dist_sync_on_step: bool = False,
        process_group: Optional[Any] = None,
        dist_sync_fn: Callable[[Tensor], List[Tensor]] = None,
=======
        compute_on_step: Optional[bool] = None,
        **kwargs: Dict[str, Any],
>>>>>>> 717622e1
    ) -> None:
        super().__init__(compute_on_step=compute_on_step, **kwargs)

        rank_zero_warn(
            "Metric `FrechetInceptionDistance` will save all extracted features in buffer."
            " For large datasets this may lead to large memory footprint.",
            UserWarning,
        )

        if isinstance(feature, int):
            if not _TORCH_FIDELITY_AVAILABLE:
                raise ModuleNotFoundError(
                    "FrechetInceptionDistance metric requires that `Torch-fidelity` is installed."
                    " Either install as `pip install torchmetrics[image]` or `pip install torch-fidelity`."
                )
            valid_int_input = [64, 192, 768, 2048]
            if feature not in valid_int_input:
                raise ValueError(
                    f"Integer input to argument `feature` must be one of {valid_int_input}, but got {feature}."
                )

            self.inception = NoTrainInceptionV3(name="inception-v3-compat", features_list=[str(feature)])
        elif isinstance(feature, torch.nn.Module):
            self.inception = feature
        else:
            raise TypeError("Got unknown input to argument `feature`")

        self.add_state("real_features", [], dist_reduce_fx=None)
        self.add_state("fake_features", [], dist_reduce_fx=None)

        exclude_states = () if reset_real_features else ("real_features",)

        self._reset_excluded_states = exclude_states

    def update(self, imgs: Tensor, real: bool) -> None:  # type: ignore
        """Update the state with extracted features.

        Args:
            imgs: tensor with images feed to the feature extractor
            real: bool indicating if imgs belong to the real or the fake distribution
        """
        features = self.inception(imgs)

        if real:
            self.real_features.append(features)
        else:
            self.fake_features.append(features)

    def compute(self) -> Tensor:
        """Calculate FID score based on accumulated extracted features from the two distributions."""
        real_features = dim_zero_cat(self.real_features)
        fake_features = dim_zero_cat(self.fake_features)
        # computation is extremely sensitive so it needs to happen in double precision
        orig_dtype = real_features.dtype
        real_features = real_features.double()
        fake_features = fake_features.double()

        # calculate mean and covariance
        n = real_features.shape[0]
        mean1 = real_features.mean(dim=0)
        mean2 = fake_features.mean(dim=0)
        diff1 = real_features - mean1
        diff2 = fake_features - mean2
        cov1 = 1.0 / (n - 1) * diff1.t().mm(diff1)
        cov2 = 1.0 / (n - 1) * diff2.t().mm(diff2)

        # compute fid
        return _compute_fid(mean1, cov1, mean2, cov2).to(orig_dtype)

    def reset(self, exclude_states: Optional[Sequence[str]] = None) -> None:
        exclude_states = exclude_states or ()
        super().reset({*self._reset_excluded_states, *exclude_states})<|MERGE_RESOLUTION|>--- conflicted
+++ resolved
@@ -211,16 +211,9 @@
     def __init__(
         self,
         feature: Union[int, torch.nn.Module] = 2048,
-<<<<<<< HEAD
         reset_real_features: bool = True,
-        compute_on_step: bool = False,
-        dist_sync_on_step: bool = False,
-        process_group: Optional[Any] = None,
-        dist_sync_fn: Callable[[Tensor], List[Tensor]] = None,
-=======
         compute_on_step: Optional[bool] = None,
         **kwargs: Dict[str, Any],
->>>>>>> 717622e1
     ) -> None:
         super().__init__(compute_on_step=compute_on_step, **kwargs)
 
