--- conflicted
+++ resolved
@@ -11,10 +11,5 @@
 # WITHOUT WARRANTIES OR CONDITIONS OF ANY KIND, either express or implied.
 # See the License for the specific language governing permissions and
 # limitations under the License.
-<<<<<<< HEAD
 from torchmetrics.image.psnr import PeakSignalNoiseRatio,PSNR  # noqa: F401
-from torchmetrics.image.ssim import SSIM  # noqa: F401
-=======
-from torchmetrics.image.psnr import PSNR  # noqa: F401
-from torchmetrics.image.ssim import SSIM, MultiScaleStructuralSimilarityIndexMeasure  # noqa: F401
->>>>>>> 7b6736de
+from torchmetrics.image.ssim import SSIM, MultiScaleStructuralSimilarityIndexMeasure  # noqa: F401