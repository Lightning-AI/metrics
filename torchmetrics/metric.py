# Copyright The PyTorch Lightning team.
#
# Licensed under the Apache License, Version 2.0 (the "License");
# you may not use this file except in compliance with the License.
# You may obtain a copy of the License at
#
#     http://www.apache.org/licenses/LICENSE-2.0
#
# Unless required by applicable law or agreed to in writing, software
# distributed under the License is distributed on an "AS IS" BASIS,
# WITHOUT WARRANTIES OR CONDITIONS OF ANY KIND, either express or implied.
# See the License for the specific language governing permissions and
# limitations under the License.
import functools
import inspect
import operator
from abc import ABC, abstractmethod
from collections.abc import Sequence
from contextlib import contextmanager
from copy import deepcopy
from typing import Any, Callable, Dict, Generator, List, Optional, Union

import torch
from torch import Tensor, nn
from torch.nn import Module

from torchmetrics.utilities import apply_to_collection, rank_zero_warn
from torchmetrics.utilities.data import _flatten, dim_zero_cat, dim_zero_mean, dim_zero_sum
from torchmetrics.utilities.distributed import gather_all_tensors
from torchmetrics.utilities.imports import _LIGHTNING_AVAILABLE, _compare_version
from torchmetrics.utilities.exceptions import MisconfigurationException



def jit_distributed_available() -> bool:
    return torch.distributed.is_available() and torch.distributed.is_initialized()


class Metric(nn.Module, ABC):
    """
    Base class for all metrics present in the Metrics API.

    Implements ``add_state()``, ``forward()``, ``reset()`` and a few other things to
    handle distributed synchronization and per-step metric computation.

    Override ``update()`` and ``compute()`` functions to implement your own metric. Use
    ``add_state()`` to register metric state variables which keep track of state on each
    call of ``update()`` and are synchronized across processes when ``compute()`` is called.

    Note:
        Metric state variables can either be ``torch.Tensors`` or an empty list which can we used
        to store `torch.Tensors``.

    Note:
        Different metrics only override ``update()`` and not ``forward()``. A call to ``update()``
        is valid, but it won't return the metric value at the current step. A call to ``forward()``
        automatically calls ``update()`` and also returns the metric value at the current step.

    Args:
        compute_on_step:
            Forward only calls ``update()`` and returns None if this is set to False. default: True
        dist_sync_on_step:
            Synchronize metric state across processes at each ``forward()``
            before returning the value at the step.
        process_group:
            Specify the process group on which synchronization is called. default: None (which selects the entire world)
        dist_sync_fn:
            Callback that performs the allgather operation on the metric state. When `None`, DDP
            will be used to perform the allgather.
        should_sync_state_dict: Whether states should be synchronized while creating a checkpoint.
            This would be part of the checkpoint and re-used when reloading the metric state_dict.
    """

    __jit_ignored_attributes__ = ["is_differentiable"]

    def __init__(
        self,
        compute_on_step: bool = True,
        dist_sync_on_step: bool = False,
        process_group: Optional[Any] = None,
        dist_sync_fn: Callable = None,
        should_sync_state_dict: bool = True,
    ) -> None:
        super().__init__()

        # see (https://github.com/pytorch/pytorch/blob/3e6bb5233f9ca2c5aa55d9cda22a7ee85439aa6e/
        # torch/nn/modules/module.py#L227)
        torch._C._log_api_usage_once(f"torchmetrics.metric.{self.__class__.__name__}")

        self._LIGHTNING_GREATER_EQUAL_1_3 = _compare_version("pytorch_lightning", operator.ge, "1.3.0")

        self.dist_sync_on_step = dist_sync_on_step
        self.compute_on_step = compute_on_step
        self.process_group = process_group
        self.dist_sync_fn = dist_sync_fn
        self._to_sync = True
        self._restore_cache = True
        self.should_sync_state_dict = should_sync_state_dict

        self._update_signature = inspect.signature(self.update)
        self.update: Callable = self._wrap_update(self.update)  # type: ignore
        self.compute: Callable = self._wrap_compute(self.compute)  # type: ignore
        self._computed = None
        self._forward_cache = None
        self._update_called = False

        # initialize state
        self._defaults: Dict[str, Union[List, Tensor]] = {}
        self._persistent: Dict[str, bool] = {}
        self._reductions: Dict[str, Union[str, Callable[[Union[List[Tensor], Tensor]], Tensor], None]] = {}

    def add_state(
        self,
        name: str,
        default: Union[list, Tensor],
        dist_reduce_fx: Optional[Union[str, Callable]] = None,
        persistent: bool = False
    ) -> None:
        """
        Adds metric state variable. Only used by subclasses.

        Args:
            name: The name of the state variable. The variable will then be accessible at ``self.name``.
            default: Default value of the state; can either be a ``torch.Tensor`` or an empty list. The state will be
                reset to this value when ``self.reset()`` is called.
            dist_reduce_fx (Optional): Function to reduce state across multiple processes in distributed mode.
                If value is ``"sum"``, ``"mean"``, or ``"cat"``, we will use ``torch.sum``, ``torch.mean``,
                and ``torch.cat`` respectively, each with argument ``dim=0``. Note that the ``"cat"`` reduction
                only makes sense if the state is a list, and not a tensor. The user can also pass a custom
                function in this parameter.
            persistent (Optional): whether the state will be saved as part of the modules ``state_dict``.
                Default is ``False``.

        Note:
            Setting ``dist_reduce_fx`` to None will return the metric state synchronized across different processes.
            However, there won't be any reduction function applied to the synchronized metric state.

            The metric states would be synced as follows

            - If the metric state is ``torch.Tensor``, the synced value will be a stacked ``torch.Tensor`` across
              the process dimension if the metric state was a ``torch.Tensor``. The original ``torch.Tensor`` metric
              state retains dimension and hence the synchronized output will be of shape ``(num_process, ...)``.

            - If the metric state is a ``list``, the synced value will be a ``list`` containing the
              combined elements from all processes.

        Note:
            When passing a custom function to ``dist_reduce_fx``, expect the synchronized metric state to follow
            the format discussed in the above note.

        Raises:
            ValueError:
                If ``default`` is not a ``tensor`` or an ``empty list``.
            ValueError:
                If ``dist_reduce_fx`` is not callable or one of ``"mean"``, ``"sum"``, ``"cat"``, ``None``.
        """
        if not isinstance(default, (Tensor, list)) or (isinstance(default, list) and default):
            raise ValueError("state variable must be a tensor or any empty list (where you can append tensors)")

        if dist_reduce_fx == "sum":
            dist_reduce_fx = dim_zero_sum
        elif dist_reduce_fx == "mean":
            dist_reduce_fx = dim_zero_mean
        elif dist_reduce_fx == "cat":
            dist_reduce_fx = dim_zero_cat
        elif dist_reduce_fx is not None and not callable(dist_reduce_fx):
            raise ValueError("`dist_reduce_fx` must be callable or one of ['mean', 'sum', 'cat', None]")

        if isinstance(default, Tensor):
            default = default.contiguous()

        setattr(self, name, default)

        self._defaults[name] = deepcopy(default)
        self._persistent[name] = persistent
        self._reductions[name] = dist_reduce_fx

    @torch.jit.unused
    def forward(self, *args: Any, **kwargs: Any) -> Any:
        """
        Automatically calls ``update()``. Returns the metric value over inputs if ``compute_on_step`` is True.
        """
        # add current step
        with torch.no_grad():
            self.update(*args, **kwargs)

        if self.compute_on_step:
            self._to_sync = self.dist_sync_on_step
            # skip restore cache operation from compute as cache is stored below.
            self._restore_cache = False

            # save context before switch
            cache = {attr: getattr(self, attr) for attr in self._defaults}

            # call reset, update, compute, on single batch
            self.reset()
            self.update(*args, **kwargs)
            self._forward_cache = self.compute()

            # restore context
            for attr, val in cache.items():
                setattr(self, attr, val)

            self._restore_cache = True
            self._to_sync = True
            self._computed = None

            return self._forward_cache

    def _sync_dist(self, dist_sync_fn: Callable = gather_all_tensors, process_group: Optional[Any] = None) -> None:
        input_dict = {attr: getattr(self, attr) for attr in self._reductions}

        for attr, reduction_fn in self._reductions.items():
            # pre-concatenate metric states that are lists to reduce number of all_gather operations
            if reduction_fn == dim_zero_cat and isinstance(input_dict[attr], list) and len(input_dict[attr]) > 1:
                input_dict[attr] = [dim_zero_cat(input_dict[attr])]

        output_dict = apply_to_collection(
            input_dict,
            Tensor,
            dist_sync_fn,
            group=process_group or self.process_group,
        )

        for attr, reduction_fn in self._reductions.items():
            # pre-processing ops (stack or flatten for inputs)
            if isinstance(output_dict[attr][0], Tensor):
                output_dict[attr] = torch.stack(output_dict[attr])
            elif isinstance(output_dict[attr][0], list):
                output_dict[attr] = _flatten(output_dict[attr])

            if not (callable(reduction_fn) or reduction_fn is None):
                raise TypeError('reduction_fn must be callable or None')
            reduced = reduction_fn(output_dict[attr]) if reduction_fn is not None else output_dict[attr]
            setattr(self, attr, reduced)

    def _wrap_update(self, update: Callable) -> Callable:

        @functools.wraps(update)
        def wrapped_func(*args: Any, **kwargs: Any) -> Optional[Any]:
            self._computed = None
            self._update_called = True
            return update(*args, **kwargs)

        return wrapped_func

    def sync(
        self,
        dist_sync_fn: Optional[Callable] = None,
        process_group: Optional[Any] = None,
        should_sync: bool = True,
        distributed_available: Optional[Callable] = jit_distributed_available,
    ) -> Dict[str, Tensor]:
        """
        Sync function for manually controlling when metrics states should be synced across processes

        Args:
            dist_sync_fn: Function to be used to perform states synchronization
            process_group:
                Specify the process group on which synchronization is called.
                default: None (which selects the entire world)
            should_sync: Whether to apply to state synchronization. This will have an impact
                only when running in a distributed setting.
            distributed_available: Function to determine if we are running inside a distributed setting

        Returns:
            cache: A dictionary containing the local metric states. The cache will be empty if sync didn't happen.
        """
        is_distributed = distributed_available() if callable(distributed_available) else None
        if not should_sync or not is_distributed:
            return {}
        if dist_sync_fn is None:
            dist_sync_fn = gather_all_tensors
        # cache prior to syncing
        cache = {attr: getattr(self, attr) for attr in self._defaults}
        # sync
        self._sync_dist(dist_sync_fn, process_group=process_group)
        return cache

    @contextmanager
    def sync_context(
        self,
        dist_sync_fn: Optional[Callable] = None,
        process_group: Optional[Any] = None,
        should_sync: bool = True,
        restore_cache: bool = True,
        distributed_available: Optional[Callable] = jit_distributed_available,
    ) -> Generator:
        """
        Context manager to synchronize the states between processes when running in a distributed setting
        and restore the local cache states after yielding.

        Args:
            dist_sync_fn: Function to be used to perform states synchronization
            process_group:
                Specify the process group on which synchronization is called.
                default: None (which selects the entire world)
            should_sync: Whether to apply to state synchronization. This will have an impact
                only when running in a distributed setting.
            restore_cache: Whether to restore the cache state so that the metrics can
                continue to be accumulated.
            distributed_available: Function to determine if we are running inside a distributed setting
        """
        cache = self.sync(
            dist_sync_fn=dist_sync_fn,
            process_group=process_group,
            should_sync=should_sync,
            distributed_available=distributed_available
        )

        yield

        if cache and restore_cache:
            # if we synced, restore to cache so that we can continue to accumulate un-synced state
            for attr, val in cache.items():
                setattr(self, attr, val)

    def _wrap_compute(self, compute: Callable) -> Callable:

        @functools.wraps(compute)
        def wrapped_func(*args: Any, **kwargs: Any) -> Any:
            if not self._update_called:
                rank_zero_warn(
                    f"The ``compute`` method of metric {self.__class__.__name__}"
                    " was called before the ``update`` method which may lead to errors,"
                    " as metric states have not yet been updated.", UserWarning
                )

            # return cached value
            if self._computed is not None:
                return self._computed

            with self.sync_context(
                dist_sync_fn=self.dist_sync_fn, should_sync=self._to_sync, restore_cache=self._restore_cache
            ):
                self._computed = compute(*args, **kwargs)

            return self._computed

        return wrapped_func

    @abstractmethod
    def update(self, *_: Any, **__: Any) -> None:
        """
        Override this method to update the state variables of your metric class.
        """

    @abstractmethod
    def compute(self) -> Any:
        """
        Override this method to compute the final metric value from state variables
        synchronized across the distributed backend.
        """

    def reset(self) -> None:
        """
        This method automatically resets the metric state variables to their default value.
        """
        self._update_called = False
        self._forward_cache = None
        # lower lightning versions requires this implicitly to log metric objects correctly in self.log
        if not _LIGHTNING_AVAILABLE or self._LIGHTNING_GREATER_EQUAL_1_3:
            self._computed = None

        for attr, default in self._defaults.items():
            current_val = getattr(self, attr)
            if isinstance(default, Tensor):
                setattr(self, attr, default.detach().clone().to(current_val.device))
            else:
                setattr(self, attr, [])

    def clone(self) -> "Metric":
        """ Make a copy of the metric """
        return deepcopy(self)

    def __getstate__(self) -> Dict[str, Any]:
        # ignore update and compute functions for pickling
        return {k: v for k, v in self.__dict__.items() if k not in ["update", "compute", "_update_signature"]}

    def __setstate__(self, state: Dict[str, Any]) -> None:
        # manually restore update and compute functions for pickling
        self.__dict__.update(state)
        self._update_signature = inspect.signature(self.update)
        self.update: Callable = self._wrap_update(self.update)  # type: ignore
        self.compute: Callable = self._wrap_compute(self.compute)  # type: ignore

    def _apply(self, fn: Callable) -> Module:
        """Overwrite _apply function such that we can also move metric states
        to the correct device when `.to`, `.cuda`, etc methods are called
        """
        this = super()._apply(fn)
        # Also apply fn to metric states and defaults
        for key, value in this._defaults.items():
            if isinstance(value, Tensor):
                this._defaults[key] = fn(value)
            elif isinstance(value, Sequence):
                this._defaults[key] = [fn(v) for v in value]

            current_val = getattr(this, key)
            if isinstance(current_val, Tensor):
                setattr(this, key, fn(current_val))
            elif isinstance(current_val, Sequence):
                setattr(this, key, [fn(cur_v) for cur_v in current_val])
            else:
                raise TypeError(
                    "Expected metric state to be either a Tensor"
                    f"or a list of Tensor, but encountered {current_val}"
                )
        return this

    def persistent(self, mode: bool = False) -> None:
        """Method for post-init to change if metric states should be saved to
        its state_dict
        """
        for key in self._persistent:
            self._persistent[key] = mode

    def state_dict(
        self,
        destination: Dict[str, Any] = None,
        prefix: str = "",
        keep_vars: bool = False,
        should_sync: Optional[bool] = None
    ) -> Optional[Dict[str, Any]]:
        destination = super().state_dict(destination=destination, prefix=prefix, keep_vars=keep_vars)
        # Register metric states to be part of the state_dict

<<<<<<< HEAD
        # whether the metric should be synced.
=======
        # whether the metric should be synced.
>>>>>>> 73ec7e22
        should_sync = should_sync if should_sync is not None else self.should_sync_state_dict

        with self.sync_context(dist_sync_fn=self.dist_sync_fn, should_sync=should_sync):
            for key in self._defaults:
                if not self._persistent[key]:
                    continue
                if should_sync and not self.is_global_zero:
                    current_val = self._defaults[key]
                else:    
                    current_val = getattr(self, key)
                if not keep_vars:
                    if isinstance(current_val, Tensor):
                        current_val = current_val.detach()
                    elif isinstance(current_val, list):
                        current_val = [cur_v.detach() if isinstance(cur_v, Tensor) else cur_v for cur_v in current_val]
                # the tensors will be synced across processes so deepcopy to drop the references
                destination[prefix + key] = deepcopy(current_val)  # type: ignore
<<<<<<< HEAD
            destination[prefix + "has_synced"] = should_sync  # type: ignore
            destination[prefix + "rank"] = self.current_rank  # type: ignore
            destination[prefix + "world_size"] = self.world_size  # type: ignore
        return destination

    @property
    def world_size(self) -> int:
        if jit_distributed_available():
            return torch.distributed.get_world_size()
        return 0

    @property
    def current_rank(self) -> int:
        if jit_distributed_available():
            return torch.distributed.get_rank()
        return 0

    @property
    def is_global_zero(self) -> bool:
        return self.current_rank == 0
=======
            destination[prefix + "should_sync"] = should_sync  # type: ignore
        return destination

    @property
    def is_global_zero(self) -> bool:
        if jit_distributed_available():
            return torch.distributed.get_rank() == 0
        return True
>>>>>>> 73ec7e22

    def _load_from_state_dict(
        self,
        state_dict: dict,
        prefix: str,
        local_metadata: dict,
        strict: bool,
        missing_keys: List[str],
        unexpected_keys: List[str],
        error_msgs: List[str],
    ) -> None:
        """ Loads metric states from state_dict """

<<<<<<< HEAD
        # assumption: users didn't manually sync the Metric states by default.
        has_synced = state_dict.pop(prefix + "has_synced", None)
        previous_rank = state_dict.pop(prefix + "rank", 0)
        previous_world_size = state_dict.pop(prefix + "world_size", self.world_size)

        if has_synced is False:
            if previous_world_size != self.world_size:
                raise MisconfigurationException(
                    f"The ``state_dict`` hasn't been synchornized and the previously {previous_world_size} "
                    f"used ``world_size`` isn't the same as the current one: {self.world_size}.")

        if has_synced:
            should_load_states = True
        else:
            should_load_states = self.is_global_zero if previous_rank == 0 else True

=======
        # assumption for legacy support
        # most users were saving their checkpoint on rank 0 without states synchronization.
        # and reloading the state dict on all ranks.
        # Therefore, if ``should_sync`` doesn't exist in the state_dict, only rank 0 should reload the metric states.
        should_load_states = self.is_global_zero if state_dict.pop(prefix + "should_sync", True) else True

        # only global rank 0 should be reloading the values present in the ``state_dict``
        # as the state contains synced values across all progress_group
>>>>>>> 73ec7e22
        for key in self._defaults:
            name = prefix + key
            if name in state_dict:
                value = state_dict.pop(name)
                if should_load_states:
                    setattr(self, key, value)
        super()._load_from_state_dict(
            state_dict, prefix, local_metadata, True, missing_keys, unexpected_keys, error_msgs
        )

    def _filter_kwargs(self, **kwargs: Any) -> Dict[str, Any]:
        """ filter kwargs such that they match the update signature of the metric """

        # filter all parameters based on update signature except those of
        # type VAR_POSITIONAL (*args) and VAR_KEYWORD (**kwargs)
        _params = (inspect.Parameter.VAR_POSITIONAL, inspect.Parameter.VAR_KEYWORD)
        _sign_params = self._update_signature.parameters
        filtered_kwargs = {
            k: v
            for k, v in kwargs.items() if (k in _sign_params.keys() and _sign_params[k].kind not in _params)
        }

        # if no kwargs filtered, return al kwargs as default
        if not filtered_kwargs:
            filtered_kwargs = kwargs
        return filtered_kwargs

    def __hash__(self) -> int:
        hash_vals = [self.__class__.__name__]

        for key in self._defaults:
            val = getattr(self, key)
            # Special case: allow list values, so long
            # as their elements are hashable
            if hasattr(val, "__iter__") and not isinstance(val, Tensor):
                hash_vals.extend(val)
            else:
                hash_vals.append(val)

        return hash(tuple(hash_vals))

    def __add__(self, other: "Metric") -> "Metric":
        return CompositionalMetric(torch.add, self, other)

    def __and__(self, other: "Metric") -> "Metric":
        return CompositionalMetric(torch.bitwise_and, self, other)

    # Fixme: this shall return bool instead of Metric
    def __eq__(self, other: "Metric") -> "Metric":  # type: ignore
        return CompositionalMetric(torch.eq, self, other)

    def __floordiv__(self, other: "Metric") -> "Metric":
        return CompositionalMetric(torch.floor_divide, self, other)

    def __ge__(self, other: "Metric") -> "Metric":
        return CompositionalMetric(torch.ge, self, other)

    def __gt__(self, other: "Metric") -> "Metric":
        return CompositionalMetric(torch.gt, self, other)

    def __le__(self, other: "Metric") -> "Metric":
        return CompositionalMetric(torch.le, self, other)

    def __lt__(self, other: "Metric") -> "Metric":
        return CompositionalMetric(torch.lt, self, other)

    def __matmul__(self, other: "Metric") -> "Metric":
        return CompositionalMetric(torch.matmul, self, other)

    def __mod__(self, other: "Metric") -> "Metric":
        return CompositionalMetric(torch.fmod, self, other)

    def __mul__(self, other: "Metric") -> "Metric":
        return CompositionalMetric(torch.mul, self, other)

    # Fixme: this shall return bool instead of Metric
    def __ne__(self, other: "Metric") -> "Metric":  # type: ignore
        return CompositionalMetric(torch.ne, self, other)

    def __or__(self, other: "Metric") -> "Metric":
        return CompositionalMetric(torch.bitwise_or, self, other)

    def __pow__(self, other: "Metric") -> "Metric":
        return CompositionalMetric(torch.pow, self, other)

    def __radd__(self, other: "Metric") -> "Metric":
        return CompositionalMetric(torch.add, other, self)

    def __rand__(self, other: "Metric") -> "Metric":
        # swap them since bitwise_and only supports that way and it's commutative
        return CompositionalMetric(torch.bitwise_and, self, other)

    def __rfloordiv__(self, other: "Metric") -> "Metric":
        return CompositionalMetric(torch.floor_divide, other, self)

    def __rmatmul__(self, other: "Metric") -> "Metric":
        return CompositionalMetric(torch.matmul, other, self)

    def __rmod__(self, other: "Metric") -> "Metric":
        return CompositionalMetric(torch.fmod, other, self)

    def __rmul__(self, other: "Metric") -> "Metric":
        return CompositionalMetric(torch.mul, other, self)

    def __ror__(self, other: "Metric") -> "Metric":
        return CompositionalMetric(torch.bitwise_or, other, self)

    def __rpow__(self, other: "Metric") -> "Metric":
        return CompositionalMetric(torch.pow, other, self)

    def __rsub__(self, other: "Metric") -> "Metric":
        return CompositionalMetric(torch.sub, other, self)

    def __rtruediv__(self, other: "Metric") -> "Metric":
        return CompositionalMetric(torch.true_divide, other, self)

    def __rxor__(self, other: "Metric") -> "Metric":
        return CompositionalMetric(torch.bitwise_xor, other, self)

    def __sub__(self, other: "Metric") -> "Metric":
        return CompositionalMetric(torch.sub, self, other)

    def __truediv__(self, other: "Metric") -> "Metric":
        return CompositionalMetric(torch.true_divide, self, other)

    def __xor__(self, other: "Metric") -> "Metric":
        return CompositionalMetric(torch.bitwise_xor, self, other)

    def __abs__(self) -> "Metric":
        return CompositionalMetric(torch.abs, self, None)

    def __inv__(self) -> "Metric":
        return CompositionalMetric(torch.bitwise_not, self, None)

    def __invert__(self) -> "Metric":
        return self.__inv__()

    def __neg__(self) -> "Metric":
        return CompositionalMetric(_neg, self, None)

    def __pos__(self) -> "Metric":
        return CompositionalMetric(torch.abs, self, None)

    def __getitem__(self, idx: int) -> "Metric":
        return CompositionalMetric(lambda x: x[idx], self, None)

    @property
    def is_differentiable(self) -> Optional[bool]:
        # There is a bug in PyTorch that leads to properties being executed during scripting
        # To make the metric scriptable, we add property to ignore list and switch to return None here
        return None


def _neg(x: Tensor) -> Tensor:
    return -torch.abs(x)


class CompositionalMetric(Metric):
    """Composition of two metrics with a specific operator which will be executed upon metrics compute """

    def __init__(
        self,
        operator: Callable,
        metric_a: Union[Metric, int, float, Tensor],
        metric_b: Union[Metric, int, float, Tensor, None],
    ) -> None:
        """
        Args:
            operator: the operator taking in one (if metric_b is None)
                or two arguments. Will be applied to outputs of metric_a.compute()
                and (optionally if metric_b is not None) metric_b.compute()
            metric_a: first metric whose compute() result is the first argument of operator
            metric_b: second metric whose compute() result is the second argument of operator.
                For operators taking in only one input, this should be None
        """
        super().__init__()

        self.op = operator

        if isinstance(metric_a, Tensor):
            self.register_buffer("metric_a", metric_a)
        else:
            self.metric_a = metric_a

        if isinstance(metric_b, Tensor):
            self.register_buffer("metric_b", metric_b)
        else:
            self.metric_b = metric_b

    def _sync_dist(self, dist_sync_fn: Optional[Callable] = None, *_: Any) -> None:
        # No syncing required here. syncing will be done in metric_a and metric_b
        pass

    def update(self, *args: Any, **kwargs: Any) -> None:
        if isinstance(self.metric_a, Metric):
            self.metric_a.update(*args, **self.metric_a._filter_kwargs(**kwargs))

        if isinstance(self.metric_b, Metric):
            self.metric_b.update(*args, **self.metric_b._filter_kwargs(**kwargs))

    def compute(self) -> Any:

        # also some parsing for kwargs?
        if isinstance(self.metric_a, Metric):
            val_a = self.metric_a.compute()
        else:
            val_a = self.metric_a

        if isinstance(self.metric_b, Metric):
            val_b = self.metric_b.compute()
        else:
            val_b = self.metric_b

        if val_b is None:
            return self.op(val_a)

        return self.op(val_a, val_b)

    def reset(self) -> None:
        if isinstance(self.metric_a, Metric):
            self.metric_a.reset()

        if isinstance(self.metric_b, Metric):
            self.metric_b.reset()

    def persistent(self, mode: bool = False) -> None:
        if isinstance(self.metric_a, Metric):
            self.metric_a.persistent(mode=mode)
        if isinstance(self.metric_b, Metric):
            self.metric_b.persistent(mode=mode)

    def __repr__(self) -> str:
        _op_metrics = f"(\n  {self.op.__name__}(\n    {repr(self.metric_a)},\n    {repr(self.metric_b)}\n  )\n)"
        repr_str = self.__class__.__name__ + _op_metrics

        return repr_str<|MERGE_RESOLUTION|>--- conflicted
+++ resolved
@@ -425,11 +425,7 @@
         destination = super().state_dict(destination=destination, prefix=prefix, keep_vars=keep_vars)
         # Register metric states to be part of the state_dict
 
-<<<<<<< HEAD
-        # whether the metric should be synced.
-=======
         # whether the metric should be synced.
->>>>>>> 73ec7e22
         should_sync = should_sync if should_sync is not None else self.should_sync_state_dict
 
         with self.sync_context(dist_sync_fn=self.dist_sync_fn, should_sync=should_sync):
@@ -447,7 +443,6 @@
                         current_val = [cur_v.detach() if isinstance(cur_v, Tensor) else cur_v for cur_v in current_val]
                 # the tensors will be synced across processes so deepcopy to drop the references
                 destination[prefix + key] = deepcopy(current_val)  # type: ignore
-<<<<<<< HEAD
             destination[prefix + "has_synced"] = should_sync  # type: ignore
             destination[prefix + "rank"] = self.current_rank  # type: ignore
             destination[prefix + "world_size"] = self.world_size  # type: ignore
@@ -468,16 +463,6 @@
     @property
     def is_global_zero(self) -> bool:
         return self.current_rank == 0
-=======
-            destination[prefix + "should_sync"] = should_sync  # type: ignore
-        return destination
-
-    @property
-    def is_global_zero(self) -> bool:
-        if jit_distributed_available():
-            return torch.distributed.get_rank() == 0
-        return True
->>>>>>> 73ec7e22
 
     def _load_from_state_dict(
         self,
@@ -491,7 +476,6 @@
     ) -> None:
         """ Loads metric states from state_dict """
 
-<<<<<<< HEAD
         # assumption: users didn't manually sync the Metric states by default.
         has_synced = state_dict.pop(prefix + "has_synced", None)
         previous_rank = state_dict.pop(prefix + "rank", 0)
@@ -508,16 +492,6 @@
         else:
             should_load_states = self.is_global_zero if previous_rank == 0 else True
 
-=======
-        # assumption for legacy support
-        # most users were saving their checkpoint on rank 0 without states synchronization.
-        # and reloading the state dict on all ranks.
-        # Therefore, if ``should_sync`` doesn't exist in the state_dict, only rank 0 should reload the metric states.
-        should_load_states = self.is_global_zero if state_dict.pop(prefix + "should_sync", True) else True
-
-        # only global rank 0 should be reloading the values present in the ``state_dict``
-        # as the state contains synced values across all progress_group
->>>>>>> 73ec7e22
         for key in self._defaults:
             name = prefix + key
             if name in state_dict:
