# Copyright The PyTorch Lightning team.
#
# Licensed under the Apache License, Version 2.0 (the "License");
# you may not use this file except in compliance with the License.
# You may obtain a copy of the License at
#
#     http://www.apache.org/licenses/LICENSE-2.0
#
# Unless required by applicable law or agreed to in writing, software
# distributed under the License is distributed on an "AS IS" BASIS,
# WITHOUT WARRANTIES OR CONDITIONS OF ANY KIND, either express or implied.
# See the License for the specific language governing permissions and
# limitations under the License.
import functools
import inspect
import warnings
from abc import ABC, abstractmethod
from contextlib import contextmanager
from copy import deepcopy
from typing import Any, Callable, Dict, Generator, List, Optional, Sequence, Union

import torch
from torch import Tensor
from torch.nn import Module

from torchmetrics.utilities import apply_to_collection, rank_zero_warn
from torchmetrics.utilities.data import (
    _flatten,
    _squeeze_if_scalar,
    dim_zero_cat,
    dim_zero_max,
    dim_zero_mean,
    dim_zero_min,
    dim_zero_sum,
)
from torchmetrics.utilities.distributed import gather_all_tensors
from torchmetrics.utilities.exceptions import TorchMetricsUserError


def jit_distributed_available() -> bool:
    return torch.distributed.is_available() and torch.distributed.is_initialized()


class Metric(Module, ABC):
    """Base class for all metrics present in the Metrics API.

    Implements ``add_state()``, ``forward()``, ``reset()`` and a few other things to
    handle distributed synchronization and per-step metric computation.

    Override ``update()`` and ``compute()`` functions to implement your own metric. Use
    ``add_state()`` to register metric state variables which keep track of state on each
    call of ``update()`` and are synchronized across processes when ``compute()`` is called.

    Note:
        Metric state variables can either be ``torch.Tensors`` or an empty list which can we used
        to store `torch.Tensors``.

    Note:
        Different metrics only override ``update()`` and not ``forward()``. A call to ``update()``
        is valid, but it won't return the metric value at the current step. A call to ``forward()``
        automatically calls ``update()`` and also returns the metric value at the current step.

    Args:
        compute_on_step:
            Forward only calls ``update()`` and returns None if this is set to False.

            .. deprecated:: v0.8
                Argument has no use anymore and will be removed v0.9.

        dist_sync_on_step:
            Synchronize metric state across processes at each ``forward()``
            before returning the value at the step.

            .. deprecated:: v0.8
                Argument is deprecated and will be removed in v0.9 in favour of instead
                passing it in as keyword argument.

        process_group:
            Specify the process group on which synchronization is called. Defaults is `None`
            which selects the entire world

            .. deprecated:: v0.8
                Argument is deprecated and will be removed in v0.9 in favour of instead
                passing it in as keyword argument.

        dist_sync_fn:
            Callback that performs the allgather operation on the metric state. When `None`, DDP
            will be used to perform the allgather.

            .. deprecated:: v0.8
                Argument is deprecated and will be removed in v0.9 in favour of instead
                passing it in as keyword argument.

        kwargs: additional keyword arguments, see :ref:`Metric kwargs` for more info.

            - compute_on_cpu: If metric state should be stored on CPU during computations. Only works
                for list states.
            - dist_sync_on_step: If metric state should synchronize on ``forward()``
            - process_group: The process group on which the synchronization is called
            - dist_sync_fn: function that performs the allgather option on the metric state
    """

    __jit_ignored_attributes__ = ["device"]
    __jit_unused_properties__ = ["is_differentiable"]
    is_differentiable: Optional[bool] = None
    higher_is_better: Optional[bool] = None

    def __init__(
        self,
        compute_on_step: Optional[bool] = None,
        **kwargs: Dict[str, Any],
    ) -> None:
        super().__init__()

        # see (https://github.com/pytorch/pytorch/blob/3e6bb5233f9ca2c5aa55d9cda22a7ee85439aa6e/
        # torch/nn/modules/module.py#L227)
        torch._C._log_api_usage_once(f"torchmetrics.metric.{self.__class__.__name__}")

        self._device = torch.device("cpu")

        if compute_on_step is not None:
            warnings.warn(
                "Argument `compute_on_step` is deprecated in v0.8 and will be removed in v0.9", DeprecationWarning
            )
<<<<<<< HEAD
        self.compute_on_cpu = kwargs.pop("compute_on_cpu", False)
        if not isinstance(self.compute_on_cpu, bool):
            raise ValueError(
                f"Expected keyword argument `compute_on_cpu` to be an `bool` but got {self.compute_on_cpu}"
            )
=======

>>>>>>> 97f2bf53
        self.dist_sync_on_step = kwargs.pop("dist_sync_on_step", False)
        if not isinstance(self.dist_sync_on_step, bool):
            raise ValueError(
                f"Expected keyword argument `dist_sync_on_step` to be an `bool` but got {self.dist_sync_on_step}"
            )

        self.process_group = kwargs.pop("process_group", None)

        self.dist_sync_fn = kwargs.pop("dist_sync_fn", None)
        if self.dist_sync_fn is not None and not callable(self.dist_sync_fn):
            raise ValueError(
                f"Expected keyword argument `dist_sync_fn` to be an callable function but got {self.dist_sync_fn}"
            )

        # initialize
        self._update_signature = inspect.signature(self.update)
        self.update: Callable = self._wrap_update(self.update)  # type: ignore
        self.compute: Callable = self._wrap_compute(self.compute)  # type: ignore
        self._computed = None
        self._forward_cache = None
        self._update_called = False
        self._to_sync = True
        self._should_unsync = True
        self._enable_grad = False

        # initialize state
        self._defaults: Dict[str, Union[List, Tensor]] = {}
        self._persistent: Dict[str, bool] = {}
        self._reductions: Dict[str, Union[str, Callable[..., Any], None]] = {}

        # state management
        self._is_synced = False
        self._cache: Optional[Dict[str, Union[List[Tensor], Tensor]]] = None

    def add_state(
        self,
        name: str,
        default: Union[list, Tensor],
        dist_reduce_fx: Optional[Union[str, Callable]] = None,
        persistent: bool = False,
    ) -> None:
        """Adds metric state variable. Only used by subclasses.

        Args:
            name: The name of the state variable. The variable will then be accessible at ``self.name``.
            default: Default value of the state; can either be a ``torch.Tensor`` or an empty list. The state will be
                reset to this value when ``self.reset()`` is called.
            dist_reduce_fx (Optional): Function to reduce state across multiple processes in distributed mode.
                If value is ``"sum"``, ``"mean"``, ``"cat"``, ``"min"`` or ``"max"`` we will use ``torch.sum``,
                ``torch.mean``, ``torch.cat``, ``torch.min`` and ``torch.max``` respectively, each with argument
                ``dim=0``. Note that the ``"cat"`` reduction only makes sense if the state is a list, and not
                a tensor. The user can also pass a custom function in this parameter.
            persistent (Optional): whether the state will be saved as part of the modules ``state_dict``.
                Default is ``False``.

        Note:
            Setting ``dist_reduce_fx`` to None will return the metric state synchronized across different processes.
            However, there won't be any reduction function applied to the synchronized metric state.

            The metric states would be synced as follows

            - If the metric state is ``torch.Tensor``, the synced value will be a stacked ``torch.Tensor`` across
              the process dimension if the metric state was a ``torch.Tensor``. The original ``torch.Tensor`` metric
              state retains dimension and hence the synchronized output will be of shape ``(num_process, ...)``.

            - If the metric state is a ``list``, the synced value will be a ``list`` containing the
              combined elements from all processes.

        Note:
            When passing a custom function to ``dist_reduce_fx``, expect the synchronized metric state to follow
            the format discussed in the above note.

        Raises:
            ValueError:
                If ``default`` is not a ``tensor`` or an ``empty list``.
            ValueError:
                If ``dist_reduce_fx`` is not callable or one of ``"mean"``, ``"sum"``, ``"cat"``, ``None``.
        """
        if not isinstance(default, (Tensor, list)) or (isinstance(default, list) and default):
            raise ValueError("state variable must be a tensor or any empty list (where you can append tensors)")

        if dist_reduce_fx == "sum":
            dist_reduce_fx = dim_zero_sum
        elif dist_reduce_fx == "mean":
            dist_reduce_fx = dim_zero_mean
        elif dist_reduce_fx == "max":
            dist_reduce_fx = dim_zero_max
        elif dist_reduce_fx == "min":
            dist_reduce_fx = dim_zero_min
        elif dist_reduce_fx == "cat":
            dist_reduce_fx = dim_zero_cat
        elif dist_reduce_fx is not None and not callable(dist_reduce_fx):
            raise ValueError("`dist_reduce_fx` must be callable or one of ['mean', 'sum', 'cat', None]")

        if isinstance(default, Tensor):
            default = default.contiguous()

        setattr(self, name, default)

        self._defaults[name] = deepcopy(default)
        self._persistent[name] = persistent
        self._reductions[name] = dist_reduce_fx

    @torch.jit.unused
    def forward(self, *args: Any, **kwargs: Any) -> Any:
        """Automatically calls ``update()``.

        Returns the metric value over inputs if ``compute_on_step`` is True.
        """
        # add current step
        if self._is_synced:
            raise TorchMetricsUserError(
                "The Metric shouldn't be synced when performing ``update``. "
                "HINT: Did you forget to call ``unsync`` ?."
            )

        # global accumulation
        self.update(*args, **kwargs)

        self._to_sync = self.dist_sync_on_step  # type: ignore
        # skip restore cache operation from compute as cache is stored below.
        self._should_unsync = False
        # skip computing on cpu for the batch
        _temp_compute_on_cpu = self.compute_on_cpu
        self.compute_on_cpu = False

        # save context before switch
        cache = {attr: getattr(self, attr) for attr in self._defaults}

        # call reset, update, compute, on single batch
        self._enable_grad = True  # allow grads for batch computation
        self.reset()
        self.update(*args, **kwargs)
        self._forward_cache = self.compute()

        # restore context
        for attr, val in cache.items():
            setattr(self, attr, val)
        self._is_synced = False

        self._should_unsync = True
        self._to_sync = True
        self._computed = None
<<<<<<< HEAD
        self.compute_on_cpu = _temp_compute_on_cpu
=======
        self._enable_grad = False
>>>>>>> 97f2bf53

        return self._forward_cache

    def _sync_dist(self, dist_sync_fn: Callable = gather_all_tensors, process_group: Optional[Any] = None) -> None:
        input_dict = {attr: getattr(self, attr) for attr in self._reductions}

        for attr, reduction_fn in self._reductions.items():
            # pre-concatenate metric states that are lists to reduce number of all_gather operations
            if reduction_fn == dim_zero_cat and isinstance(input_dict[attr], list) and len(input_dict[attr]) > 1:
                input_dict[attr] = [dim_zero_cat(input_dict[attr])]

        output_dict = apply_to_collection(
            input_dict,
            Tensor,
            dist_sync_fn,
            group=process_group or self.process_group,
        )

        for attr, reduction_fn in self._reductions.items():
            # pre-processing ops (stack or flatten for inputs)
            if isinstance(output_dict[attr][0], Tensor):
                output_dict[attr] = torch.stack(output_dict[attr])
            elif isinstance(output_dict[attr][0], list):
                output_dict[attr] = _flatten(output_dict[attr])

            if not (callable(reduction_fn) or reduction_fn is None):
                raise TypeError("reduction_fn must be callable or None")
            reduced = reduction_fn(output_dict[attr]) if reduction_fn is not None else output_dict[attr]
            setattr(self, attr, reduced)

    def _wrap_update(self, update: Callable) -> Callable:
        @functools.wraps(update)
<<<<<<< HEAD
        def wrapped_func(*args: Any, **kwargs: Any) -> None:
            self._computed = None
            self._update_called = True
            update(*args, **kwargs)
            if self.compute_on_cpu:
                self._move_list_states_to_cpu()
            return

        return wrapped_func

    def _move_list_states_to_cpu(self) -> None:
        """Move list states to cpu to save GPU memory."""
        for key in self._defaults.keys():
            current_val = getattr(self, key)
            if isinstance(current_val, Sequence):
                setattr(self, key, [cur_v.to("cpu") for cur_v in current_val])

=======
        def wrapped_func(*args: Any, **kwargs: Any) -> Optional[Any]:
            self._computed = None
            self._update_called = True
            with torch.set_grad_enabled(self._enable_grad):
                return update(*args, **kwargs)

        return wrapped_func

>>>>>>> 97f2bf53
    def sync(
        self,
        dist_sync_fn: Optional[Callable] = None,
        process_group: Optional[Any] = None,
        should_sync: bool = True,
        distributed_available: Optional[Callable] = jit_distributed_available,
    ) -> None:
        """Sync function for manually controlling when metrics states should be synced across processes.

        Args:
            dist_sync_fn: Function to be used to perform states synchronization
            process_group:
                Specify the process group on which synchronization is called.
                default: `None` (which selects the entire world)
            should_sync: Whether to apply to state synchronization. This will have an impact
                only when running in a distributed setting.
            distributed_available: Function to determine if we are running inside a distributed setting
        """
        if self._is_synced and should_sync:
            raise TorchMetricsUserError("The Metric has already been synced.")

        is_distributed = distributed_available() if callable(distributed_available) else None

        if not should_sync or not is_distributed:
            return

        if dist_sync_fn is None:
            dist_sync_fn = gather_all_tensors

        # cache prior to syncing
        self._cache = {attr: getattr(self, attr) for attr in self._defaults}

        # sync
        self._sync_dist(dist_sync_fn, process_group=process_group)
        self._is_synced = True

    def unsync(self, should_unsync: bool = True) -> None:
        """Unsync function for manually controlling when metrics states should be reverted back to their local
        states.

        Args:
            should_unsync: Whether to perform unsync
        """
        if not should_unsync:
            return

        if not self._is_synced:
            raise TorchMetricsUserError("The Metric has already been un-synced.")

        if self._cache is None:
            raise TorchMetricsUserError("The internal cache should exist to unsync the Metric.")

        # if we synced, restore to cache so that we can continue to accumulate un-synced state
        for attr, val in self._cache.items():
            setattr(self, attr, val)
        self._is_synced = False
        self._cache = None

    @contextmanager
    def sync_context(
        self,
        dist_sync_fn: Optional[Callable] = None,
        process_group: Optional[Any] = None,
        should_sync: bool = True,
        should_unsync: bool = True,
        distributed_available: Optional[Callable] = jit_distributed_available,
    ) -> Generator:
        """Context manager to synchronize the states between processes when running in a distributed setting and
        restore the local cache states after yielding.

        Args:
            dist_sync_fn: Function to be used to perform states synchronization
            process_group:
                Specify the process group on which synchronization is called.
                default: `None` (which selects the entire world)
            should_sync: Whether to apply to state synchronization. This will have an impact
                only when running in a distributed setting.
            should_unsync: Whether to restore the cache state so that the metrics can
                continue to be accumulated.
            distributed_available: Function to determine if we are running inside a distributed setting
        """
        self.sync(
            dist_sync_fn=dist_sync_fn,
            process_group=process_group,
            should_sync=should_sync,
            distributed_available=distributed_available,
        )

        yield

        self.unsync(should_unsync=self._is_synced and should_unsync)

    def _wrap_compute(self, compute: Callable) -> Callable:
        @functools.wraps(compute)
        def wrapped_func(*args: Any, **kwargs: Any) -> Any:
            if not self._update_called:
                rank_zero_warn(
                    f"The ``compute`` method of metric {self.__class__.__name__}"
                    " was called before the ``update`` method which may lead to errors,"
                    " as metric states have not yet been updated.",
                    UserWarning,
                )

            # return cached value
            if self._computed is not None:
                return self._computed

            # compute relies on the sync context manager to gather the states across processes and apply reduction
            # if synchronization happened, the current rank accumulated states will be restored to keep
            # accumulation going if ``should_unsync=True``,
            with self.sync_context(
                dist_sync_fn=self.dist_sync_fn,  # type: ignore
                should_sync=self._to_sync,
                should_unsync=self._should_unsync,
            ):
                value = compute(*args, **kwargs)
                self._computed = _squeeze_if_scalar(value)

            return self._computed

        return wrapped_func

    @abstractmethod
    def update(self, *_: Any, **__: Any) -> None:
        """Override this method to update the state variables of your metric class."""

    @abstractmethod
    def compute(self) -> Any:
        """Override this method to compute the final metric value from state variables synchronized across the
        distributed backend."""

    def reset(self) -> None:
        """This method automatically resets the metric state variables to their default value."""
        self._update_called = False
        self._forward_cache = None
        self._computed = None

        for attr, default in self._defaults.items():
            current_val = getattr(self, attr)
            if isinstance(default, Tensor):
                setattr(self, attr, default.detach().clone().to(current_val.device))
            else:
                setattr(self, attr, [])

        # reset internal states
        self._cache = None
        self._is_synced = False

    def clone(self) -> "Metric":
        """Make a copy of the metric."""
        return deepcopy(self)

    def __getstate__(self) -> Dict[str, Any]:
        # ignore update and compute functions for pickling
        return {k: v for k, v in self.__dict__.items() if k not in ["update", "compute", "_update_signature"]}

    def __setstate__(self, state: Dict[str, Any]) -> None:
        # manually restore update and compute functions for pickling
        self.__dict__.update(state)
        self._update_signature = inspect.signature(self.update)
        self.update: Callable = self._wrap_update(self.update)  # type: ignore
        self.compute: Callable = self._wrap_compute(self.compute)  # type: ignore

    def __setattr__(self, name: str, value: Any) -> None:
        if name in ("higher_is_better", "is_differentiable"):
            raise RuntimeError(f"Can't change const `{name}`.")
        super().__setattr__(name, value)

    @property
    def device(self) -> "torch.device":
        """Return the device of the metric."""
        return self._device

    def type(self, dst_type: Union[str, torch.dtype]) -> "Metric":
        """Method override default and prevent dtype casting.

        Please use `metric.set_dtype(dtype)` instead.
        """
        return self

    def float(self) -> "Metric":
        """Method override default and prevent dtype casting.

        Please use `metric.set_dtype(dtype)` instead.
        """
        return self

    def double(self) -> "Metric":
        """Method override default and prevent dtype casting.

        Please use `metric.set_dtype(dtype)` instead.
        """
        return self

    def half(self) -> "Metric":
        """Method override default and prevent dtype casting.

        Please use `metric.set_dtype(dtype)` instead.
        """
        return self

    def set_dtype(self, dst_type: Union[str, torch.dtype]) -> "Metric":
        """Special version of `type` for transferring all metric states to specific dtype
        Arguments:
            dst_type (type or string): the desired type
        """
        return super().type(dst_type)

    def _apply(self, fn: Callable) -> Module:
        """Overwrite _apply function such that we can also move metric states to the correct device when `.to`,
        `.cuda`, etc methods are called."""
        this = super()._apply(fn)
        # Also apply fn to metric states and defaults
        for key, value in this._defaults.items():
            if isinstance(value, Tensor):
                this._defaults[key] = fn(value)
            elif isinstance(value, Sequence):
                this._defaults[key] = [fn(v) for v in value]

            current_val = getattr(this, key)
            if isinstance(current_val, Tensor):
                setattr(this, key, fn(current_val))
            elif isinstance(current_val, Sequence):
                setattr(this, key, [fn(cur_v) for cur_v in current_val])
            else:
                raise TypeError(
                    "Expected metric state to be either a Tensor" f"or a list of Tensor, but encountered {current_val}"
                )

        # make sure to update the device attribute
        # if the dummy tensor moves device by fn function we should also update the attribute
        self._device = fn(torch.zeros(1, device=self.device)).device

        # Additional apply to forward cache and computed attributes (may be nested)
        if this._computed is not None:
            this._computed = apply_to_collection(this._computed, Tensor, fn)
        if this._forward_cache is not None:
            this._forward_cache = apply_to_collection(this._forward_cache, Tensor, fn)

        return this

    def persistent(self, mode: bool = False) -> None:
        """Method for post-init to change if metric states should be saved to its state_dict."""
        for key in self._persistent:
            self._persistent[key] = mode

    def state_dict(
        self,
        destination: Dict[str, Any] = None,
        prefix: str = "",
        keep_vars: bool = False,
    ) -> Optional[Dict[str, Any]]:
        destination = super().state_dict(destination=destination, prefix=prefix, keep_vars=keep_vars)
        # Register metric states to be part of the state_dict
        for key in self._defaults:
            if not self._persistent[key]:
                continue
            current_val = getattr(self, key)
            if not keep_vars:
                if isinstance(current_val, Tensor):
                    current_val = current_val.detach()
                elif isinstance(current_val, list):
                    current_val = [cur_v.detach() if isinstance(cur_v, Tensor) else cur_v for cur_v in current_val]
            destination[prefix + key] = deepcopy(current_val)  # type: ignore
        return destination

    def _load_from_state_dict(
        self,
        state_dict: dict,
        prefix: str,
        local_metadata: dict,
        strict: bool,
        missing_keys: List[str],
        unexpected_keys: List[str],
        error_msgs: List[str],
    ) -> None:
        """Loads metric states from state_dict."""

        for key in self._defaults:
            name = prefix + key
            if name in state_dict:
                setattr(self, key, state_dict.pop(name))
        super()._load_from_state_dict(
            state_dict, prefix, local_metadata, True, missing_keys, unexpected_keys, error_msgs
        )

    def _filter_kwargs(self, **kwargs: Any) -> Dict[str, Any]:
        """filter kwargs such that they match the update signature of the metric."""

        # filter all parameters based on update signature except those of
        # type VAR_POSITIONAL (*args) and VAR_KEYWORD (**kwargs)
        _params = (inspect.Parameter.VAR_POSITIONAL, inspect.Parameter.VAR_KEYWORD)
        _sign_params = self._update_signature.parameters
        filtered_kwargs = {
            k: v for k, v in kwargs.items() if (k in _sign_params.keys() and _sign_params[k].kind not in _params)
        }

        exists_var_keyword = any([v.kind == inspect.Parameter.VAR_KEYWORD for v in _sign_params.values()])
        # if no kwargs filtered, return all kwargs as default
        if not filtered_kwargs and not exists_var_keyword:
            # no kwargs in update signature -> don't return any kwargs
            filtered_kwargs = {}
        elif exists_var_keyword:
            # kwargs found in update signature -> return all kwargs to be sure to not omit any.
            # filtering logic is likely implemented within the update call.
            filtered_kwargs = kwargs
        return filtered_kwargs

    def __hash__(self) -> int:
        # we need to add the id here, since PyTorch requires a module hash to be unique.
        # Internally, PyTorch nn.Module relies on that for children discovery
        # (see https://github.com/pytorch/pytorch/blob/v1.9.0/torch/nn/modules/module.py#L1544)
        # For metrics that include tensors it is not a problem,
        # since their hash is unique based on the memory location but we cannot rely on that for every metric.
        hash_vals = [self.__class__.__name__, id(self)]

        for key in self._defaults:
            val = getattr(self, key)
            # Special case: allow list values, so long
            # as their elements are hashable
            if hasattr(val, "__iter__") and not isinstance(val, Tensor):
                hash_vals.extend(val)
            else:
                hash_vals.append(val)

        return hash(tuple(hash_vals))

    def __add__(self, other: "Metric") -> "Metric":
        return CompositionalMetric(torch.add, self, other)

    def __and__(self, other: "Metric") -> "Metric":
        return CompositionalMetric(torch.bitwise_and, self, other)

    # Fixme: this shall return bool instead of Metric
    def __eq__(self, other: "Metric") -> "Metric":  # type: ignore
        return CompositionalMetric(torch.eq, self, other)

    def __floordiv__(self, other: "Metric") -> "Metric":
        return CompositionalMetric(torch.floor_divide, self, other)

    def __ge__(self, other: "Metric") -> "Metric":
        return CompositionalMetric(torch.ge, self, other)

    def __gt__(self, other: "Metric") -> "Metric":
        return CompositionalMetric(torch.gt, self, other)

    def __le__(self, other: "Metric") -> "Metric":
        return CompositionalMetric(torch.le, self, other)

    def __lt__(self, other: "Metric") -> "Metric":
        return CompositionalMetric(torch.lt, self, other)

    def __matmul__(self, other: "Metric") -> "Metric":
        return CompositionalMetric(torch.matmul, self, other)

    def __mod__(self, other: "Metric") -> "Metric":
        return CompositionalMetric(torch.fmod, self, other)

    def __mul__(self, other: "Metric") -> "Metric":
        return CompositionalMetric(torch.mul, self, other)

    # Fixme: this shall return bool instead of Metric
    def __ne__(self, other: "Metric") -> "Metric":  # type: ignore
        return CompositionalMetric(torch.ne, self, other)

    def __or__(self, other: "Metric") -> "Metric":
        return CompositionalMetric(torch.bitwise_or, self, other)

    def __pow__(self, other: "Metric") -> "Metric":
        return CompositionalMetric(torch.pow, self, other)

    def __radd__(self, other: "Metric") -> "Metric":
        return CompositionalMetric(torch.add, other, self)

    def __rand__(self, other: "Metric") -> "Metric":
        # swap them since bitwise_and only supports that way and it's commutative
        return CompositionalMetric(torch.bitwise_and, self, other)

    def __rfloordiv__(self, other: "Metric") -> "Metric":
        return CompositionalMetric(torch.floor_divide, other, self)

    def __rmatmul__(self, other: "Metric") -> "Metric":
        return CompositionalMetric(torch.matmul, other, self)

    def __rmod__(self, other: "Metric") -> "Metric":
        return CompositionalMetric(torch.fmod, other, self)

    def __rmul__(self, other: "Metric") -> "Metric":
        return CompositionalMetric(torch.mul, other, self)

    def __ror__(self, other: "Metric") -> "Metric":
        return CompositionalMetric(torch.bitwise_or, other, self)

    def __rpow__(self, other: "Metric") -> "Metric":
        return CompositionalMetric(torch.pow, other, self)

    def __rsub__(self, other: "Metric") -> "Metric":
        return CompositionalMetric(torch.sub, other, self)

    def __rtruediv__(self, other: "Metric") -> "Metric":
        return CompositionalMetric(torch.true_divide, other, self)

    def __rxor__(self, other: "Metric") -> "Metric":
        return CompositionalMetric(torch.bitwise_xor, other, self)

    def __sub__(self, other: "Metric") -> "Metric":
        return CompositionalMetric(torch.sub, self, other)

    def __truediv__(self, other: "Metric") -> "Metric":
        return CompositionalMetric(torch.true_divide, self, other)

    def __xor__(self, other: "Metric") -> "Metric":
        return CompositionalMetric(torch.bitwise_xor, self, other)

    def __abs__(self) -> "Metric":
        return CompositionalMetric(torch.abs, self, None)

    def __inv__(self) -> "Metric":
        return CompositionalMetric(torch.bitwise_not, self, None)

    def __invert__(self) -> "Metric":
        return self.__inv__()

    def __neg__(self) -> "Metric":
        return CompositionalMetric(_neg, self, None)

    def __pos__(self) -> "Metric":
        return CompositionalMetric(torch.abs, self, None)

    def __getitem__(self, idx: int) -> "Metric":
        return CompositionalMetric(lambda x: x[idx], self, None)


def _neg(x: Tensor) -> Tensor:
    return -torch.abs(x)


class CompositionalMetric(Metric):
    """Composition of two metrics with a specific operator which will be executed upon metrics compute."""

    def __init__(
        self,
        operator: Callable,
        metric_a: Union[Metric, int, float, Tensor],
        metric_b: Union[Metric, int, float, Tensor, None],
    ) -> None:
        """
        Args:
            operator: the operator taking in one (if metric_b is None)
                or two arguments. Will be applied to outputs of metric_a.compute()
                and (optionally if metric_b is not None) metric_b.compute()
            metric_a: first metric whose compute() result is the first argument of operator
            metric_b: second metric whose compute() result is the second argument of operator.
                For operators taking in only one input, this should be None
        """
        super().__init__()

        self.op = operator

        if isinstance(metric_a, Tensor):
            self.register_buffer("metric_a", metric_a)
        else:
            self.metric_a = metric_a

        if isinstance(metric_b, Tensor):
            self.register_buffer("metric_b", metric_b)
        else:
            self.metric_b = metric_b

    def _sync_dist(self, dist_sync_fn: Optional[Callable] = None, process_group: Optional[Any] = None) -> None:
        # No syncing required here. syncing will be done in metric_a and metric_b
        pass

    def update(self, *args: Any, **kwargs: Any) -> None:
        if isinstance(self.metric_a, Metric):
            self.metric_a.update(*args, **self.metric_a._filter_kwargs(**kwargs))

        if isinstance(self.metric_b, Metric):
            self.metric_b.update(*args, **self.metric_b._filter_kwargs(**kwargs))

    def compute(self) -> Any:

        # also some parsing for kwargs?
        if isinstance(self.metric_a, Metric):
            val_a = self.metric_a.compute()
        else:
            val_a = self.metric_a

        if isinstance(self.metric_b, Metric):
            val_b = self.metric_b.compute()
        else:
            val_b = self.metric_b

        if val_b is None:
            return self.op(val_a)

        return self.op(val_a, val_b)

    @torch.jit.unused
    def forward(self, *args: Any, **kwargs: Any) -> Any:

        val_a = (
            self.metric_a(*args, **self.metric_a._filter_kwargs(**kwargs))
            if isinstance(self.metric_a, Metric)
            else self.metric_a
        )
        val_b = (
            self.metric_b(*args, **self.metric_b._filter_kwargs(**kwargs))
            if isinstance(self.metric_b, Metric)
            else self.metric_b
        )

        if val_a is None:
            # compute_on_step of metric_a is False
            return None

        if val_b is None:
            if isinstance(self.metric_b, Metric):
                # compute_on_step of metric_b is False
                return None

            # Unary op
            return self.op(val_a)

        # Binary op
        return self.op(val_a, val_b)

    def reset(self) -> None:
        if isinstance(self.metric_a, Metric):
            self.metric_a.reset()

        if isinstance(self.metric_b, Metric):
            self.metric_b.reset()

    def persistent(self, mode: bool = False) -> None:
        if isinstance(self.metric_a, Metric):
            self.metric_a.persistent(mode=mode)
        if isinstance(self.metric_b, Metric):
            self.metric_b.persistent(mode=mode)

    def __repr__(self) -> str:
        _op_metrics = f"(\n  {self.op.__name__}(\n    {repr(self.metric_a)},\n    {repr(self.metric_b)}\n  )\n)"
        repr_str = self.__class__.__name__ + _op_metrics

        return repr_str

    def _wrap_compute(self, compute: Callable) -> Callable:
        return compute<|MERGE_RESOLUTION|>--- conflicted
+++ resolved
@@ -122,15 +122,12 @@
             warnings.warn(
                 "Argument `compute_on_step` is deprecated in v0.8 and will be removed in v0.9", DeprecationWarning
             )
-<<<<<<< HEAD
         self.compute_on_cpu = kwargs.pop("compute_on_cpu", False)
         if not isinstance(self.compute_on_cpu, bool):
             raise ValueError(
                 f"Expected keyword argument `compute_on_cpu` to be an `bool` but got {self.compute_on_cpu}"
             )
-=======
-
->>>>>>> 97f2bf53
+
         self.dist_sync_on_step = kwargs.pop("dist_sync_on_step", False)
         if not isinstance(self.dist_sync_on_step, bool):
             raise ValueError(
@@ -274,11 +271,8 @@
         self._should_unsync = True
         self._to_sync = True
         self._computed = None
-<<<<<<< HEAD
         self.compute_on_cpu = _temp_compute_on_cpu
-=======
         self._enable_grad = False
->>>>>>> 97f2bf53
 
         return self._forward_cache
 
@@ -311,7 +305,6 @@
 
     def _wrap_update(self, update: Callable) -> Callable:
         @functools.wraps(update)
-<<<<<<< HEAD
         def wrapped_func(*args: Any, **kwargs: Any) -> None:
             self._computed = None
             self._update_called = True
@@ -329,16 +322,14 @@
             if isinstance(current_val, Sequence):
                 setattr(self, key, [cur_v.to("cpu") for cur_v in current_val])
 
-=======
         def wrapped_func(*args: Any, **kwargs: Any) -> Optional[Any]:
             self._computed = None
             self._update_called = True
             with torch.set_grad_enabled(self._enable_grad):
-                return update(*args, **kwargs)
+                return self.update(*args, **kwargs)
 
         return wrapped_func
 
->>>>>>> 97f2bf53
     def sync(
         self,
         dist_sync_fn: Optional[Callable] = None,
