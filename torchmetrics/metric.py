# Copyright The PyTorch Lightning team.
#
# Licensed under the Apache License, Version 2.0 (the "License");
# you may not use this file except in compliance with the License.
# You may obtain a copy of the License at
#
#     http://www.apache.org/licenses/LICENSE-2.0
#
# Unless required by applicable law or agreed to in writing, software
# distributed under the License is distributed on an "AS IS" BASIS,
# WITHOUT WARRANTIES OR CONDITIONS OF ANY KIND, either express or implied.
# See the License for the specific language governing permissions and
# limitations under the License.
import functools
import inspect
import warnings
from abc import ABC
from contextlib import contextmanager
from copy import deepcopy
from typing import Any, Callable, Dict, Generator, List, Optional, Sequence, Union

import torch
from torch import Tensor
from torch.nn import Module

from torchmetrics.utilities import apply_to_collection, rank_zero_warn
from torchmetrics.utilities.data import (
    _flatten,
    _squeeze_if_scalar,
    dim_zero_cat,
    dim_zero_max,
    dim_zero_mean,
    dim_zero_min,
    dim_zero_sum,
)
from torchmetrics.utilities.distributed import gather_all_tensors
from torchmetrics.utilities.exceptions import TorchMetricsUserError


def jit_distributed_available() -> bool:
    return torch.distributed.is_available() and torch.distributed.is_initialized()


def is_overridden(method_name: str, instance: object, parent: object) -> bool:
    """Tempoary needed function to make sure that users move from old interface of overwriting update and compute
    to instead of implementing _update and _compute.

    Remove in v0.9
    """
    instance_attr = getattr(instance, method_name, None)
    parent_attr = getattr(parent, method_name)
    if instance_attr is None:
        return False

    return instance_attr.__code__ != parent_attr.__code__


class Metric(Module, ABC):
    """Base class for all metrics present in the Metrics API.

    Implements ``add_state()``, ``forward()``, ``reset()`` and a few other things to
    handle distributed synchronization and per-step metric computation.

    Override ``update()`` and ``compute()`` functions to implement your own metric. Use
    ``add_state()`` to register metric state variables which keep track of state on each
    call of ``update()`` and are synchronized across processes when ``compute()`` is called.

    Note:
        Metric state variables can either be ``torch.Tensors`` or an empty list which can we used
        to store `torch.Tensors``.

    Note:
        Different metrics only override ``update()`` and not ``forward()``. A call to ``update()``
        is valid, but it won't return the metric value at the current step. A call to ``forward()``
        automatically calls ``update()`` and also returns the metric value at the current step.

    Args:
        compute_on_step:
            Forward only calls ``update()`` and returns None if this is set to False.

            .. deprecated:: v0.8
                Argument has no use anymore and will be removed v0.9.

        dist_sync_on_step:
            Synchronize metric state across processes at each ``forward()``
            before returning the value at the step.

            .. deprecated:: v0.8
                Argument is deprecated and will be removed in v0.9 in favour of instead
                passing it in as keyword argument.

        process_group:
            Specify the process group on which synchronization is called. Defaults is `None`
            which selects the entire world

            .. deprecated:: v0.8
                Argument is deprecated and will be removed in v0.9 in favour of instead
                passing it in as keyword argument.

        dist_sync_fn:
            Callback that performs the allgather operation on the metric state. When `None`, DDP
            will be used to perform the allgather.

            .. deprecated:: v0.8
                Argument is deprecated and will be removed in v0.9 in favour of instead
                passing it in as keyword argument.

        kwargs: additional keyword arguments, see :ref:`Metric kwargs` for more info.

            - compute_on_cpu: If metric state should be stored on CPU during computations. Only works
                for list states.
            - dist_sync_on_step: If metric state should synchronize on ``forward()``
            - process_group: The process group on which the synchronization is called
            - dist_sync_fn: function that performs the allgather option on the metric state
    """

    __jit_ignored_attributes__ = ["device"]
    __jit_unused_properties__ = ["is_differentiable"]
    is_differentiable: Optional[bool] = None
    higher_is_better: Optional[bool] = None

    def __init__(
        self,
        compute_on_step: Optional[bool] = None,
        **kwargs: Dict[str, Any],
    ) -> None:
        super().__init__()

        # see (https://github.com/pytorch/pytorch/blob/3e6bb5233f9ca2c5aa55d9cda22a7ee85439aa6e/
        # torch/nn/modules/module.py#L227)
        torch._C._log_api_usage_once(f"torchmetrics.metric.{self.__class__.__name__}")

        self._device = torch.device("cpu")

        if compute_on_step is not None:
            warnings.warn(
                "Argument `compute_on_step` is deprecated in v0.8 and will be removed in v0.9", DeprecationWarning
            )
<<<<<<< HEAD

        self.compute_on_cpu = kwargs.pop("compute_on_cpu", False)
        if not isinstance(self.compute_on_cpu, bool):
            raise ValueError(
                f"Expected keyword argument `compute_on_cpu` to be an `bool` but got {self.compute_on_cpu}"
            )
=======
>>>>>>> 99a0c6b8
        self.dist_sync_on_step = kwargs.pop("dist_sync_on_step", False)
        if not isinstance(self.dist_sync_on_step, bool):
            raise ValueError(
                f"Expected keyword argument `dist_sync_on_step` to be an `bool` but got {self.dist_sync_on_step}"
            )
        self.process_group = kwargs.pop("process_group", None)
        self.dist_sync_fn = kwargs.pop("dist_sync_fn", None)
        if self.dist_sync_fn is not None and not callable(self.dist_sync_fn):
            raise ValueError(
                f"Expected keyword argument `dist_sync_fn` to be an callable function but got {self.dist_sync_fn}"
            )

        # check update and compute format
        if is_overridden("update", self, Metric):
            warnings.warn(
                "We detected that you have overwritten the ``update`` method, which was the API"
                " for torchmetrics v0.7 and below. Insted implement the ``_update`` method."
                " (exact same as before just with a ``_`` infront to make the implementation private)"
                " Implementing `update` directly was deprecated in v0.8 and will be removed in v0.9.",
                DeprecationWarning,
            )
            self._update_signature = inspect.signature(self.update)
            self.update: Callable = self._wrap_update(self.update)  # type: ignore
        else:
            if not hasattr(self, "_update"):
                raise NotImplementedError("Expected method `_update` to be implemented in subclass.")
            self._update_signature = inspect.signature(self._update)

        if is_overridden("compute", self, Metric):
            warnings.warn(
                "We detected that you have overwritten the ``compute`` method, which was the API"
                " for torchmetrics v0.7 and below. Insted implement the ``_compute`` method."
                " (exact same as before just with a ``_`` infront to make the implementation private)"
                " Implementing `compute` directly was deprecated in v0.8 and will be removed in v0.9.",
                DeprecationWarning,
            )
            self.compute: Callable = self._wrap_compute(self.compute)  # type: ignore
        else:
            if not hasattr(self, "_compute"):
                raise NotImplementedError("Expected method `_compute` to be implemented in subclass.")

        # initialize
        self._computed = None
        self._forward_cache = None
        self._update_called = False
        self._to_sync = True
        self._should_unsync = True

        # initialize state
        self._defaults: Dict[str, Union[List, Tensor]] = {}
        self._persistent: Dict[str, bool] = {}
        self._reductions: Dict[str, Union[str, Callable[..., Any], None]] = {}

        # state management
        self._is_synced = False
        self._cache: Optional[Dict[str, Union[List[Tensor], Tensor]]] = None

    def add_state(
        self,
        name: str,
        default: Union[list, Tensor],
        dist_reduce_fx: Optional[Union[str, Callable]] = None,
        persistent: bool = False,
    ) -> None:
        """Adds metric state variable. Only used by subclasses.

        Args:
            name: The name of the state variable. The variable will then be accessible at ``self.name``.
            default: Default value of the state; can either be a ``torch.Tensor`` or an empty list. The state will be
                reset to this value when ``self.reset()`` is called.
            dist_reduce_fx (Optional): Function to reduce state across multiple processes in distributed mode.
                If value is ``"sum"``, ``"mean"``, ``"cat"``, ``"min"`` or ``"max"`` we will use ``torch.sum``,
                ``torch.mean``, ``torch.cat``, ``torch.min`` and ``torch.max``` respectively, each with argument
                ``dim=0``. Note that the ``"cat"`` reduction only makes sense if the state is a list, and not
                a tensor. The user can also pass a custom function in this parameter.
            persistent (Optional): whether the state will be saved as part of the modules ``state_dict``.
                Default is ``False``.

        Note:
            Setting ``dist_reduce_fx`` to None will return the metric state synchronized across different processes.
            However, there won't be any reduction function applied to the synchronized metric state.

            The metric states would be synced as follows

            - If the metric state is ``torch.Tensor``, the synced value will be a stacked ``torch.Tensor`` across
              the process dimension if the metric state was a ``torch.Tensor``. The original ``torch.Tensor`` metric
              state retains dimension and hence the synchronized output will be of shape ``(num_process, ...)``.

            - If the metric state is a ``list``, the synced value will be a ``list`` containing the
              combined elements from all processes.

        Note:
            When passing a custom function to ``dist_reduce_fx``, expect the synchronized metric state to follow
            the format discussed in the above note.

        Raises:
            ValueError:
                If ``default`` is not a ``tensor`` or an ``empty list``.
            ValueError:
                If ``dist_reduce_fx`` is not callable or one of ``"mean"``, ``"sum"``, ``"cat"``, ``None``.
        """
        if not isinstance(default, (Tensor, list)) or (isinstance(default, list) and default):
            raise ValueError("state variable must be a tensor or any empty list (where you can append tensors)")

        if dist_reduce_fx == "sum":
            dist_reduce_fx = dim_zero_sum
        elif dist_reduce_fx == "mean":
            dist_reduce_fx = dim_zero_mean
        elif dist_reduce_fx == "max":
            dist_reduce_fx = dim_zero_max
        elif dist_reduce_fx == "min":
            dist_reduce_fx = dim_zero_min
        elif dist_reduce_fx == "cat":
            dist_reduce_fx = dim_zero_cat
        elif dist_reduce_fx is not None and not callable(dist_reduce_fx):
            raise ValueError("`dist_reduce_fx` must be callable or one of ['mean', 'sum', 'cat', None]")

        if isinstance(default, Tensor):
            default = default.contiguous()

        setattr(self, name, default)

        self._defaults[name] = deepcopy(default)
        self._persistent[name] = persistent
        self._reductions[name] = dist_reduce_fx

    @torch.jit.unused
    def forward(self, *args: Any, **kwargs: Any) -> Any:
        """Automatically calls ``update()``.

        Returns the metric value over inputs if ``compute_on_step`` is True.
        """
        # add current step
        if self._is_synced:
            raise TorchMetricsUserError(
                "The Metric shouldn't be synced when performing ``update``. "
                "HINT: Did you forget to call ``unsync`` ?."
            )

        with torch.no_grad():
            self.update(*args, **kwargs)

        self._to_sync = self.dist_sync_on_step  # type: ignore
        # skip restore cache operation from compute as cache is stored below.
        self._should_unsync = False
        # skip computing on cpu for the batch
        _temp_compute_on_cpu = self.compute_on_cpu
        self.compute_on_cpu = False

        # save context before switch
        cache = {attr: getattr(self, attr) for attr in self._defaults}

        # call reset, update, compute, on single batch
        self.reset()
        self.update(*args, **kwargs)
        self._forward_cache = self.compute()

        # restore context
        for attr, val in cache.items():
            setattr(self, attr, val)
        self._is_synced = False

        self._should_unsync = True
        self._to_sync = True
        self._computed = None
        self.compute_on_cpu = _temp_compute_on_cpu

        return self._forward_cache

    def _sync_dist(self, dist_sync_fn: Callable = gather_all_tensors, process_group: Optional[Any] = None) -> None:
        input_dict = {attr: getattr(self, attr) for attr in self._reductions}

        for attr, reduction_fn in self._reductions.items():
            # pre-concatenate metric states that are lists to reduce number of all_gather operations
            if reduction_fn == dim_zero_cat and isinstance(input_dict[attr], list) and len(input_dict[attr]) > 1:
                input_dict[attr] = [dim_zero_cat(input_dict[attr])]

        output_dict = apply_to_collection(
            input_dict,
            Tensor,
            dist_sync_fn,
            group=process_group or self.process_group,
        )

        for attr, reduction_fn in self._reductions.items():
            # pre-processing ops (stack or flatten for inputs)
            if isinstance(output_dict[attr][0], Tensor):
                output_dict[attr] = torch.stack(output_dict[attr])
            elif isinstance(output_dict[attr][0], list):
                output_dict[attr] = _flatten(output_dict[attr])

            if not (callable(reduction_fn) or reduction_fn is None):
                raise TypeError("reduction_fn must be callable or None")
            reduced = reduction_fn(output_dict[attr]) if reduction_fn is not None else output_dict[attr]
            setattr(self, attr, reduced)

<<<<<<< HEAD
    def _wrap_update(self, update: Callable) -> Callable:
        @functools.wraps(update)
        def wrapped_func(*args: Any, **kwargs: Any) -> None:
            self._computed = None
            self._update_called = True
            update(*args, **kwargs)
            if self.compute_on_cpu:
                self._move_list_states_to_cpu()
            return

        return wrapped_func

    def _move_list_states_to_cpu(self) -> None:
        """Move list states to cpu to save GPU memory."""
        for key in self._defaults.keys():
            current_val = getattr(self, key)
            if isinstance(current_val, Sequence):
                setattr(self, key, [cur_v.to("cpu") for cur_v in current_val])

=======
>>>>>>> 99a0c6b8
    def sync(
        self,
        dist_sync_fn: Optional[Callable] = None,
        process_group: Optional[Any] = None,
        should_sync: bool = True,
        distributed_available: Optional[Callable] = jit_distributed_available,
    ) -> None:
        """Sync function for manually controlling when metrics states should be synced across processes.

        Args:
            dist_sync_fn: Function to be used to perform states synchronization
            process_group:
                Specify the process group on which synchronization is called.
                default: `None` (which selects the entire world)
            should_sync: Whether to apply to state synchronization. This will have an impact
                only when running in a distributed setting.
            distributed_available: Function to determine if we are running inside a distributed setting
        """
        if self._is_synced and should_sync:
            raise TorchMetricsUserError("The Metric has already been synced.")

        is_distributed = distributed_available() if callable(distributed_available) else None

        if not should_sync or not is_distributed:
            return

        if dist_sync_fn is None:
            dist_sync_fn = gather_all_tensors

        # cache prior to syncing
        self._cache = {attr: getattr(self, attr) for attr in self._defaults}

        # sync
        self._sync_dist(dist_sync_fn, process_group=process_group)
        self._is_synced = True

    def unsync(self, should_unsync: bool = True) -> None:
        """Unsync function for manually controlling when metrics states should be reverted back to their local
        states.

        Args:
            should_unsync: Whether to perform unsync
        """
        if not should_unsync:
            return

        if not self._is_synced:
            raise TorchMetricsUserError("The Metric has already been un-synced.")

        if self._cache is None:
            raise TorchMetricsUserError("The internal cache should exist to unsync the Metric.")

        # if we synced, restore to cache so that we can continue to accumulate un-synced state
        for attr, val in self._cache.items():
            setattr(self, attr, val)
        self._is_synced = False
        self._cache = None

    @contextmanager
    def sync_context(
        self,
        dist_sync_fn: Optional[Callable] = None,
        process_group: Optional[Any] = None,
        should_sync: bool = True,
        should_unsync: bool = True,
        distributed_available: Optional[Callable] = jit_distributed_available,
    ) -> Generator:
        """Context manager to synchronize the states between processes when running in a distributed setting and
        restore the local cache states after yielding.

        Args:
            dist_sync_fn: Function to be used to perform states synchronization
            process_group:
                Specify the process group on which synchronization is called.
                default: `None` (which selects the entire world)
            should_sync: Whether to apply to state synchronization. This will have an impact
                only when running in a distributed setting.
            should_unsync: Whether to restore the cache state so that the metrics can
                continue to be accumulated.
            distributed_available: Function to determine if we are running inside a distributed setting
        """
        self.sync(
            dist_sync_fn=dist_sync_fn,
            process_group=process_group,
            should_sync=should_sync,
            distributed_available=distributed_available,
        )

        yield

        self.unsync(should_unsync=self._is_synced and should_unsync)

    def _wrap_update(self, update: Callable) -> Callable:
        @functools.wraps(update)
        def wrapped_func(*args: Any, **kwargs: Any) -> Optional[Any]:
            self._computed = None
            self._update_called = True
            return update(*args, **kwargs)

        return wrapped_func

    def _wrap_compute(self, compute: Callable) -> Callable:
        @functools.wraps(compute)
        def wrapped_func(*args: Any, **kwargs: Any) -> Any:
            if not self._update_called:
                rank_zero_warn(
                    f"The ``compute`` method of metric {self.__class__.__name__}"
                    " was called before the ``update`` method which may lead to errors,"
                    " as metric states have not yet been updated.",
                    UserWarning,
                )

            # return cached value
            if self._computed is not None:
                return self._computed

            # compute relies on the sync context manager to gather the states across processes and apply reduction
            # if synchronization happened, the current rank accumulated states will be restored to keep
            # accumulation going if ``should_unsync=True``,
            with self.sync_context(
                dist_sync_fn=self.dist_sync_fn,  # type: ignore
                should_sync=self._to_sync,
                should_unsync=self._should_unsync,
            ):
                value = compute(*args, **kwargs)
                self._computed = _squeeze_if_scalar(value)

            return self._computed

        return wrapped_func

    def update(self, *args: Any, **kwargs: Any) -> None:
        self._computed = None
        self._update_called = True
        self._update(*args, **kwargs)

    def compute(self) -> Any:
        if not self._update_called:
            rank_zero_warn(
                f"The ``compute`` method of metric {self.__class__.__name__}"
                " was called before the ``update`` method which may lead to errors,"
                " as metric states have not yet been updated.",
                UserWarning,
            )

        # return cached value
        if self._computed is not None:
            return self._computed

        # compute relies on the sync context manager to gather the states across processes and apply reduction
        # if synchronization happened, the current rank accumulated states will be restored to keep
        # accumulation going if ``should_unsync=True``,
        with self.sync_context(
            dist_sync_fn=self.dist_sync_fn,  # type: ignore
            should_sync=self._to_sync,
            should_unsync=self._should_unsync,
        ):
            value = self._compute()
            self._computed = _squeeze_if_scalar(value)

        return self._computed

    def reset(self) -> None:
        """This method automatically resets the metric state variables to their default value."""
        self._update_called = False
        self._forward_cache = None
        self._computed = None

        for attr, default in self._defaults.items():
            current_val = getattr(self, attr)
            if isinstance(default, Tensor):
                setattr(self, attr, default.detach().clone().to(current_val.device))
            else:
                setattr(self, attr, [])

        # reset internal states
        self._cache = None
        self._is_synced = False

    def clone(self) -> "Metric":
        """Make a copy of the metric."""
        return deepcopy(self)

    def __getstate__(self) -> Dict[str, Any]:
        # ignore update and compute functions for pickling
        return {k: v for k, v in self.__dict__.items() if k not in ["update", "compute", "_update_signature"]}

    def __setstate__(self, state: Dict[str, Any]) -> None:
        # manually restore update and compute functions for pickling
        self.__dict__.update(state)
        self._update_signature = inspect.signature(self.update)

    def __setattr__(self, name: str, value: Any) -> None:
        if name in ("higher_is_better", "is_differentiable"):
            raise RuntimeError(f"Can't change const `{name}`.")
        super().__setattr__(name, value)

    @property
    def device(self) -> "torch.device":
        """Return the device of the metric."""
        return self._device

    def type(self, dst_type: Union[str, torch.dtype]) -> "Metric":
        """Method override default and prevent dtype casting.

        Please use `metric.set_dtype(dtype)` instead.
        """
        return self

    def float(self) -> "Metric":
        """Method override default and prevent dtype casting.

        Please use `metric.set_dtype(dtype)` instead.
        """
        return self

    def double(self) -> "Metric":
        """Method override default and prevent dtype casting.

        Please use `metric.set_dtype(dtype)` instead.
        """
        return self

    def half(self) -> "Metric":
        """Method override default and prevent dtype casting.

        Please use `metric.set_dtype(dtype)` instead.
        """
        return self

    def set_dtype(self, dst_type: Union[str, torch.dtype]) -> "Metric":
        """Special version of `type` for transferring all metric states to specific dtype
        Arguments:
            dst_type (type or string): the desired type
        """
        return super().type(dst_type)

    def _apply(self, fn: Callable) -> Module:
        """Overwrite _apply function such that we can also move metric states to the correct device when `.to`,
        `.cuda`, etc methods are called."""
        this = super()._apply(fn)
        # Also apply fn to metric states and defaults
        for key, value in this._defaults.items():
            if isinstance(value, Tensor):
                this._defaults[key] = fn(value)
            elif isinstance(value, Sequence):
                this._defaults[key] = [fn(v) for v in value]

            current_val = getattr(this, key)
            if isinstance(current_val, Tensor):
                setattr(this, key, fn(current_val))
            elif isinstance(current_val, Sequence):
                setattr(this, key, [fn(cur_v) for cur_v in current_val])
            else:
                raise TypeError(
                    "Expected metric state to be either a Tensor" f"or a list of Tensor, but encountered {current_val}"
                )

        # make sure to update the device attribute
        # if the dummy tensor moves device by fn function we should also update the attribute
        self._device = fn(torch.zeros(1, device=self.device)).device

        # Additional apply to forward cache and computed attributes (may be nested)
        if this._computed is not None:
            this._computed = apply_to_collection(this._computed, Tensor, fn)
        if this._forward_cache is not None:
            this._forward_cache = apply_to_collection(this._forward_cache, Tensor, fn)

        return this

    def persistent(self, mode: bool = False) -> None:
        """Method for post-init to change if metric states should be saved to its state_dict."""
        for key in self._persistent:
            self._persistent[key] = mode

    def state_dict(
        self,
        destination: Dict[str, Any] = None,
        prefix: str = "",
        keep_vars: bool = False,
    ) -> Optional[Dict[str, Any]]:
        destination = super().state_dict(destination=destination, prefix=prefix, keep_vars=keep_vars)
        # Register metric states to be part of the state_dict
        for key in self._defaults:
            if not self._persistent[key]:
                continue
            current_val = getattr(self, key)
            if not keep_vars:
                if isinstance(current_val, Tensor):
                    current_val = current_val.detach()
                elif isinstance(current_val, list):
                    current_val = [cur_v.detach() if isinstance(cur_v, Tensor) else cur_v for cur_v in current_val]
            destination[prefix + key] = deepcopy(current_val)  # type: ignore
        return destination

    def _load_from_state_dict(
        self,
        state_dict: dict,
        prefix: str,
        local_metadata: dict,
        strict: bool,
        missing_keys: List[str],
        unexpected_keys: List[str],
        error_msgs: List[str],
    ) -> None:
        """Loads metric states from state_dict."""

        for key in self._defaults:
            name = prefix + key
            if name in state_dict:
                setattr(self, key, state_dict.pop(name))
        super()._load_from_state_dict(
            state_dict, prefix, local_metadata, True, missing_keys, unexpected_keys, error_msgs
        )

    def _filter_kwargs(self, **kwargs: Any) -> Dict[str, Any]:
        """filter kwargs such that they match the update signature of the metric."""

        # filter all parameters based on update signature except those of
        # type VAR_POSITIONAL (*args) and VAR_KEYWORD (**kwargs)
        _params = (inspect.Parameter.VAR_POSITIONAL, inspect.Parameter.VAR_KEYWORD)
        _sign_params = self._update_signature.parameters
        filtered_kwargs = {
            k: v for k, v in kwargs.items() if (k in _sign_params.keys() and _sign_params[k].kind not in _params)
        }

        exists_var_keyword = any([v.kind == inspect.Parameter.VAR_KEYWORD for v in _sign_params.values()])
        # if no kwargs filtered, return all kwargs as default
        if not filtered_kwargs and not exists_var_keyword:
            # no kwargs in update signature -> don't return any kwargs
            filtered_kwargs = {}
        elif exists_var_keyword:
            # kwargs found in update signature -> return all kwargs to be sure to not omit any.
            # filtering logic is likely implemented within the update call.
            filtered_kwargs = kwargs
        return filtered_kwargs

    def __hash__(self) -> int:
        # we need to add the id here, since PyTorch requires a module hash to be unique.
        # Internally, PyTorch nn.Module relies on that for children discovery
        # (see https://github.com/pytorch/pytorch/blob/v1.9.0/torch/nn/modules/module.py#L1544)
        # For metrics that include tensors it is not a problem,
        # since their hash is unique based on the memory location but we cannot rely on that for every metric.
        hash_vals = [self.__class__.__name__, id(self)]

        for key in self._defaults:
            val = getattr(self, key)
            # Special case: allow list values, so long
            # as their elements are hashable
            if hasattr(val, "__iter__") and not isinstance(val, Tensor):
                hash_vals.extend(val)
            else:
                hash_vals.append(val)

        return hash(tuple(hash_vals))

    def __add__(self, other: "Metric") -> "Metric":
        return CompositionalMetric(torch.add, self, other)

    def __and__(self, other: "Metric") -> "Metric":
        return CompositionalMetric(torch.bitwise_and, self, other)

    # Fixme: this shall return bool instead of Metric
    def __eq__(self, other: "Metric") -> "Metric":  # type: ignore
        return CompositionalMetric(torch.eq, self, other)

    def __floordiv__(self, other: "Metric") -> "Metric":
        return CompositionalMetric(torch.floor_divide, self, other)

    def __ge__(self, other: "Metric") -> "Metric":
        return CompositionalMetric(torch.ge, self, other)

    def __gt__(self, other: "Metric") -> "Metric":
        return CompositionalMetric(torch.gt, self, other)

    def __le__(self, other: "Metric") -> "Metric":
        return CompositionalMetric(torch.le, self, other)

    def __lt__(self, other: "Metric") -> "Metric":
        return CompositionalMetric(torch.lt, self, other)

    def __matmul__(self, other: "Metric") -> "Metric":
        return CompositionalMetric(torch.matmul, self, other)

    def __mod__(self, other: "Metric") -> "Metric":
        return CompositionalMetric(torch.fmod, self, other)

    def __mul__(self, other: "Metric") -> "Metric":
        return CompositionalMetric(torch.mul, self, other)

    # Fixme: this shall return bool instead of Metric
    def __ne__(self, other: "Metric") -> "Metric":  # type: ignore
        return CompositionalMetric(torch.ne, self, other)

    def __or__(self, other: "Metric") -> "Metric":
        return CompositionalMetric(torch.bitwise_or, self, other)

    def __pow__(self, other: "Metric") -> "Metric":
        return CompositionalMetric(torch.pow, self, other)

    def __radd__(self, other: "Metric") -> "Metric":
        return CompositionalMetric(torch.add, other, self)

    def __rand__(self, other: "Metric") -> "Metric":
        # swap them since bitwise_and only supports that way and it's commutative
        return CompositionalMetric(torch.bitwise_and, self, other)

    def __rfloordiv__(self, other: "Metric") -> "Metric":
        return CompositionalMetric(torch.floor_divide, other, self)

    def __rmatmul__(self, other: "Metric") -> "Metric":
        return CompositionalMetric(torch.matmul, other, self)

    def __rmod__(self, other: "Metric") -> "Metric":
        return CompositionalMetric(torch.fmod, other, self)

    def __rmul__(self, other: "Metric") -> "Metric":
        return CompositionalMetric(torch.mul, other, self)

    def __ror__(self, other: "Metric") -> "Metric":
        return CompositionalMetric(torch.bitwise_or, other, self)

    def __rpow__(self, other: "Metric") -> "Metric":
        return CompositionalMetric(torch.pow, other, self)

    def __rsub__(self, other: "Metric") -> "Metric":
        return CompositionalMetric(torch.sub, other, self)

    def __rtruediv__(self, other: "Metric") -> "Metric":
        return CompositionalMetric(torch.true_divide, other, self)

    def __rxor__(self, other: "Metric") -> "Metric":
        return CompositionalMetric(torch.bitwise_xor, other, self)

    def __sub__(self, other: "Metric") -> "Metric":
        return CompositionalMetric(torch.sub, self, other)

    def __truediv__(self, other: "Metric") -> "Metric":
        return CompositionalMetric(torch.true_divide, self, other)

    def __xor__(self, other: "Metric") -> "Metric":
        return CompositionalMetric(torch.bitwise_xor, self, other)

    def __abs__(self) -> "Metric":
        return CompositionalMetric(torch.abs, self, None)

    def __inv__(self) -> "Metric":
        return CompositionalMetric(torch.bitwise_not, self, None)

    def __invert__(self) -> "Metric":
        return self.__inv__()

    def __neg__(self) -> "Metric":
        return CompositionalMetric(_neg, self, None)

    def __pos__(self) -> "Metric":
        return CompositionalMetric(torch.abs, self, None)

    def __getitem__(self, idx: int) -> "Metric":
        return CompositionalMetric(lambda x: x[idx], self, None)


def _neg(x: Tensor) -> Tensor:
    return -torch.abs(x)


class CompositionalMetric(Metric):
    """Composition of two metrics with a specific operator which will be executed upon metrics compute."""

    def __init__(
        self,
        operator: Callable,
        metric_a: Union[Metric, int, float, Tensor],
        metric_b: Union[Metric, int, float, Tensor, None],
    ) -> None:
        """
        Args:
            operator: the operator taking in one (if metric_b is None)
                or two arguments. Will be applied to outputs of metric_a.compute()
                and (optionally if metric_b is not None) metric_b.compute()
            metric_a: first metric whose compute() result is the first argument of operator
            metric_b: second metric whose compute() result is the second argument of operator.
                For operators taking in only one input, this should be None
        """
        super().__init__()

        self.op = operator

        if isinstance(metric_a, Tensor):
            self.register_buffer("metric_a", metric_a)
        else:
            self.metric_a = metric_a

        if isinstance(metric_b, Tensor):
            self.register_buffer("metric_b", metric_b)
        else:
            self.metric_b = metric_b

    def _sync_dist(self, dist_sync_fn: Optional[Callable] = None, process_group: Optional[Any] = None) -> None:
        # No syncing required here. syncing will be done in metric_a and metric_b
        pass

    def _update(self, *args: Any, **kwargs: Any) -> None:
        if isinstance(self.metric_a, Metric):
            self.metric_a.update(*args, **self.metric_a._filter_kwargs(**kwargs))

        if isinstance(self.metric_b, Metric):
            self.metric_b.update(*args, **self.metric_b._filter_kwargs(**kwargs))

    def _compute(self) -> Any:

        # also some parsing for kwargs?
        if isinstance(self.metric_a, Metric):
            val_a = self.metric_a.compute()
        else:
            val_a = self.metric_a

        if isinstance(self.metric_b, Metric):
            val_b = self.metric_b.compute()
        else:
            val_b = self.metric_b

        if val_b is None:
            return self.op(val_a)

        return self.op(val_a, val_b)

    @torch.jit.unused
    def forward(self, *args: Any, **kwargs: Any) -> Any:

        val_a = (
            self.metric_a(*args, **self.metric_a._filter_kwargs(**kwargs))
            if isinstance(self.metric_a, Metric)
            else self.metric_a
        )
        val_b = (
            self.metric_b(*args, **self.metric_b._filter_kwargs(**kwargs))
            if isinstance(self.metric_b, Metric)
            else self.metric_b
        )

        if val_a is None:
            # compute_on_step of metric_a is False
            return None

        if val_b is None:
            if isinstance(self.metric_b, Metric):
                # compute_on_step of metric_b is False
                return None

            # Unary op
            return self.op(val_a)

        # Binary op
        return self.op(val_a, val_b)

    def reset(self) -> None:
        if isinstance(self.metric_a, Metric):
            self.metric_a.reset()

        if isinstance(self.metric_b, Metric):
            self.metric_b.reset()

    def persistent(self, mode: bool = False) -> None:
        if isinstance(self.metric_a, Metric):
            self.metric_a.persistent(mode=mode)
        if isinstance(self.metric_b, Metric):
            self.metric_b.persistent(mode=mode)

    def __repr__(self) -> str:
        _op_metrics = f"(\n  {self.op.__name__}(\n    {repr(self.metric_a)},\n    {repr(self.metric_b)}\n  )\n)"
        repr_str = self.__class__.__name__ + _op_metrics

        return repr_str<|MERGE_RESOLUTION|>--- conflicted
+++ resolved
@@ -136,15 +136,11 @@
             warnings.warn(
                 "Argument `compute_on_step` is deprecated in v0.8 and will be removed in v0.9", DeprecationWarning
             )
-<<<<<<< HEAD
-
         self.compute_on_cpu = kwargs.pop("compute_on_cpu", False)
         if not isinstance(self.compute_on_cpu, bool):
             raise ValueError(
                 f"Expected keyword argument `compute_on_cpu` to be an `bool` but got {self.compute_on_cpu}"
             )
-=======
->>>>>>> 99a0c6b8
         self.dist_sync_on_step = kwargs.pop("dist_sync_on_step", False)
         if not isinstance(self.dist_sync_on_step, bool):
             raise ValueError(
@@ -341,7 +337,6 @@
             reduced = reduction_fn(output_dict[attr]) if reduction_fn is not None else output_dict[attr]
             setattr(self, attr, reduced)
 
-<<<<<<< HEAD
     def _wrap_update(self, update: Callable) -> Callable:
         @functools.wraps(update)
         def wrapped_func(*args: Any, **kwargs: Any) -> None:
@@ -361,8 +356,6 @@
             if isinstance(current_val, Sequence):
                 setattr(self, key, [cur_v.to("cpu") for cur_v in current_val])
 
-=======
->>>>>>> 99a0c6b8
     def sync(
         self,
         dist_sync_fn: Optional[Callable] = None,
