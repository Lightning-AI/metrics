--- conflicted
+++ resolved
@@ -86,13 +86,8 @@
         """
         Computes AUC based on inputs passed in to ``update`` previously.
         """
-<<<<<<< HEAD
         x = dim_zero_cat(self.x)
         y = dim_zero_cat(self.y)
-        return _auc_compute(x, y, reorder=self.reorder)
-=======
-        x = torch.cat(self.x, dim=0)
-        y = torch.cat(self.y, dim=0)
         return _auc_compute(x, y, reorder=self.reorder)
 
     @property
@@ -101,5 +96,4 @@
         AUC metrics is considered as non differentiable so it should have `false`
         value for `is_differentiable` property
         """
-        return False
->>>>>>> 5510ccd9
+        return False