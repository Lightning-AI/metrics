# Copyright The PyTorch Lightning team.
#
# Licensed under the Apache License, Version 2.0 (the "License");
# you may not use this file except in compliance with the License.
# You may obtain a copy of the License at
#
#     http://www.apache.org/licenses/LICENSE-2.0
#
# Unless required by applicable law or agreed to in writing, software
# distributed under the License is distributed on an "AS IS" BASIS,
# WITHOUT WARRANTIES OR CONDITIONS OF ANY KIND, either express or implied.
# See the License for the specific language governing permissions and
# limitations under the License.
from typing import Any, Callable, Optional

import torch
from torch import Tensor

from torchmetrics.classification.stat_scores import StatScores
from torchmetrics.functional.classification.precision_recall import _precision_compute, _recall_compute
from torchmetrics.utilities import _deprecation_warn_arg_is_multiclass, _deprecation_warn_arg_multilabel


class Precision(StatScores):
    r"""
    Computes `Precision <https://en.wikipedia.org/wiki/Precision_and_recall>`_:

    .. math:: \text{Precision} = \frac{\text{TP}}{\text{TP} + \text{FP}}

    Where :math:`\text{TP}` and :math:`\text{FP}` represent the number of true positives and
    false positives respecitively. With the use of ``top_k`` parameter, this metric can
    generalize to Precision@K.

    The reduction method (how the precision scores are aggregated) is controlled by the
    ``average`` parameter, and additionally by the ``mdmc_average`` parameter in the
    multi-dimensional multi-class case. Accepts all inputs listed in :ref:`references/modules:input types`.

    Args:
        num_classes:
            Number of classes. Necessary for ``'macro'``, ``'weighted'`` and ``None`` average methods.
        threshold:
            Threshold for transforming probability or logit predictions to binary (0,1) predictions, in the case
            of binary or multi-label inputs. Default value of 0.5 corresponds to input being probabilities.
        average:
            Defines the reduction that is applied. Should be one of the following:

            - ``'micro'`` [default]: Calculate the metric globally, across all samples and classes.
            - ``'macro'``: Calculate the metric for each class separately, and average the
              metrics across classes (with equal weights for each class).
            - ``'weighted'``: Calculate the metric for each class separately, and average the
              metrics across classes, weighting each class by its support (``tp + fn``).
            - ``'none'`` or ``None``: Calculate the metric for each class separately, and return
              the metric for every class.
            - ``'samples'``: Calculate the metric for each sample, and average the metrics
              across samples (with equal weights for each sample).

            .. note:: What is considered a sample in the multi-dimensional multi-class case
                depends on the value of ``mdmc_average``.

        mdmc_average:
            Defines how averaging is done for multi-dimensional multi-class inputs (on top of the
            ``average`` parameter). Should be one of the following:

            - ``None`` [default]: Should be left unchanged if your data is not multi-dimensional
              multi-class.

            - ``'samplewise'``: In this case, the statistics are computed separately for each
              sample on the ``N`` axis, and then averaged over samples.
              The computation for each sample is done by treating the flattened extra axes ``...``
              (see :ref:`references/modules:input types`) as the ``N`` dimension within the sample,
              and computing the metric for the sample based on that.

            - ``'global'``: In this case the ``N`` and ``...`` dimensions of the inputs
              (see :ref:`references/modules:input types`)
              are flattened into a new ``N_X`` sample axis, i.e. the inputs are treated as if they
              were ``(N_X, C)``. From here on the ``average`` parameter applies as usual.

        ignore_index:
            Integer specifying a target class to ignore. If given, this class index does not contribute
            to the returned score, regardless of reduction method. If an index is ignored, and ``average=None``
            or ``'none'``, the score for the ignored class will be returned as ``nan``.

        top_k:
            Number of highest probability or logit score predictions considered to find the correct label,
            relevant only for (multi-dimensional) multi-class inputs. The
            default value (``None``) will be interpreted as 1 for these inputs.

            Should be left at default (``None``) for all other types of inputs.

        multiclass:
            Used only in certain special cases, where you want to treat inputs as a different type
            than what they appear to be. See the parameter's
            :ref:`documentation section <references/modules:using the multiclass parameter>`
            for a more detailed explanation and examples.

        compute_on_step:
            Forward only calls ``update()`` and return ``None`` if this is set to ``False``.
        dist_sync_on_step:
            Synchronize metric state across processes at each ``forward()``
            before returning the value at the step
        process_group:
            Specify the process group on which synchronization is called.
            default: ``None`` (which selects the entire world)
        dist_sync_fn:
            Callback that performs the allgather operation on the metric state. When ``None``, DDP
            will be used to perform the allgather.
        multilabel:
            .. deprecated:: 0.3
                Argument will not have any effect and will be removed in v0.4, please use ``multiclass`` intead.
        is_multiclass:
            .. deprecated:: 0.3
                Argument will not have any effect and will be removed in v0.4, please use ``multiclass`` intead.

    Raises:
        ValueError:
            If ``average`` is none of ``"micro"``, ``"macro"``, ``"weighted"``, ``"samples"``, ``"none"``, ``None``.

    Example:
        >>> from torchmetrics import Precision
        >>> preds  = torch.tensor([2, 0, 2, 1])
        >>> target = torch.tensor([1, 1, 2, 0])
        >>> precision = Precision(average='macro', num_classes=3)
        >>> precision(preds, target)
        tensor(0.1667)
        >>> precision = Precision(average='micro')
        >>> precision(preds, target)
        tensor(0.2500)

    """

    def __init__(
        self,
        num_classes: Optional[int] = None,
        threshold: float = 0.5,
        average: str = "micro",
        mdmc_average: Optional[str] = None,
        ignore_index: Optional[int] = None,
        top_k: Optional[int] = None,
        multiclass: Optional[bool] = None,
        compute_on_step: bool = True,
        dist_sync_on_step: bool = False,
        process_group: Optional[Any] = None,
        dist_sync_fn: Callable = None,
        multilabel: Optional[bool] = None,  # todo: deprecated, remove in v0.4
        is_multiclass: Optional[bool] = None,  # todo: deprecated, remove in v0.4
    ):
        _deprecation_warn_arg_multilabel(multilabel)
        multiclass = _deprecation_warn_arg_is_multiclass(is_multiclass, multiclass)

        allowed_average = ["micro", "macro", "weighted", "samples", "none", None]
        if average not in allowed_average:
            raise ValueError(f"The `average` has to be one of {allowed_average}, got {average}.")

        super().__init__(
            reduce="macro" if average in ["weighted", "none", None] else average,
            mdmc_reduce=mdmc_average,
            threshold=threshold,
            top_k=top_k,
            num_classes=num_classes,
            multiclass=multiclass,
            ignore_index=ignore_index,
            compute_on_step=compute_on_step,
            dist_sync_on_step=dist_sync_on_step,
            process_group=process_group,
            dist_sync_fn=dist_sync_fn,
        )

        self.average = average

    def compute(self) -> Tensor:
        """
        Computes the precision score based on inputs passed in to ``update`` previously.

        Return:
            The shape of the returned tensor depends on the ``average`` parameter

            - If ``average in ['micro', 'macro', 'weighted', 'samples']``, a one-element tensor will be returned
            - If ``average in ['none', None]``, the shape will be ``(C,)``, where ``C`` stands  for the number
              of classes
        """
        tp, fp, _, fn = self._get_final_stats()
        return _precision_compute(tp, fp, fn, self.average, self.mdmc_reduce)

    @property
    def is_differentiable(self) -> bool:
        return False


class Recall(StatScores):
    r"""
    Computes `Recall <https://en.wikipedia.org/wiki/Precision_and_recall>`_:

    .. math:: \text{Recall} = \frac{\text{TP}}{\text{TP} + \text{FN}}

    Where :math:`\text{TP}` and :math:`\text{FN}` represent the number of true positives and
    false negatives respecitively. With the use of ``top_k`` parameter, this metric can
    generalize to Recall@K.

    The reduction method (how the recall scores are aggregated) is controlled by the
    ``average`` parameter, and additionally by the ``mdmc_average`` parameter in the
    multi-dimensional multi-class case. Accepts all inputs listed in :ref:`references/modules:input types`.

    Args:
        num_classes:
            Number of classes. Necessary for ``'macro'``, ``'weighted'`` and ``None`` average methods.
        threshold:
            Threshold for transforming probability or logit predictions to binary (0,1) predictions, in the case
            of binary or multi-label inputs. Default value of 0.5 corresponds to input being probabilities.
        average:
            Defines the reduction that is applied. Should be one of the following:

            - ``'micro'`` [default]: Calculate the metric globally, across all samples and classes.
            - ``'macro'``: Calculate the metric for each class separately, and average the
              metrics across classes (with equal weights for each class).
            - ``'weighted'``: Calculate the metric for each class separately, and average the
              metrics across classes, weighting each class by its support (``tp + fn``).
            - ``'none'`` or ``None``: Calculate the metric for each class separately, and return
              the metric for every class.
            - ``'samples'``: Calculate the metric for each sample, and average the metrics
              across samples (with equal weights for each sample).

            .. note:: What is considered a sample in the multi-dimensional multi-class case
                depends on the value of ``mdmc_average``.

        mdmc_average:
            Defines how averaging is done for multi-dimensional multi-class inputs (on top of the
            ``average`` parameter). Should be one of the following:

            - ``None`` [default]: Should be left unchanged if your data is not multi-dimensional
              multi-class.

            - ``'samplewise'``: In this case, the statistics are computed separately for each
              sample on the ``N`` axis, and then averaged over samples.
              The computation for each sample is done by treating the flattened extra axes ``...``
              (see :ref:`references/modules:input types`) as the ``N`` dimension within the sample,
              and computing the metric for the sample based on that.

            - ``'global'``: In this case the ``N`` and ``...`` dimensions of the inputs
              (see :ref:`references/modules:input types`)
              are flattened into a new ``N_X`` sample axis, i.e. the inputs are treated as if they
              were ``(N_X, C)``. From here on the ``average`` parameter applies as usual.

        ignore_index:
            Integer specifying a target class to ignore. If given, this class index does not contribute
            to the returned score, regardless of reduction method. If an index is ignored, and ``average=None``
            or ``'none'``, the score for the ignored class will be returned as ``nan``.

        top_k:
            Number of highest probability or logit score predictions considered to find the correct label,
            relevant only for (multi-dimensional) multi-class. The
            default value (``None``) will be interpreted as 1 for these inputs.

            Should be left at default (``None``) for all other types of inputs.

        multiclass:
            Used only in certain special cases, where you want to treat inputs as a different type
            than what they appear to be. See the parameter's
            :ref:`documentation section <references/modules:using the multiclass parameter>`
            for a more detailed explanation and examples.

        compute_on_step:
            Forward only calls ``update()`` and return ``None`` if this is set to ``False``.
        dist_sync_on_step:
            Synchronize metric state across processes at each ``forward()``
            before returning the value at the step
        process_group:
            Specify the process group on which synchronization is called.
            default: ``None`` (which selects the entire world)
        dist_sync_fn:
            Callback that performs the allgather operation on the metric state. When ``None``, DDP
            will be used to perform the allgather.
        multilabel:
            .. deprecated:: 0.3
                Argument will not have any effect and will be removed in v0.4, please use ``multiclass`` intead.
        is_multiclass:
            .. deprecated:: 0.3
                Argument will not have any effect and will be removed in v0.4, please use ``multiclass`` intead.

    Raises:
        ValueError:
            If ``average`` is none of ``"micro"``, ``"macro"``, ``"weighted"``, ``"samples"``, ``"none"``, ``None``.

    Example:
        >>> from torchmetrics import Recall
        >>> preds  = torch.tensor([2, 0, 2, 1])
        >>> target = torch.tensor([1, 1, 2, 0])
        >>> recall = Recall(average='macro', num_classes=3)
        >>> recall(preds, target)
        tensor(0.3333)
        >>> recall = Recall(average='micro')
        >>> recall(preds, target)
        tensor(0.2500)

    """

    def __init__(
        self,
        num_classes: Optional[int] = None,
        threshold: float = 0.5,
        average: str = "micro",
        mdmc_average: Optional[str] = None,
        ignore_index: Optional[int] = None,
        top_k: Optional[int] = None,
        multiclass: Optional[bool] = None,
        compute_on_step: bool = True,
        dist_sync_on_step: bool = False,
        process_group: Optional[Any] = None,
        dist_sync_fn: Callable = None,
        multilabel: Optional[bool] = None,  # todo: deprecated, remove in v0.4
        is_multiclass: Optional[bool] = None,  # todo: deprecated, remove in v0.4
    ):
        _deprecation_warn_arg_multilabel(multilabel)
        multiclass = _deprecation_warn_arg_is_multiclass(is_multiclass, multiclass)

        allowed_average = ["micro", "macro", "weighted", "samples", "none", None]
        if average not in allowed_average:
            raise ValueError(f"The `average` has to be one of {allowed_average}, got {average}.")

        super().__init__(
            reduce="macro" if average in ["weighted", "none", None] else average,
            mdmc_reduce=mdmc_average,
            threshold=threshold,
            top_k=top_k,
            num_classes=num_classes,
            multiclass=multiclass,
            ignore_index=ignore_index,
            compute_on_step=compute_on_step,
            dist_sync_on_step=dist_sync_on_step,
            process_group=process_group,
            dist_sync_fn=dist_sync_fn,
        )

        self.average = average

    def compute(self) -> Tensor:
        """
        Computes the recall score based on inputs passed in to ``update`` previously.

        Return:
            The shape of the returned tensor depends on the ``average`` parameter

            - If ``average in ['micro', 'macro', 'weighted', 'samples']``, a one-element tensor will be returned
            - If ``average in ['none', None]``, the shape will be ``(C,)``, where ``C`` stands  for the number
              of classes
        """
<<<<<<< HEAD
        tp, fp, _, fn = self._get_final_stats()
        return _recall_compute(tp, fp, fn, self.average, self.mdmc_reduce)
=======
        tp, fp, tn, fn = self._get_final_stats()
        return _recall_compute(tp, fp, tn, fn, self.average, self.mdmc_reduce)

    @property
    def is_differentiable(self) -> bool:
        return False
>>>>>>> 6f0ef3b7
<|MERGE_RESOLUTION|>--- conflicted
+++ resolved
@@ -343,14 +343,9 @@
             - If ``average in ['none', None]``, the shape will be ``(C,)``, where ``C`` stands  for the number
               of classes
         """
-<<<<<<< HEAD
         tp, fp, _, fn = self._get_final_stats()
         return _recall_compute(tp, fp, fn, self.average, self.mdmc_reduce)
-=======
-        tp, fp, tn, fn = self._get_final_stats()
-        return _recall_compute(tp, fp, tn, fn, self.average, self.mdmc_reduce)
 
     @property
     def is_differentiable(self) -> bool:
-        return False
->>>>>>> 6f0ef3b7
+        return False