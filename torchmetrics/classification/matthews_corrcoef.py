--- conflicted
+++ resolved
@@ -113,34 +113,4 @@
 
     def compute(self) -> Tensor:
         """Computes matthews correlation coefficient."""
-<<<<<<< HEAD
-        return _matthews_corrcoef_compute(self.confmat)
-
-
-class MatthewsCorrcoef(MatthewsCorrCoef):
-    """Calculates `Matthews correlation coefficient`_ that measures the general correlation or quality of a
-    classification.
-
-    Example:
-        >>> matthews_corrcoef = MatthewsCorrcoef(num_classes=2)
-        >>> matthews_corrcoef(torch.tensor([0, 1, 0, 0]), torch.tensor([1, 1, 0, 0]))
-        tensor(0.5774)
-
-    .. deprecated:: v0.7
-        Renamed in favor of :class:`torchmetrics.MatthewsCorrCoef`. Will be removed in v0.8.
-    """
-
-    @deprecated(target=MatthewsCorrCoef, deprecated_in="0.7", remove_in="0.8", stream=_future_warning)
-    def __init__(
-        self,
-        num_classes: int,
-        threshold: float = 0.5,
-        compute_on_step: Optional[bool] = None,
-        dist_sync_on_step: bool = False,
-        process_group: Optional[Any] = None,
-        dist_sync_fn: Callable = None,
-    ) -> None:
-        void(num_classes, threshold, compute_on_step, dist_sync_on_step, process_group, dist_sync_fn)
-=======
-        return _matthews_corrcoef_compute(self.confmat)
->>>>>>> 33d32c13
+        return _matthews_corrcoef_compute(self.confmat)