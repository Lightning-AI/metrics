# Copyright The PyTorch Lightning team.
#
# Licensed under the Apache License, Version 2.0 (the "License");
# you may not use this file except in compliance with the License.
# You may obtain a copy of the License at
#
#     http://www.apache.org/licenses/LICENSE-2.0
#
# Unless required by applicable law or agreed to in writing, software
# distributed under the License is distributed on an "AS IS" BASIS,
# WITHOUT WARRANTIES OR CONDITIONS OF ANY KIND, either express or implied.
# See the License for the specific language governing permissions and
# limitations under the License.
from typing import Any, Callable, Optional

from torch import Tensor, tensor

from torchmetrics.functional.audio.sdr import scale_invariant_signal_distortion_ratio, signal_distortion_ratio
from torchmetrics.metric import Metric
from torchmetrics.utilities.imports import _FAST_BSS_EVAL_AVAILABLE

__doctest_requires__ = {("SignalDistortionRatio"): ["fast_bss_eval"]}


class SignalDistortionRatio(Metric):
    r"""Signal to Distortion Ratio (SDR) [1,2,3]

    Forward accepts

    - ``preds``: shape ``[..., time]``
    - ``target``: shape ``[..., time]``

    Args:
        use_cg_iter:
            If provided, an iterative method is used to solve for the distortion
            filter coefficients instead of direct Gaussian elimination.
            This can speed up the computation of the metrics in case the filters
            are long. Using a value of 10 here has been shown to provide
            good accuracy in most cases and is sufficient when using this
            loss to train neural separation networks.
        filter_length:
            The length of the distortion filter allowed
        zero_mean:
            When set to True, the mean of all signals is subtracted prior to computation of the metrics
        load_diag:
            If provided, this small value is added to the diagonal coefficients of
            the system metrics when solving for the filter coefficients.
            This can help stabilize the metric in the case where some of the reference
            signals may sometimes be zero
        compute_on_step:
            Forward only calls ``update()`` and returns None if this is set to False.

            .. deprecated:: v0.8
                Argument has no use anymore and will be removed v0.9.

        dist_sync_on_step:
            Synchronize metric state across processes at each ``forward()``
            before returning the value at the step.
        process_group:
            Specify the process group on which synchronization is called.
        dist_sync_fn:
            Callback that performs the allgather operation on the metric state. When `None`, DDP
            will be used to perform the allgather.

    Raises:
        ModuleNotFoundError:
            If ``fast-bss-eval`` package is not installed

    Example:
        >>> from torchmetrics.audio import SignalDistortionRatio
        >>> import torch
        >>> g = torch.manual_seed(1)
        >>> preds = torch.randn(8000)
        >>> target = torch.randn(8000)
        >>> sdr = SignalDistortionRatio()
        >>> sdr(preds, target)
        tensor(-12.0589)
        >>> # use with pit
        >>> from torchmetrics.audio import PermutationInvariantTraining
        >>> from torchmetrics.functional.audio import signal_distortion_ratio
        >>> preds = torch.randn(4, 2, 8000)  # [batch, spk, time]
        >>> target = torch.randn(4, 2, 8000)
        >>> pit = PermutationInvariantTraining(signal_distortion_ratio, 'max')
        >>> pit(preds, target)
        tensor(-11.6051)

    .. note::
       1. when pytorch<1.8.0, numpy will be used to calculate this metric, which causes ``sdr`` to be
            non-differentiable and slower to calculate

       2. using this metrics requires you to have ``fast-bss-eval`` install. Either install as ``pip install
          torchmetrics[audio]`` or ``pip install fast-bss-eval``

       3. preds and target need to have the same dtype, otherwise target will be converted to preds' dtype


    References:
        [1] Vincent, E., Gribonval, R., & Fevotte, C. (2006). Performance measurement in blind audio source separation.
        IEEE Transactions on Audio, Speech and Language Processing, 14(4), 1462–1469.

        [2] Scheibler, R. (2021). SDR -- Medium Rare with Fast Computations.

        [3] https://github.com/fakufaku/fast_bss_eval
    """

    sum_sdr: Tensor
    total: Tensor
    is_differentiable = True
    higher_is_better = True

    def __init__(
        self,
        use_cg_iter: Optional[int] = None,
        filter_length: int = 512,
        zero_mean: bool = False,
        load_diag: Optional[float] = None,
        compute_on_step: Optional[bool] = None,
        dist_sync_on_step: bool = False,
        process_group: Optional[Any] = None,
        dist_sync_fn: Optional[Callable[[Tensor], Tensor]] = None,
    ) -> None:
        if not _FAST_BSS_EVAL_AVAILABLE:
            raise ModuleNotFoundError(
                "SDR metric requires that `fast-bss-eval` is installed."
                " Either install as `pip install torchmetrics[audio]` or `pip install fast-bss-eval`."
            )
        super().__init__(
            compute_on_step=compute_on_step,
            dist_sync_on_step=dist_sync_on_step,
            process_group=process_group,
            dist_sync_fn=dist_sync_fn,
        )

        self.use_cg_iter = use_cg_iter
        self.filter_length = filter_length
        self.zero_mean = zero_mean
        self.load_diag = load_diag

        self.add_state("sum_sdr", default=tensor(0.0), dist_reduce_fx="sum")
        self.add_state("total", default=tensor(0), dist_reduce_fx="sum")

    def update(self, preds: Tensor, target: Tensor) -> None:  # type: ignore
        """Update state with predictions and targets.

        Args:
            preds: Predictions from model
            target: Ground truth values
        """
        sdr_batch = signal_distortion_ratio(
            preds, target, self.use_cg_iter, self.filter_length, self.zero_mean, self.load_diag
        )

        self.sum_sdr += sdr_batch.sum()
        self.total += sdr_batch.numel()

    def compute(self) -> Tensor:
        """Computes average SDR."""
        return self.sum_sdr / self.total


<<<<<<< HEAD
class SDR(SignalDistortionRatio):
    r"""Signal to Distortion Ratio (SDR)

    .. deprecated:: v0.7
        Use :class:`torchmetrics.SignalDistortionRatio`. Will be removed in v0.8.

    Example:
        >>> import torch
        >>> g = torch.manual_seed(1)
        >>> sdr = SDR()
        >>> sdr(torch.randn(8000), torch.randn(8000))
        tensor(-12.0589)
        >>> # use with pit
        >>> from torchmetrics.audio import PermutationInvariantTraining
        >>> from torchmetrics.functional.audio import signal_distortion_ratio
        >>> pit = PermutationInvariantTraining(signal_distortion_ratio, 'max')
        >>> pit(torch.randn(4, 2, 8000), torch.randn(4, 2, 8000))
        tensor(-11.6051)
    """

    @deprecated(target=SignalDistortionRatio, deprecated_in="0.7", remove_in="0.8", stream=_future_warning)
    def __init__(
        self,
        use_cg_iter: Optional[int] = None,
        filter_length: int = 512,
        zero_mean: bool = False,
        load_diag: Optional[float] = None,
        compute_on_step: Optional[bool] = None,
        dist_sync_on_step: bool = False,
        process_group: Optional[Any] = None,
        dist_sync_fn: Optional[Callable[[Tensor], Tensor]] = None,
    ) -> None:
        void(
            use_cg_iter,
            filter_length,
            zero_mean,
            load_diag,
            compute_on_step,
            dist_sync_on_step,
            process_group,
            dist_sync_fn,
        )


=======
>>>>>>> ac6539bc
class ScaleInvariantSignalDistortionRatio(Metric):
    """Scale-invariant signal-to-distortion ratio (SI-SDR). The SI-SDR value is in general considered an overall
    measure of how good a source sound.

    Forward accepts

    - ``preds``: ``shape [...,time]``
    - ``target``: ``shape [...,time]``

    Args:
        zero_mean:
            if to zero mean target and preds or not
        compute_on_step:
            Forward only calls ``update()`` and returns None if this is set to False.

            .. deprecated:: v0.8
                Argument has no use anymore and will be removed v0.9.

        dist_sync_on_step:
            Synchronize metric state across processes at each ``forward()``
            before returning the value at the step.
        process_group:
            Specify the process group on which synchronization is called.
        dist_sync_fn:
            Callback that performs the allgather operation on the metric state. When `None`, DDP
            will be used to perform the allgather.

    Raises:
        TypeError:
            if target and preds have a different shape

    Returns:
        average si-sdr value

    Example:
        >>> import torch
        >>> from torchmetrics import ScaleInvariantSignalDistortionRatio
        >>> target = torch.tensor([3.0, -0.5, 2.0, 7.0])
        >>> preds = torch.tensor([2.5, 0.0, 2.0, 8.0])
        >>> si_sdr = ScaleInvariantSignalDistortionRatio()
        >>> si_sdr(preds, target)
        tensor(18.4030)

    References:
        [1] Le Roux, Jonathan, et al. "SDR half-baked or well done." IEEE International Conference on Acoustics, Speech
        and Signal Processing (ICASSP) 2019.
    """

    is_differentiable = True
    higher_is_better = True
    sum_si_sdr: Tensor
    total: Tensor

    def __init__(
        self,
        zero_mean: bool = False,
        compute_on_step: Optional[bool] = None,
        dist_sync_on_step: bool = False,
        process_group: Optional[Any] = None,
        dist_sync_fn: Optional[Callable[[Tensor], Tensor]] = None,
    ) -> None:
        super().__init__(
            compute_on_step=compute_on_step,
            dist_sync_on_step=dist_sync_on_step,
            process_group=process_group,
            dist_sync_fn=dist_sync_fn,
        )
        self.zero_mean = zero_mean

        self.add_state("sum_si_sdr", default=tensor(0.0), dist_reduce_fx="sum")
        self.add_state("total", default=tensor(0), dist_reduce_fx="sum")

    def update(self, preds: Tensor, target: Tensor) -> None:  # type: ignore
        """Update state with predictions and targets.

        Args:
            preds: Predictions from model
            target: Ground truth values
        """
        si_sdr_batch = scale_invariant_signal_distortion_ratio(preds=preds, target=target, zero_mean=self.zero_mean)

        self.sum_si_sdr += si_sdr_batch.sum()
        self.total += si_sdr_batch.numel()

    def compute(self) -> Tensor:
        """Computes average SI-SDR."""
        return self.sum_si_sdr / self.total<|MERGE_RESOLUTION|>--- conflicted
+++ resolved
@@ -158,53 +158,6 @@
         return self.sum_sdr / self.total
 
 
-<<<<<<< HEAD
-class SDR(SignalDistortionRatio):
-    r"""Signal to Distortion Ratio (SDR)
-
-    .. deprecated:: v0.7
-        Use :class:`torchmetrics.SignalDistortionRatio`. Will be removed in v0.8.
-
-    Example:
-        >>> import torch
-        >>> g = torch.manual_seed(1)
-        >>> sdr = SDR()
-        >>> sdr(torch.randn(8000), torch.randn(8000))
-        tensor(-12.0589)
-        >>> # use with pit
-        >>> from torchmetrics.audio import PermutationInvariantTraining
-        >>> from torchmetrics.functional.audio import signal_distortion_ratio
-        >>> pit = PermutationInvariantTraining(signal_distortion_ratio, 'max')
-        >>> pit(torch.randn(4, 2, 8000), torch.randn(4, 2, 8000))
-        tensor(-11.6051)
-    """
-
-    @deprecated(target=SignalDistortionRatio, deprecated_in="0.7", remove_in="0.8", stream=_future_warning)
-    def __init__(
-        self,
-        use_cg_iter: Optional[int] = None,
-        filter_length: int = 512,
-        zero_mean: bool = False,
-        load_diag: Optional[float] = None,
-        compute_on_step: Optional[bool] = None,
-        dist_sync_on_step: bool = False,
-        process_group: Optional[Any] = None,
-        dist_sync_fn: Optional[Callable[[Tensor], Tensor]] = None,
-    ) -> None:
-        void(
-            use_cg_iter,
-            filter_length,
-            zero_mean,
-            load_diag,
-            compute_on_step,
-            dist_sync_on_step,
-            process_group,
-            dist_sync_fn,
-        )
-
-
-=======
->>>>>>> ac6539bc
 class ScaleInvariantSignalDistortionRatio(Metric):
     """Scale-invariant signal-to-distortion ratio (SI-SDR). The SI-SDR value is in general considered an overall
     measure of how good a source sound.
