# Copyright The PyTorch Lightning team.
#
# Licensed under the Apache License, Version 2.0 (the "License");
# you may not use this file except in compliance with the License.
# You may obtain a copy of the License at
#
#     http://www.apache.org/licenses/LICENSE-2.0
#
# Unless required by applicable law or agreed to in writing, software
# distributed under the License is distributed on an "AS IS" BASIS,
# WITHOUT WARRANTIES OR CONDITIONS OF ANY KIND, either express or implied.
# See the License for the specific language governing permissions and
# limitations under the License.
from typing import Any, Callable, Optional

from torch import Tensor, tensor

from torchmetrics.functional.audio.snr import scale_invariant_signal_noise_ratio, signal_noise_ratio
from torchmetrics.metric import Metric


class SignalNoiseRatio(Metric):
    r"""Signal-to-noise ratio (SNR_):

    .. math::
        \text{SNR} = \frac{P_{signal}}{P_{noise}}

    where  :math:`P` denotes the power of each signal. The SNR metric compares the level
    of the desired signal to the level of background noise. Therefore, a high value of
    SNR means that the audio is clear.

    Forward accepts

    - ``preds``: ``shape [..., time]``
    - ``target``: ``shape [..., time]``

    Args:
        zero_mean:
            if to zero mean target and preds or not
        compute_on_step:
            Forward only calls ``update()`` and returns None if this is set to False.

            .. deprecated:: v0.8
                Argument has no use anymore and will be removed v0.9.

        dist_sync_on_step:
            Synchronize metric state across processes at each ``forward()``
            before returning the value at the step.
        process_group:
            Specify the process group on which synchronization is called.
        dist_sync_fn:
            Callback that performs the allgather operation on the metric state. When `None`, DDP
            will be used to perform the allgather.

    Raises:
        TypeError:
            if target and preds have a different shape

    Returns:
        average snr value

    Example:
        >>> import torch
        >>> from torchmetrics import SignalNoiseRatio
        >>> target = torch.tensor([3.0, -0.5, 2.0, 7.0])
        >>> preds = torch.tensor([2.5, 0.0, 2.0, 8.0])
        >>> snr = SignalNoiseRatio()
        >>> snr(preds, target)
        tensor(16.1805)

    References:
        [1] Le Roux, Jonathan, et al. "SDR half-baked or well done." IEEE International Conference on Acoustics, Speech
        and Signal Processing (ICASSP) 2019.

    """
    is_differentiable = True
    higher_is_better = True
    sum_snr: Tensor
    total: Tensor

    def __init__(
        self,
        zero_mean: bool = False,
        compute_on_step: Optional[bool] = None,
        dist_sync_on_step: bool = False,
        process_group: Optional[Any] = None,
        dist_sync_fn: Optional[Callable[[Tensor], Tensor]] = None,
    ) -> None:
        super().__init__(
            compute_on_step=compute_on_step,
            dist_sync_on_step=dist_sync_on_step,
            process_group=process_group,
            dist_sync_fn=dist_sync_fn,
        )
        self.zero_mean = zero_mean

        self.add_state("sum_snr", default=tensor(0.0), dist_reduce_fx="sum")
        self.add_state("total", default=tensor(0), dist_reduce_fx="sum")

    def update(self, preds: Tensor, target: Tensor) -> None:  # type: ignore
        """Update state with predictions and targets.

        Args:
            preds: Predictions from model
            target: Ground truth values
        """
        snr_batch = signal_noise_ratio(preds=preds, target=target, zero_mean=self.zero_mean)

        self.sum_snr += snr_batch.sum()
        self.total += snr_batch.numel()

    def compute(self) -> Tensor:
        """Computes average SNR."""
        return self.sum_snr / self.total


<<<<<<< HEAD
class SNR(SignalNoiseRatio):
    r"""Signal-to-noise ratio (SNR_):

    .. deprecated:: v0.7
        Use :class:`torchmetrics.SignalNoiseRatio`. Will be removed in v0.8.

    Example:
        >>> import torch
        >>> snr = SNR()
        >>> snr(torch.tensor([2.5, 0.0, 2.0, 8.0]), torch.tensor([3.0, -0.5, 2.0, 7.0]))
        tensor(16.1805)

    """

    @deprecated(target=SignalNoiseRatio, deprecated_in="0.7", remove_in="0.8", stream=_future_warning)
    def __init__(
        self,
        zero_mean: bool = False,
        compute_on_step: Optional[bool] = None,
        dist_sync_on_step: bool = False,
        process_group: Optional[Any] = None,
        dist_sync_fn: Optional[Callable[[Tensor], Tensor]] = None,
    ) -> None:
        void(zero_mean, compute_on_step, dist_sync_on_step, process_group, dist_sync_fn)


=======
>>>>>>> ac6539bc
class ScaleInvariantSignalNoiseRatio(Metric):
    """Scale-invariant signal-to-noise ratio (SI-SNR).

    Forward accepts

    - ``preds``: ``shape [...,time]``
    - ``target``: ``shape [...,time]``

    Args:
        compute_on_step:
            Forward only calls ``update()`` and returns None if this is set to False.

            .. deprecated:: v0.8
                Argument has no use anymore and will be removed v0.9.

        dist_sync_on_step:
            Synchronize metric state across processes at each ``forward()``
            before returning the value at the step.
        process_group:
            Specify the process group on which synchronization is called.
        dist_sync_fn:
            Callback that performs the allgather operation on the metric state. When `None`, DDP
            will be used to perform the allgather.

    Raises:
        TypeError:
            if target and preds have a different shape

    Returns:
        average si-snr value

    Example:
        >>> import torch
        >>> from torchmetrics import ScaleInvariantSignalNoiseRatio
        >>> target = torch.tensor([3.0, -0.5, 2.0, 7.0])
        >>> preds = torch.tensor([2.5, 0.0, 2.0, 8.0])
        >>> si_snr = ScaleInvariantSignalNoiseRatio()
        >>> si_snr(preds, target)
        tensor(15.0918)

    References:
        [1] Y. Luo and N. Mesgarani, "TaSNet: Time-Domain Audio Separation Network for Real-Time, Single-Channel Speech
        Separation," 2018 IEEE International Conference on Acoustics, Speech and Signal Processing (ICASSP), 2018, pp.
        696-700, doi: 10.1109/ICASSP.2018.8462116.
    """

    is_differentiable = True
    sum_si_snr: Tensor
    total: Tensor
    higher_is_better = True

    def __init__(
        self,
        compute_on_step: Optional[bool] = None,
        dist_sync_on_step: bool = False,
        process_group: Optional[Any] = None,
        dist_sync_fn: Optional[Callable[[Tensor], Tensor]] = None,
    ) -> None:
        super().__init__(
            compute_on_step=compute_on_step,
            dist_sync_on_step=dist_sync_on_step,
            process_group=process_group,
            dist_sync_fn=dist_sync_fn,
        )

        self.add_state("sum_si_snr", default=tensor(0.0), dist_reduce_fx="sum")
        self.add_state("total", default=tensor(0), dist_reduce_fx="sum")

    def update(self, preds: Tensor, target: Tensor) -> None:  # type: ignore
        """Update state with predictions and targets.

        Args:
            preds: Predictions from model
            target: Ground truth values
        """
        si_snr_batch = scale_invariant_signal_noise_ratio(preds=preds, target=target)

        self.sum_si_snr += si_snr_batch.sum()
        self.total += si_snr_batch.numel()

    def compute(self) -> Tensor:
        """Computes average SI-SNR."""
        return self.sum_si_snr / self.total<|MERGE_RESOLUTION|>--- conflicted
+++ resolved
@@ -114,35 +114,6 @@
         return self.sum_snr / self.total
 
 
-<<<<<<< HEAD
-class SNR(SignalNoiseRatio):
-    r"""Signal-to-noise ratio (SNR_):
-
-    .. deprecated:: v0.7
-        Use :class:`torchmetrics.SignalNoiseRatio`. Will be removed in v0.8.
-
-    Example:
-        >>> import torch
-        >>> snr = SNR()
-        >>> snr(torch.tensor([2.5, 0.0, 2.0, 8.0]), torch.tensor([3.0, -0.5, 2.0, 7.0]))
-        tensor(16.1805)
-
-    """
-
-    @deprecated(target=SignalNoiseRatio, deprecated_in="0.7", remove_in="0.8", stream=_future_warning)
-    def __init__(
-        self,
-        zero_mean: bool = False,
-        compute_on_step: Optional[bool] = None,
-        dist_sync_on_step: bool = False,
-        process_group: Optional[Any] = None,
-        dist_sync_fn: Optional[Callable[[Tensor], Tensor]] = None,
-    ) -> None:
-        void(zero_mean, compute_on_step, dist_sync_on_step, process_group, dist_sync_fn)
-
-
-=======
->>>>>>> ac6539bc
 class ScaleInvariantSignalNoiseRatio(Metric):
     """Scale-invariant signal-to-noise ratio (SI-SNR).
 
