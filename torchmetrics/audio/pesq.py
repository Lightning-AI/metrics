--- conflicted
+++ resolved
@@ -135,40 +135,4 @@
 
     def compute(self) -> Tensor:
         """Computes average PESQ."""
-<<<<<<< HEAD
-        return self.sum_pesq / self.total
-
-
-class PESQ(PerceptualEvaluationSpeechQuality):
-    """Perceptual Evaluation of Speech Quality (PESQ).
-
-    .. deprecated:: v0.7
-        Use :class:`torchmetrics.audio.PerceptualEvaluationSpeechQuality`. Will be removed in v0.8.
-
-    Example:
-        >>> import torch
-        >>> g = torch.manual_seed(1)
-        >>> preds = torch.randn(8000)
-        >>> target = torch.randn(8000)
-        >>> nb_pesq = PESQ(8000, 'nb')
-        >>> nb_pesq(preds, target)
-        tensor(2.2076)
-        >>> wb_pesq = PESQ(16000, 'wb')
-        >>> wb_pesq(preds, target)
-        tensor(1.7359)
-    """
-
-    @deprecated(target=PerceptualEvaluationSpeechQuality, deprecated_in="0.7", remove_in="0.8", stream=_future_warning)
-    def __init__(
-        self,
-        fs: int,
-        mode: str,
-        compute_on_step: Optional[bool] = None,
-        dist_sync_on_step: bool = False,
-        process_group: Optional[Any] = None,
-        dist_sync_fn: Optional[Callable[[Tensor], Tensor]] = None,
-    ) -> None:
-        void(fs, mode, compute_on_step, dist_sync_on_step, process_group, dist_sync_fn)
-=======
-        return self.sum_pesq / self.total
->>>>>>> ac6539bc
+        return self.sum_pesq / self.total