--- conflicted
+++ resolved
@@ -138,37 +138,4 @@
 
     def compute(self) -> Tensor:
         """Computes average STOI."""
-<<<<<<< HEAD
-        return self.sum_stoi / self.total
-
-
-class STOI(ShortTimeObjectiveIntelligibility):
-    r"""STOI (Short-Time Objective Intelligibility), a wrapper for the pystoi package.
-
-    .. deprecated:: v0.7
-        Use :class:`torchmetrics.audio.ShortTimeObjectiveIntelligibility`. Will be removed in v0.8.
-
-    Example:
-        >>> import torch
-        >>> g = torch.manual_seed(1)
-        >>> preds = torch.randn(8000)
-        >>> target = torch.randn(8000)
-        >>> stoi = STOI(8000, False)
-        >>> stoi(preds, target)
-        tensor(-0.0100)
-    """
-
-    @deprecated(target=ShortTimeObjectiveIntelligibility, deprecated_in="0.7", remove_in="0.8", stream=_future_warning)
-    def __init__(
-        self,
-        fs: int,
-        extended: bool = False,
-        compute_on_step: Optional[bool] = None,
-        dist_sync_on_step: bool = False,
-        process_group: Optional[Any] = None,
-        dist_sync_fn: Optional[Callable[[Tensor], Tensor]] = None,
-    ) -> None:
-        void(fs, extended, compute_on_step, dist_sync_on_step, process_group, dist_sync_fn)
-=======
-        return self.sum_stoi / self.total
->>>>>>> ac6539bc
+        return self.sum_stoi / self.total