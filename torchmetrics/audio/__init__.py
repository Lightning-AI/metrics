--- conflicted
+++ resolved
@@ -16,8 +16,5 @@
 from torchmetrics.audio.si_sdr import SI_SDR  # noqa: F401
 from torchmetrics.audio.si_snr import SI_SNR  # noqa: F401
 from torchmetrics.audio.snr import SNR  # noqa: F401
-<<<<<<< HEAD
 from torchmetrics.audio.sdr_sir_sar import SDR_SIR_SAR, SDR, SIR, SAR  # noqa: F401
-=======
-from torchmetrics.audio.stoi import STOI  # noqa: F401
->>>>>>> e1c3fda2
+from torchmetrics.audio.stoi import STOI  # noqa: F401