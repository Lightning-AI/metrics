--- conflicted
+++ resolved
@@ -412,15 +412,9 @@
         r"""Return an iterable of the ModuleDict key/value pairs.
 
         Args:
-<<<<<<< HEAD
-            keep_base: Whether to add prefix/postfix on the items collection.
+            keep_base: Whether to add prefix/postfix on the collection.
             copy_state:
                 If metric states should be copied between metrics in the same compute group or just passed by reference
-=======
-            keep_base: Whether to add prefix/postfix on the collection.
-            copy_state: If metric states should be copied between metrics in
-                the same compute group or just passed by reference
->>>>>>> b43e0e77
         """
         self._compute_groups_create_state_ref(copy_state)
         if keep_base:
@@ -431,13 +425,8 @@
         """Return an iterable of the ModuleDict values.
 
         Args:
-<<<<<<< HEAD
             copy_state:
                 If metric states should be copied between metrics in the same compute group or just passed by reference
-=======
-            copy_state: If metric states should be copied between metrics in the same compute group
-                or just passed by reference
->>>>>>> b43e0e77
         """
         self._compute_groups_create_state_ref(copy_state)
         return self._modules.values()
@@ -447,13 +436,8 @@
 
         Args:
             key: name of metric to retrieve
-<<<<<<< HEAD
             copy_state:
                 If metric states should be copied between metrics in the same compute group or just passed by reference
-=======
-            copy_state: If metric states should be copied between metrics in the same compute group
-                or just passed by reference
->>>>>>> b43e0e77
         """
         self._compute_groups_create_state_ref(copy_state)
         return self._modules[key]
