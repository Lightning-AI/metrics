# Copyright The PyTorch Lightning team.
#
# Licensed under the Apache License, Version 2.0 (the "License");
# you may not use this file except in compliance with the License.
# You may obtain a copy of the License at
#
#     http://www.apache.org/licenses/LICENSE-2.0
#
# Unless required by applicable law or agreed to in writing, software
# distributed under the License is distributed on an "AS IS" BASIS,
# WITHOUT WARRANTIES OR CONDITIONS OF ANY KIND, either express or implied.
# See the License for the specific language governing permissions and
# limitations under the License.
from warnings import warn

import torch
from torch import Tensor

from torchmetrics.functional.pairwise import pairwise_cosine_distance, pairwise_euclidean_distance

def embedding_similarity(
    batch: Tensor, similarity: str = "cosine", reduction: str = "none", zero_diagonal: bool = True
) -> Tensor:
    """Computes representation similarity.

    Example:
        >>> from torchmetrics.functional import embedding_similarity
        >>> embeddings = torch.tensor([[1., 2., 3., 4.], [1., 2., 3., 4.], [4., 5., 6., 7.]])
        >>> embedding_similarity(embeddings)
        tensor([[0.0000, 1.0000, 0.9759],
                [1.0000, 0.0000, 0.9759],
                [0.9759, 0.9759, 0.0000]])

    Args:
        batch: (batch, dim)
        similarity: 'dot' or 'cosine'
        reduction: 'none', 'sum', 'mean' (all along dim -1)
        zero_diagonal: if True, the diagonals are set to zero

    Return:
        A square matrix (batch, batch) with the similarity scores between all elements
        If sum or mean are used, then returns (b, 1) with the reduced value for each row
<<<<<<< HEAD
=======
    """
    if similarity == "cosine":
        norm = torch.norm(batch, p=2, dim=1)
        batch = batch / norm.unsqueeze(1)

    sqr_mtx = batch.mm(batch.transpose(1, 0))
>>>>>>> 58937932

    .. deprecated:: v0.5
        Use :func:`torchmetrics.functional.pairwise_cosine_distance` when `similarity='cosine'`
        else use :func:`torchmetrics.functional.pairwise_euclidean_distance`. Will be removed in v0.6.

<<<<<<< HEAD
    """
    warn(
        "Function `embedding_similarity` was deprecated v0.5 and will be removed in v0.6."
        " Use `torchmetrics.functional.pairwise_cosine_distance` instead when argument"
        " similarity='cosion' else use `torchmetrics.functional.pairwise_euclidean_distance",
        DeprecationWarning
    )
    if similarity == 'cosine':
        return pairwise_cosine_distance(batch, reduction=reduction, zero_diagonal=zero_diagonal)
    else:
        return pairwise_euclidean_distance(batch, reduction=reduction, zero_diagonal=zero_diagonal)
=======
    if reduction == "mean":
        sqr_mtx = sqr_mtx.mean(dim=-1)

    if reduction == "sum":
        sqr_mtx = sqr_mtx.sum(dim=-1)

    return sqr_mtx
>>>>>>> 58937932
<|MERGE_RESOLUTION|>--- conflicted
+++ resolved
@@ -40,21 +40,11 @@
     Return:
         A square matrix (batch, batch) with the similarity scores between all elements
         If sum or mean are used, then returns (b, 1) with the reduced value for each row
-<<<<<<< HEAD
-=======
-    """
-    if similarity == "cosine":
-        norm = torch.norm(batch, p=2, dim=1)
-        batch = batch / norm.unsqueeze(1)
-
-    sqr_mtx = batch.mm(batch.transpose(1, 0))
->>>>>>> 58937932
 
     .. deprecated:: v0.5
         Use :func:`torchmetrics.functional.pairwise_cosine_distance` when `similarity='cosine'`
         else use :func:`torchmetrics.functional.pairwise_euclidean_distance`. Will be removed in v0.6.
 
-<<<<<<< HEAD
     """
     warn(
         "Function `embedding_similarity` was deprecated v0.5 and will be removed in v0.6."
@@ -65,13 +55,4 @@
     if similarity == 'cosine':
         return pairwise_cosine_distance(batch, reduction=reduction, zero_diagonal=zero_diagonal)
     else:
-        return pairwise_euclidean_distance(batch, reduction=reduction, zero_diagonal=zero_diagonal)
-=======
-    if reduction == "mean":
-        sqr_mtx = sqr_mtx.mean(dim=-1)
-
-    if reduction == "sum":
-        sqr_mtx = sqr_mtx.sum(dim=-1)
-
-    return sqr_mtx
->>>>>>> 58937932
+        return pairwise_euclidean_distance(batch, reduction=reduction, zero_diagonal=zero_diagonal)