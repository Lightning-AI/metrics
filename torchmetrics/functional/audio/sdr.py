# Copyright The PyTorch Lightning team.
#
# Licensed under the Apache License, Version 2.0 (the "License");
# you may not use this file except in compliance with the License.
# You may obtain a copy of the License at
#
#     http://www.apache.org/licenses/LICENSE-2.0
#
# Unless required by applicable law or agreed to in writing, software
# distributed under the License is distributed on an "AS IS" BASIS,
# WITHOUT WARRANTIES OR CONDITIONS OF ANY KIND, either express or implied.
# See the License for the specific language governing permissions and
# limitations under the License.

from typing import Optional
from warnings import warn

import torch

from torchmetrics.utilities.imports import _FAST_BSS_EVAL_AVAILABLE, _TORCH_GREATER_EQUAL_1_8

if _FAST_BSS_EVAL_AVAILABLE:
    if _TORCH_GREATER_EQUAL_1_8:
        from fast_bss_eval.torch.cgd import toeplitz_conjugate_gradient
        from fast_bss_eval.torch.helpers import _normalize
        from fast_bss_eval.torch.linalg import toeplitz
        from fast_bss_eval.torch.metrics import compute_stats

        solve = torch.linalg.solve
    else:
        import numpy
        from fast_bss_eval.numpy.cgd import toeplitz_conjugate_gradient
        from fast_bss_eval.numpy.helpers import _normalize
        from fast_bss_eval.numpy.linalg import toeplitz
        from fast_bss_eval.numpy.metrics import compute_stats

        solve = numpy.linalg.solve
else:
    toeplitz = None
    toeplitz_conjugate_gradient = None
    compute_stats = None
    _normalize = None

from torch import Tensor

from torchmetrics.utilities import rank_zero_warn
from torchmetrics.utilities.checks import _check_same_shape


def signal_distortion_ratio(
    preds: Tensor,
    target: Tensor,
    use_cg_iter: Optional[int] = None,
    filter_length: int = 512,
    zero_mean: bool = False,
    load_diag: Optional[float] = None,
) -> Tensor:
    r"""Signal to Distortion Ratio (SDR) [1,2,3]

    Args:
        preds:
            shape ``[..., time]``
        target:
            shape ``[..., time]``
        use_cg_iter:
            If provided, an iterative method is used to solve for the distortion
            filter coefficients instead of direct Gaussian elimination.
            This can speed up the computation of the metrics in case the filters
            are long. Using a value of 10 here has been shown to provide
            good accuracy in most cases and is sufficient when using this
            loss to train neural separation networks.
        filter_length:
            The length of the distortion filter allowed
        zero_mean:
            When set to True, the mean of all signals is subtracted prior to computation of the metrics
        load_diag:
            If provided, this small value is added to the diagonal coefficients of
            the system metrics when solving for the filter coefficients.
            This can help stabilize the metric in the case where some of the reference
            signals may sometimes be zero

    Raises:
        ModuleNotFoundError:
            If ``fast-bss-eval`` package is not installed

    Returns:
        sdr value of shape ``[...]``

    Example:
<<<<<<< HEAD
=======

>>>>>>> 7b6736de
        >>> from torchmetrics.functional.audio import signal_distortion_ratio
        >>> import torch
        >>> g = torch.manual_seed(1)
        >>> preds = torch.randn(8000)
        >>> target = torch.randn(8000)
        >>> signal_distortion_ratio(preds, target)
        tensor(-12.0589)
        >>> # use with pit
        >>> from torchmetrics.functional.audio import pit
        >>> preds = torch.randn(4, 2, 8000)  # [batch, spk, time]
        >>> target = torch.randn(4, 2, 8000)
        >>> best_metric, best_perm = pit(preds, target, signal_distortion_ratio, 'max')
        >>> best_metric
        tensor([-11.6375, -11.4358, -11.7148, -11.6325])
        >>> best_perm
        tensor([[1, 0],
                [0, 1],
                [1, 0],
                [0, 1]])

    .. note::
       1. when pytorch<1.8.0, numpy will be used to calculate this metric, which causes ``sdr`` to be
            non-differentiable and slower to calculate

       2. using this metrics requires you to have ``fast-bss-eval`` install. Either install as ``pip install
          torchmetrics[audio]`` or ``pip install fast-bss-eval``

       3. preds and target need to have the same dtype, otherwise target will be converted to preds' dtype


    References:
        [1] Vincent, E., Gribonval, R., & Fevotte, C. (2006). Performance measurement in blind audio source separation.
        IEEE Transactions on Audio, Speech and Language Processing, 14(4), 1462–1469.

        [2] Scheibler, R. (2021). SDR -- Medium Rare with Fast Computations.

        [3] https://github.com/fakufaku/fast_bss_eval
    """
    if not _FAST_BSS_EVAL_AVAILABLE:
        raise ModuleNotFoundError(
            "SDR metric requires that `fast-bss-eval` is installed."
            " Either install as `pip install torchmetrics[audio]` or `pip install fast-bss-eval`."
        )
    _check_same_shape(preds, target)

    if not preds.dtype.is_floating_point:
        preds = preds.float()  # for torch.norm

    # half precision support
    if preds.dtype == torch.float16:
        preds = preds.to(torch.float32)

    if preds.dtype != target.dtype:  # for torch.linalg.solve
        target = target.to(preds.dtype)

    if zero_mean:
        preds = preds - preds.mean(dim=-1, keepdim=True)
        target = target - target.mean(dim=-1, keepdim=True)

    # normalize along time-axis
    if not _TORCH_GREATER_EQUAL_1_8:
        # use numpy if torch<1.8
        rank_zero_warn(
            "Pytorch is under 1.8, thus SDR numpy version is used."
            "For better performance and differentiability, you should change to Pytorch v1.8 or above."
        )
        device = preds.device
        preds = preds.detach().cpu().numpy()
        target = target.detach().cpu().numpy()

        preds = _normalize(preds, axis=-1)
        target = _normalize(target, axis=-1)
    else:
        preds = _normalize(preds, dim=-1)
        target = _normalize(target, dim=-1)

    # solve for the optimal filter
    # compute auto-correlation and cross-correlation
    acf, xcorr = compute_stats(target, preds, length=filter_length, pairwise=False)

    if load_diag is not None:
        # the diagonal factor of the Toeplitz matrix is the first
        # coefficient of the acf
        acf[..., 0] += load_diag

    if use_cg_iter is not None:
        # use preconditioned conjugate gradient
        sol = toeplitz_conjugate_gradient(acf, xcorr, n_iter=use_cg_iter)
    else:
        # regular matrix solver
        R_mat = toeplitz(acf)
        sol = solve(R_mat, xcorr)

    # to tensor if torch<1.8
    if not _TORCH_GREATER_EQUAL_1_8:
        sol = torch.tensor(sol, device=device)
        xcorr = torch.tensor(xcorr, device=device)

    # compute the coherence
    coh = torch.einsum("...l,...l->...", xcorr, sol)

    # transform to decibels
    ratio = coh / (1 - coh)
    val = 10.0 * torch.log10(ratio)
    return val


def sdr(
    preds: Tensor,
    target: Tensor,
    use_cg_iter: Optional[int] = None,
    filter_length: int = 512,
    zero_mean: bool = False,
    load_diag: Optional[float] = None,
) -> Tensor:
    r"""Signal to Distortion Ratio (SDR)

    .. deprecated:: v0.7
        Use :func:`torchmetrics.functional.signal_distortion_ratio`. Will be removed in v0.8.

    Example:
        >>> import torch
        >>> g = torch.manual_seed(1)
        >>> sdr(torch.randn(8000), torch.randn(8000))
        tensor(-12.0589)
    """
    warn("`sdr` was renamed to `signal_distortion_ratio` in v0.7 and it will be removed in v0.8", DeprecationWarning)
    return signal_distortion_ratio(preds, target, use_cg_iter, filter_length, zero_mean, load_diag)


def scale_invariant_signal_distortion_ratio(preds: Tensor, target: Tensor, zero_mean: bool = False) -> Tensor:
    """Calculates Scale-invariant signal-to-distortion ratio (SI-SDR) metric. The SI-SDR value is in general
    considered an overall measure of how good a source sound.

    Args:
        preds:
            shape ``[...,time]``
        target:
            shape ``[...,time]``
        zero_mean:
            If to zero mean target and preds or not

    Returns:
        si-sdr value of shape [...]

    Example:
        >>> from torchmetrics.functional.audio import scale_invariant_signal_distortion_ratio
        >>> target = torch.tensor([3.0, -0.5, 2.0, 7.0])
        >>> preds = torch.tensor([2.5, 0.0, 2.0, 8.0])
        >>> scale_invariant_signal_distortion_ratio(preds, target)
        tensor(18.4030)

    References:
        [1] Le Roux, Jonathan, et al. "SDR half-baked or well done." IEEE International Conference on Acoustics, Speech
        and Signal Processing (ICASSP) 2019.
    """
    _check_same_shape(preds, target)
    EPS = torch.finfo(preds.dtype).eps

    if zero_mean:
        target = target - torch.mean(target, dim=-1, keepdim=True)
        preds = preds - torch.mean(preds, dim=-1, keepdim=True)

    alpha = (torch.sum(preds * target, dim=-1, keepdim=True) + EPS) / (
        torch.sum(target ** 2, dim=-1, keepdim=True) + EPS
    )
    target_scaled = alpha * target

    noise = target_scaled - preds

    val = (torch.sum(target_scaled ** 2, dim=-1) + EPS) / (torch.sum(noise ** 2, dim=-1) + EPS)
    val = 10 * torch.log10(val)

    return val<|MERGE_RESOLUTION|>--- conflicted
+++ resolved
@@ -87,10 +87,7 @@
         sdr value of shape ``[...]``
 
     Example:
-<<<<<<< HEAD
-=======
-
->>>>>>> 7b6736de
+
         >>> from torchmetrics.functional.audio import signal_distortion_ratio
         >>> import torch
         >>> g = torch.manual_seed(1)
