# Copyright The PyTorch Lightning team.
#
# Licensed under the Apache License, Version 2.0 (the "License");
# you may not use this file except in compliance with the License.
# You may obtain a copy of the License at
#
#     http://www.apache.org/licenses/LICENSE-2.0
#
# Unless required by applicable law or agreed to in writing, software
# distributed under the License is distributed on an "AS IS" BASIS,
# WITHOUT WARRANTIES OR CONDITIONS OF ANY KIND, either express or implied.
# See the License for the specific language governing permissions and
# limitations under the License.
from typing import List, Optional, Sequence, Tuple, Union

import torch
from torch import Tensor
from torch.nn import functional as F
from typing_extensions import Literal

from torchmetrics.functional.image.helper import _gaussian_kernel
from torchmetrics.utilities.checks import _check_same_shape
from torchmetrics.utilities.distributed import reduce


<<<<<<< HEAD
def _gaussian(kernel_size: int, sigma: float, dtype: torch.dtype, device: torch.device) -> Tensor:
    """Computes 1D gaussian kernel.

    Args:
        kernel_size: size of the gaussian kernel
        sigma: Standard deviation of the gaussian kernel
        dtype: data type of the output tensor
        device: device of the output tensor

    Example:
        >>> _gaussian(3, 1, torch.float, 'cpu')
        tensor([[0.2741, 0.4519, 0.2741]])
    """
    dist = torch.arange(start=(1 - kernel_size) / 2, end=(1 + kernel_size) / 2, step=1, dtype=dtype, device=device)
    gauss = torch.exp(-torch.pow(dist / sigma, 2) / 2)
    return (gauss / gauss.sum()).unsqueeze(dim=0)  # (1, kernel_size)


def _2d_gaussian_kernel(
    channel: int, kernel_size: Sequence[int], sigma: Sequence[float], dtype: torch.dtype, device: torch.device
) -> Tensor:
    """Computes 2D gaussian kernel.

    Args:
        channel: number of channels in the image
        kernel_size: size of the gaussian kernel as a tuple (h, w)
        sigma: Standard deviation of the gaussian kernel
        dtype: data type of the output tensor
        device: device of the output tensor

    Example:
        >>> _2d_gaussian_kernel(1, (5,5), (1,1), torch.float, "cpu")
        tensor([[[[0.0030, 0.0133, 0.0219, 0.0133, 0.0030],
                  [0.0133, 0.0596, 0.0983, 0.0596, 0.0133],
                  [0.0219, 0.0983, 0.1621, 0.0983, 0.0219],
                  [0.0133, 0.0596, 0.0983, 0.0596, 0.0133],
                  [0.0030, 0.0133, 0.0219, 0.0133, 0.0030]]]])
    """

    gaussian_kernel_x = _gaussian(kernel_size[0], sigma[0], dtype, device)
    gaussian_kernel_y = _gaussian(kernel_size[1], sigma[1], dtype, device)
    kernel = torch.matmul(gaussian_kernel_x.t(), gaussian_kernel_y)  # (kernel_size, 1) * (1, kernel_size)

    return kernel.expand(channel, 1, kernel_size[0], kernel_size[1])


def _3d_gaussian_kernel(
    channel: int, kernel_size: Sequence[int], sigma: Sequence[float], dtype: torch.dtype, device: torch.device
) -> Tensor:
    """Computes 3D gaussian kernel.

    Args:
        channel: number of channels in the image
        kernel_size: size of the gaussian kernel as a tuple (h, w, d)
        sigma: Standard deviation of the gaussian kernel
        dtype: data type of the output tensor
        device: device of the output tensor
    """

    gaussian_kernel_x = _gaussian(kernel_size[0], sigma[0], dtype, device)
    gaussian_kernel_y = _gaussian(kernel_size[1], sigma[1], dtype, device)
    gaussian_kernel_z = _gaussian(kernel_size[2], sigma[2], dtype, device)
    kernel_xy = torch.matmul(gaussian_kernel_x.t(), gaussian_kernel_y)  # (kernel_size, 1) * (1, kernel_size)
    kernel = torch.mul(kernel_xy, gaussian_kernel_z.expand(kernel_size[0], kernel_size[1], kernel_size[2]))
    return kernel.expand(channel, 1, kernel_size[0], kernel_size[1], kernel_size[2])


=======
>>>>>>> c0e42505
def _ssim_update(preds: Tensor, target: Tensor) -> Tuple[Tensor, Tensor]:
    """Updates and returns variables required to compute Structural Similarity Index Measure. Checks for same shape
    and type of the input tensors.

    Args:
        preds: Predicted tensor
        target: Ground truth tensor
    """

    if preds.dtype != target.dtype:
        raise TypeError(
            "Expected `preds` and `target` to have the same data type."
            f" Got preds: {preds.dtype} and target: {target.dtype}."
        )
    _check_same_shape(preds, target)
    if len(preds.shape) not in (4, 5):
        raise ValueError(
            "Expected `preds` and `target` to have BxCxHxW or BxCxDxHxW shape."
            f" Got preds: {preds.shape} and target: {target.shape}."
        )
    return preds, target


def _ssim_compute(
    preds: Tensor,
    target: Tensor,
    kernel_size: Union[int, Sequence[int]] = 11,
    sigma: Union[float, Sequence[float]] = 1.5,
    reduction: str = "elementwise_mean",
    data_range: Optional[float] = None,
    k1: float = 0.01,
    k2: float = 0.03,
    return_contrast_sensitivity: bool = False,
) -> Union[Tensor, Tuple[Tensor, Tensor]]:
    """Computes Structual Similarity Index Measure.

    Args:
        preds: estimated image
        target: ground truth image
        kernel_size: size of the gaussian kernel (default: (11, 11))
        sigma: Standard deviation of the gaussian kernel (default: (1.5, 1.5))
        reduction: a method to reduce metric score over labels.

            - ``'elementwise_mean'``: takes the mean (default)
            - ``'sum'``: takes the sum
            - ``'none'``: no reduction will be applied

        data_range: Range of the image. If ``None``, it is determined from the image (max - min)
        k1: Parameter of SSIM.
        k2: Parameter of SSIM.

    Example:
        >>> preds = torch.rand([16, 1, 16, 16])
        >>> target = preds * 0.75
        >>> preds, target = _ssim_update(preds, target, 2)
        >>> _ssim_compute(preds, target)
        tensor(0.9219)
    """
    is_3d = len(preds.shape) == 5

    if not isinstance(kernel_size, Sequence):
        if is_3d:
            kernel_size = [kernel_size, kernel_size, kernel_size]
        else:
            kernel_size = [kernel_size, kernel_size]
    if not isinstance(sigma, Sequence):
        if is_3d:
            sigma = [sigma, sigma, sigma]
        else:
            sigma = [sigma, sigma]

    if len(kernel_size) != len(target.shape) - 2:
        raise ValueError(
            f"`kernel_size` has dimension {len(kernel_size)}, but expected to be two less that target dimensionality, which is: {len(target.shape)}"
        )
    if len(kernel_size) != len(sigma):
        raise ValueError(
            "Expected `kernel_size` and `sigma` to have the same length."
            f" Kernel_size dimensionality: {len(kernel_size)}, sigma dimensionality: {len(sigma)}."
        )
    if len(kernel_size) not in (2, 3):
        raise ValueError(
            f"Expected `kernel_size` dimension to be 2 or 3. `kernel_size` dimensionality: {len(kernel_size)}"
        )

    if any(x % 2 == 0 or x <= 0 for x in kernel_size):
        raise ValueError(f"Expected `kernel_size` to have odd positive number. Got {kernel_size}.")

    if any(y <= 0 for y in sigma):
        raise ValueError(f"Expected `sigma` to have positive number. Got {sigma}.")

    if data_range is None:
        data_range = max(preds.max() - preds.min(), target.max() - target.min())

    c1 = pow(k1 * data_range, 2)
    c2 = pow(k2 * data_range, 2)
    device = preds.device

    channel = preds.size(1)
    dtype = preds.dtype
    pad_h = (kernel_size[0] - 1) // 2
    pad_w = (kernel_size[1] - 1) // 2

    if is_3d:
        pad_d = (kernel_size[2] - 1) // 2
        preds = F.pad(preds, (pad_h, pad_h, pad_w, pad_w, pad_d, pad_d), mode="reflect")
        target = F.pad(target, (pad_h, pad_h, pad_w, pad_w, pad_d, pad_d), mode="reflect")
        kernel = _3d_gaussian_kernel(channel, kernel_size, sigma, dtype, device)

    else:
        preds = F.pad(preds, (pad_h, pad_h, pad_w, pad_w), mode="reflect")
        target = F.pad(target, (pad_h, pad_h, pad_w, pad_w), mode="reflect")
        kernel = _2d_gaussian_kernel(channel, kernel_size, sigma, dtype, device)

    input_list = torch.cat((preds, target, preds * preds, target * target, preds * target))  # (5 * B, C, H, W)

    if is_3d:
        outputs = F.conv3d(input_list, kernel, groups=channel)
    else:
        outputs = F.conv2d(input_list, kernel, groups=channel)

    output_list = outputs.split(preds.shape[0])

    mu_pred_sq = output_list[0].pow(2)
    mu_target_sq = output_list[1].pow(2)
    mu_pred_target = output_list[0] * output_list[1]

    sigma_pred_sq = output_list[2] - mu_pred_sq
    sigma_target_sq = output_list[3] - mu_target_sq
    sigma_pred_target = output_list[4] - mu_pred_target

    upper = 2 * sigma_pred_target + c2
    lower = sigma_pred_sq + sigma_target_sq + c2

    ssim_idx = ((2 * mu_pred_target + c1) * upper) / ((mu_pred_sq + mu_target_sq + c1) * lower)
    ssim_idx = ssim_idx[..., pad_h:-pad_h, pad_w:-pad_w]

    if return_contrast_sensitivity:
        contrast_sensitivity = upper / lower
        contrast_sensitivity = contrast_sensitivity[..., pad_h:-pad_h, pad_w:-pad_w]
        return reduce(ssim_idx, reduction), reduce(contrast_sensitivity, reduction)

    return reduce(ssim_idx, reduction)


def structural_similarity_index_measure(
    preds: Tensor,
    target: Tensor,
    kernel_size: Sequence[int] = (11, 11),
    sigma: Sequence[float] = (1.5, 1.5),
    reduction: str = "elementwise_mean",
    data_range: Optional[float] = None,
    k1: float = 0.01,
    k2: float = 0.03,
) -> Tensor:
    """Computes Structural Similarity Index Measure.

    Args:
        preds: estimated image
        target: ground truth image
        kernel_size: size of the gaussian kernel (default: (11, 11))
        sigma: Standard deviation of the gaussian kernel (default: (1.5, 1.5))
        reduction: a method to reduce metric score over labels.

            - ``'elementwise_mean'``: takes the mean (default)
            - ``'sum'``: takes the sum
            - ``'none'``: no reduction will be applied

        data_range: Range of the image. If ``None``, it is determined from the image (max - min)
        k1: Parameter of SSIM.
        k2: Parameter of SSIM.

    Return:
        Tensor with SSIM score

    Raises:
        TypeError:
            If ``preds`` and ``target`` don't have the same data type.
        ValueError:
            If ``preds`` and ``target`` don't have ``BxCxHxW shape``.
        ValueError:
            If the length of ``kernel_size`` or ``sigma`` is not ``2``.
        ValueError:
            If one of the elements of ``kernel_size`` is not an ``odd positive number``.
        ValueError:
            If one of the elements of ``sigma`` is not a ``positive number``.

    Example:
        >>> from torchmetrics.functional import structural_similarity_index_measure
        >>> preds = torch.rand([16, 1, 16, 16])
        >>> target = preds * 0.75
        >>> structural_similarity_index_measure(preds, target)
        tensor(0.9219)
    """
    preds, target = _ssim_update(preds, target)
    return _ssim_compute(preds, target, kernel_size, sigma, reduction, data_range, k1, k2)


def _get_normalized_sim_and_cs(
    preds: Tensor,
    target: Tensor,
    kernel_size: Sequence[int] = (11, 11),
    sigma: Sequence[float] = (1.5, 1.5),
    reduction: str = "elementwise_mean",
    data_range: Optional[float] = None,
    k1: float = 0.01,
    k2: float = 0.03,
    normalize: Optional[Literal["relu", "simple"]] = None,
) -> Tuple[Tensor, Tensor]:
    sim, contrast_sensitivity = _ssim_compute(
        preds, target, kernel_size, sigma, reduction, data_range, k1, k2, return_contrast_sensitivity=True
    )
    if normalize == "relu":
        sim = torch.relu(sim)
        contrast_sensitivity = torch.relu(contrast_sensitivity)
    return sim, contrast_sensitivity


def _multiscale_ssim_compute(
    preds: Tensor,
    target: Tensor,
    kernel_size: Sequence[int] = (11, 11),
    sigma: Sequence[float] = (1.5, 1.5),
    reduction: str = "elementwise_mean",
    data_range: Optional[float] = None,
    k1: float = 0.01,
    k2: float = 0.03,
    betas: Union[Tuple[float, float, float, float, float], Tuple[float, ...]] = (
        0.0448,
        0.2856,
        0.3001,
        0.2363,
        0.1333,
    ),
    normalize: Optional[Literal["relu", "simple"]] = None,
) -> Tensor:
    """Computes Multi-Scale Structual Similarity Index Measure. Adapted from: https://github.com/jorge-
    pessoa/pytorch-msssim/blob/master/pytorch_msssim/__init__.py.

    Args:
        preds: estimated image
        target: ground truth image
        kernel_size: size of the gaussian kernel (default: (11, 11))
        sigma: Standard deviation of the gaussian kernel (default: (1.5, 1.5))
        reduction: a method to reduce metric score over labels.

            - ``'elementwise_mean'``: takes the mean (default)
            - ``'sum'``: takes the sum
            - ``'none'``: no reduction will be applied

        data_range: Range of the image. If ``None``, it is determined from the image (max - min)
        k1: Parameter of structural similarity index measure.
        k2: Parameter of structural similarity index measure.
        betas: Exponent parameters for individual similarities and contrastive sensitivies returned by different image
            resolutions.
        normalize: When MultiScaleSSIM loss is used for training, it is desirable to use normalizes to improve the
            training stability. This `normalize` argument is out of scope of the original implementation [1], and it is
            adapted from https://github.com/jorge-pessoa/pytorch-msssim instead.

    Raises:
        ValueError:
            If the image height or width is smaller then ``2 ** len(betas)``.
        ValueError:
            If the image height is smaller than ``(kernel_size[0] - 1) * max(1, (len(betas) - 1)) ** 2``.
        ValueError:
            If the image width is smaller than ``(kernel_size[0] - 1) * max(1, (len(betas) - 1)) ** 2``.
    """
    sim_list: List[Tensor] = []
    cs_list: List[Tensor] = []

    if preds.size()[-1] < 2 ** len(betas) or preds.size()[-2] < 2 ** len(betas):
        raise ValueError(
            f"For a given number of `betas` parameters {len(betas)}, the image height and width dimensions must be"
            f" larger than or equal to {2 ** len(betas)}."
        )

    _betas_div = max(1, (len(betas) - 1)) ** 2
    if preds.size()[-2] // _betas_div <= kernel_size[0] - 1:
        raise ValueError(
            f"For a given number of `betas` parameters {len(betas)} and kernel size {kernel_size[0]},"
            f" the image height must be larger than {(kernel_size[0] - 1) * _betas_div}."
        )
    if preds.size()[-1] // _betas_div <= kernel_size[1] - 1:
        raise ValueError(
            f"For a given number of `betas` parameters {len(betas)} and kernel size {kernel_size[1]},"
            f" the image width must be larger than {(kernel_size[1] - 1) * _betas_div}."
        )

    for _ in range(len(betas)):
        sim, contrast_sensitivity = _get_normalized_sim_and_cs(
            preds, target, kernel_size, sigma, reduction, data_range, k1, k2, normalize
        )
        sim_list.append(sim)
        cs_list.append(contrast_sensitivity)
        preds = F.avg_pool2d(preds, (2, 2))
        target = F.avg_pool2d(target, (2, 2))

    sim_stack = torch.stack(sim_list)
    cs_stack = torch.stack(cs_list)

    if normalize == "simple":
        sim_stack = (sim_stack + 1) / 2
        cs_stack = (cs_stack + 1) / 2

    sim_stack = sim_stack ** torch.tensor(betas, device=sim_stack.device)
    cs_stack = cs_stack ** torch.tensor(betas, device=cs_stack.device)
    return torch.prod(cs_stack[:-1]) * sim_stack[-1]


def multiscale_structural_similarity_index_measure(
    preds: Tensor,
    target: Tensor,
    kernel_size: Sequence[int] = (11, 11),
    sigma: Sequence[float] = (1.5, 1.5),
    reduction: str = "elementwise_mean",
    data_range: Optional[float] = None,
    k1: float = 0.01,
    k2: float = 0.03,
    betas: Tuple[float, ...] = (0.0448, 0.2856, 0.3001, 0.2363, 0.1333),
    normalize: Optional[Literal["relu", "simple"]] = None,
) -> Tensor:
    """Computes `MultiScaleSSIM`_, Multi-scale Structual Similarity Index Measure, which is a generalization of
    Structual Similarity Index Measure by incorporating image details at different resolution scores.

    Args:
        preds: Predictions from model of shape `[N, C, H, W]`
        target: Ground truth values of shape `[N, C, H, W]`
        kernel_size: size of the gaussian kernel (default: (11, 11))
        sigma: Standard deviation of the gaussian kernel (default: (1.5, 1.5))
        reduction: a method to reduce metric score over labels.

            - ``'elementwise_mean'``: takes the mean (default)
            - ``'sum'``: takes the sum
            - ``'none'``: no reduction will be applied

        data_range: Range of the image. If ``None``, it is determined from the image (max - min)
        k1: Parameter of structural similarity index measure.
        k2: Parameter of structural similarity index measure.
        betas: Exponent parameters for individual similarities and contrastive sensitivies returned by different image
            resolutions.
        normalize: When MultiScaleSSIM loss is used for training, it is desirable to use normalizes to improve the
            training stability. This `normalize` argument is out of scope of the original implementation [1], and it is
            adapted from https://github.com/jorge-pessoa/pytorch-msssim instead.

    Return:
        Tensor with Multi-Scale SSIM score

    Raises:
        TypeError:
            If ``preds`` and ``target`` don't have the same data type.
        ValueError:
            If ``preds`` and ``target`` don't have ``BxCxHxW shape``.
        ValueError:
            If the length of ``kernel_size`` or ``sigma`` is not ``2``.
        ValueError:
            If one of the elements of ``kernel_size`` is not an ``odd positive number``.
        ValueError:
            If one of the elements of ``sigma`` is not a ``positive number``.

    Example:
        >>> from torchmetrics.functional import multiscale_structural_similarity_index_measure
        >>> preds = torch.rand([1, 1, 256, 256], generator=torch.manual_seed(42))
        >>> target = preds * 0.75
        >>> multiscale_structural_similarity_index_measure(preds, target)
        tensor(0.9558)

    References:
    [1] Multi-Scale Structural Similarity For Image Quality Assessment by Zhou Wang, Eero P. Simoncelli and Alan C.
    Bovik `MultiScaleSSIM`_
    """
    if not isinstance(betas, tuple):
        raise ValueError("Argument `betas` is expected to be of a type tuple.")
    if isinstance(betas, tuple) and not all(isinstance(beta, float) for beta in betas):
        raise ValueError("Argument `betas` is expected to be a tuple of floats.")
    if normalize and normalize not in ("relu", "simple"):
        raise ValueError("Argument `normalize` to be expected either `None` or one of 'relu' or 'simple'")

    preds, target = _ssim_update(preds, target, len(kernel_size))
    return _multiscale_ssim_compute(preds, target, kernel_size, sigma, reduction, data_range, k1, k2, betas, normalize)<|MERGE_RESOLUTION|>--- conflicted
+++ resolved
@@ -23,76 +23,6 @@
 from torchmetrics.utilities.distributed import reduce
 
 
-<<<<<<< HEAD
-def _gaussian(kernel_size: int, sigma: float, dtype: torch.dtype, device: torch.device) -> Tensor:
-    """Computes 1D gaussian kernel.
-
-    Args:
-        kernel_size: size of the gaussian kernel
-        sigma: Standard deviation of the gaussian kernel
-        dtype: data type of the output tensor
-        device: device of the output tensor
-
-    Example:
-        >>> _gaussian(3, 1, torch.float, 'cpu')
-        tensor([[0.2741, 0.4519, 0.2741]])
-    """
-    dist = torch.arange(start=(1 - kernel_size) / 2, end=(1 + kernel_size) / 2, step=1, dtype=dtype, device=device)
-    gauss = torch.exp(-torch.pow(dist / sigma, 2) / 2)
-    return (gauss / gauss.sum()).unsqueeze(dim=0)  # (1, kernel_size)
-
-
-def _2d_gaussian_kernel(
-    channel: int, kernel_size: Sequence[int], sigma: Sequence[float], dtype: torch.dtype, device: torch.device
-) -> Tensor:
-    """Computes 2D gaussian kernel.
-
-    Args:
-        channel: number of channels in the image
-        kernel_size: size of the gaussian kernel as a tuple (h, w)
-        sigma: Standard deviation of the gaussian kernel
-        dtype: data type of the output tensor
-        device: device of the output tensor
-
-    Example:
-        >>> _2d_gaussian_kernel(1, (5,5), (1,1), torch.float, "cpu")
-        tensor([[[[0.0030, 0.0133, 0.0219, 0.0133, 0.0030],
-                  [0.0133, 0.0596, 0.0983, 0.0596, 0.0133],
-                  [0.0219, 0.0983, 0.1621, 0.0983, 0.0219],
-                  [0.0133, 0.0596, 0.0983, 0.0596, 0.0133],
-                  [0.0030, 0.0133, 0.0219, 0.0133, 0.0030]]]])
-    """
-
-    gaussian_kernel_x = _gaussian(kernel_size[0], sigma[0], dtype, device)
-    gaussian_kernel_y = _gaussian(kernel_size[1], sigma[1], dtype, device)
-    kernel = torch.matmul(gaussian_kernel_x.t(), gaussian_kernel_y)  # (kernel_size, 1) * (1, kernel_size)
-
-    return kernel.expand(channel, 1, kernel_size[0], kernel_size[1])
-
-
-def _3d_gaussian_kernel(
-    channel: int, kernel_size: Sequence[int], sigma: Sequence[float], dtype: torch.dtype, device: torch.device
-) -> Tensor:
-    """Computes 3D gaussian kernel.
-
-    Args:
-        channel: number of channels in the image
-        kernel_size: size of the gaussian kernel as a tuple (h, w, d)
-        sigma: Standard deviation of the gaussian kernel
-        dtype: data type of the output tensor
-        device: device of the output tensor
-    """
-
-    gaussian_kernel_x = _gaussian(kernel_size[0], sigma[0], dtype, device)
-    gaussian_kernel_y = _gaussian(kernel_size[1], sigma[1], dtype, device)
-    gaussian_kernel_z = _gaussian(kernel_size[2], sigma[2], dtype, device)
-    kernel_xy = torch.matmul(gaussian_kernel_x.t(), gaussian_kernel_y)  # (kernel_size, 1) * (1, kernel_size)
-    kernel = torch.mul(kernel_xy, gaussian_kernel_z.expand(kernel_size[0], kernel_size[1], kernel_size[2]))
-    return kernel.expand(channel, 1, kernel_size[0], kernel_size[1], kernel_size[2])
-
-
-=======
->>>>>>> c0e42505
 def _ssim_update(preds: Tensor, target: Tensor) -> Tuple[Tensor, Tensor]:
     """Updates and returns variables required to compute Structural Similarity Index Measure. Checks for same shape
     and type of the input tensors.
