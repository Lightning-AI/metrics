# Copyright The PyTorch Lightning team.
#
# Licensed under the Apache License, Version 2.0 (the "License");
# you may not use this file except in compliance with the License.
# You may obtain a copy of the License at
#
#     http://www.apache.org/licenses/LICENSE-2.0
#
# Unless required by applicable law or agreed to in writing, software
# distributed under the License is distributed on an "AS IS" BASIS,
# WITHOUT WARRANTIES OR CONDITIONS OF ANY KIND, either express or implied.
# See the License for the specific language governing permissions and
# limitations under the License.

from typing import List, Tuple

import torch
from torch import Tensor
from typing_extensions import Literal

from torchmetrics.functional.image.uqi import universal_image_quality_index
from torchmetrics.utilities.checks import _check_same_shape
from torchmetrics.utilities.distributed import reduce


def _d_lambda_update(ms: Tensor, fused: Tensor) -> Tuple[Tensor, Tensor]:
    """Updates and returns variables required to compute Spectral Distortion Index. Checks for same shape and type
    of the input tensors.

    Args:
        ms: Low resolution multispectral image
        fused: High resolution fused image
    """

    if ms.dtype != fused.dtype:
        raise TypeError(
            f"Expected `ms` and `fused` to have the same data type. Got ms: {ms.dtype} and fused: {fused.dtype}."
        )
    _check_same_shape(ms, fused)
    if len(ms.shape) != 4:
        raise ValueError(
            f"Expected `ms` and `fused` to have BxCxHxW shape. Got ms: {ms.shape} and fused: {fused.shape}."
        )
<<<<<<< HEAD
    return ms, fused
=======
    if p <= 0:
        raise ValueError(f"Expected `p` to be a positive integer. Got p: {p}.")
    return (ms, fused, p)
>>>>>>> 35f8b860


def _d_lambda_compute(
    ms: Tensor,
    fused: Tensor,
    p: int = 1,
    reduction: Literal["elementwise_mean", "sum", "none"] = "elementwise_mean",
) -> Tensor:
    """Computes Spectral Distortion Index.

    Args:
        ms: Low resolution multispectral image
        fused: High resolution fused image
        p: a parameter to emphasize large spectral difference (default: 1)
        reduction: a method to reduce metric score over labels.

            - ``'elementwise_mean'``: takes the mean (default)
            - ``'sum'``: takes the sum
            - ``'none'``: no reduction will be applied

    Example:
        >>> ms = torch.rand([16, 3, 16, 16])
        >>> fused = ms * 0.75
        >>> ms, target = _d_lambda_update(ms, fused)
        >>> _d_lambda_compute(ms, fused)
        tensor(0.9216)

    References:
    [1] Alparone, Luciano & Aiazzi, Bruno & Baronti, Stefano & Garzelli, Andrea & Nencini, Filippo & Selva, Massimo. (2008). Multispectral and Panchromatic Data Fusion Assessment Without Reference. ASPRS Journal of Photogrammetric Engineering and Remote Sensing. 74. 193-200. 10.14358/PERS.74.2.193.
    """
    if p <= 0:
        raise ValueError(f"Expected `p` to be a positive integer. Got p: {p}.")

    L = ms.shape[1]

    M1 = torch.zeros((L, L))
    M2 = torch.zeros((L, L))

    for l in range(L):
        for r in range(l, L):
            M1[l, r] = M1[r, l] = universal_image_quality_index(fused[:, l : l + 1, :, :], fused[:, r : r + 1, :, :])
            M2[l, r] = M2[r, l] = universal_image_quality_index(ms[:, l : l + 1, :, :], ms[:, r : r + 1, :, :])

    diff = torch.pow(torch.abs(M1 - M2), p)
    # Special case: when number of channels (L) is 1, there will be only one element in M1 and M2. Hence no need to sum.
    if L == 1:
        output = torch.pow(diff, (1.0 / p))
    else:
        output = torch.pow(1.0 / (L * (L - 1)) * torch.sum(diff), (1.0 / p))
    return reduce(output, reduction)


def spectral_distortion_index(
    ms: Tensor,
    fused: Tensor,
    p: int = 1,
    reduction: Literal["elementwise_mean", "sum", "none"] = "elementwise_mean",
) -> Tensor:
    """Spectral Distortion Index.

    Args:
        ms: Low resolution multispectral image
        fused: High resolution fused image
        p: Large spectral differences (default: 1)
        reduction: a method to reduce metric score over labels.

            - ``'elementwise_mean'``: takes the mean (default)
            - ``'sum'``: takes the sum
            - ``'none'``: no reduction will be applied

    Return:
        Tensor with SpectralDistortionIndex score

    Raises:
        TypeError:
            If ``ms`` and ``fused`` don't have the same data type.
        ValueError:
            If ``ms`` and ``fused`` don't have ``BxCxHxW shape``.
        ValueError:
            If ``p`` is not a positive integer.

    Example:
        >>> from torchmetrics.functional import spectral_distortion_index
        >>> ms = torch.rand([16, 3, 16, 16])
        >>> fused = ms * 0.75
        >>> spectral_distortion_index(ms, fused)
        tensor(0.9216)
    """
    ms, fused = _d_lambda_update(ms, fused)
    return _d_lambda_compute(ms, fused, p, reduction)<|MERGE_RESOLUTION|>--- conflicted
+++ resolved
@@ -41,13 +41,7 @@
         raise ValueError(
             f"Expected `ms` and `fused` to have BxCxHxW shape. Got ms: {ms.shape} and fused: {fused.shape}."
         )
-<<<<<<< HEAD
     return ms, fused
-=======
-    if p <= 0:
-        raise ValueError(f"Expected `p` to be a positive integer. Got p: {p}.")
-    return (ms, fused, p)
->>>>>>> 35f8b860
 
 
 def _d_lambda_compute(
