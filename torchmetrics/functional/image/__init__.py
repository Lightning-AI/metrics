--- conflicted
+++ resolved
@@ -11,11 +11,8 @@
 # WITHOUT WARRANTIES OR CONDITIONS OF ANY KIND, either express or implied.
 # See the License for the specific language governing permissions and
 # limitations under the License.
-<<<<<<< HEAD
 from torchmetrics.functional.image.d_lambda import spectral_distortion_index  # noqa: F401
-=======
 from torchmetrics.functional.image.ergas import error_relative_global_dimensionless_synthesis  # noqa: F401
->>>>>>> d8c5e11c
 from torchmetrics.functional.image.gradients import image_gradients  # noqa: F401
 from torchmetrics.functional.image.psnr import peak_signal_noise_ratio  # noqa: F401
 from torchmetrics.functional.image.sam import spectral_angle_mapper  # noqa: F401
