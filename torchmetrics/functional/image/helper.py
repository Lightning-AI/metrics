<<<<<<< HEAD
from typing import Sequence, Tuple
=======
from typing import Sequence, Union
>>>>>>> d85c943a

import torch
import torch.nn.functional as F
from torch import Tensor
from torch.nn import functional as F

from torchmetrics.utilities import rank_zero_warn
from torchmetrics.utilities.imports import _TORCH_GREATER_EQUAL_1_10


def _gaussian(kernel_size: int, sigma: float, dtype: torch.dtype, device: torch.device) -> Tensor:
    """Computes 1D gaussian kernel.

    Args:
        kernel_size: size of the gaussian kernel
        sigma: Standard deviation of the gaussian kernel
        dtype: data type of the output tensor
        device: device of the output tensor

    Example:
        >>> _gaussian(3, 1, torch.float, 'cpu')
        tensor([[0.2741, 0.4519, 0.2741]])
    """
    dist = torch.arange(start=(1 - kernel_size) / 2, end=(1 + kernel_size) / 2, step=1, dtype=dtype, device=device)
    gauss = torch.exp(-torch.pow(dist / sigma, 2) / 2)
    return (gauss / gauss.sum()).unsqueeze(dim=0)  # (1, kernel_size)


def _gaussian_kernel_2d(
    channel: int,
    kernel_size: Sequence[int],
    sigma: Sequence[float],
    dtype: torch.dtype,
    device: Union[torch.device, str],
) -> Tensor:
    """Computes 2D gaussian kernel.

    Args:
        channel: number of channels in the image
        kernel_size: size of the gaussian kernel as a tuple (h, w)
        sigma: Standard deviation of the gaussian kernel
        dtype: data type of the output tensor
        device: device of the output tensor

    Example:
        >>> _gaussian_kernel_2d(1, (5,5), (1,1), torch.float, "cpu")
        tensor([[[[0.0030, 0.0133, 0.0219, 0.0133, 0.0030],
                  [0.0133, 0.0596, 0.0983, 0.0596, 0.0133],
                  [0.0219, 0.0983, 0.1621, 0.0983, 0.0219],
                  [0.0133, 0.0596, 0.0983, 0.0596, 0.0133],
                  [0.0030, 0.0133, 0.0219, 0.0133, 0.0030]]]])
    """

    gaussian_kernel_x = _gaussian(kernel_size[0], sigma[0], dtype, device)
    gaussian_kernel_y = _gaussian(kernel_size[1], sigma[1], dtype, device)
    kernel = torch.matmul(gaussian_kernel_x.t(), gaussian_kernel_y)  # (kernel_size, 1) * (1, kernel_size)

    return kernel.expand(channel, 1, kernel_size[0], kernel_size[1])


<<<<<<< HEAD
def _get_uniform_weight_and_bias_for_conv2d(inputs: Tensor, window_size: int) -> Tuple[Tensor, Tensor]:
    """Construct uniform weight and bias for a 2d convolution.

    Args:
        inputs: Input image
        window_size: size of convolutional kernel

    Return:
        The weight and bias for 2d convolution
    """
    _channels = inputs.shape[1]
    kernel_weight = torch.ones(1, _channels, window_size, window_size, dtype=inputs.dtype, device=inputs.device)
    kernel_weight /= _channels * window_size * window_size
    kernel_bias = torch.tensor([0.0], dtype=inputs.dtype, device=inputs.device)
    return kernel_weight, kernel_bias


def _single_dimension_pad(inputs: Tensor, dim: int, pad: int) -> Tensor:
    """Applies single-dimension reflection padding to match scipy implementation:

    Args:
        inputs: Input image
        dim: A dimension the image should be padded over
        pad: Number of pads

    Return:
        Image padded over a single dimension
    """
    _max = inputs.shape[dim] - 2
    x = torch.index_select(inputs, dim, torch.arange(pad - 1, -1, -1).to(inputs.device))
    y = torch.index_select(inputs, dim, torch.arange(_max - 1, _max - pad, -1).to(inputs.device))
    return torch.cat((x, inputs, y), dim)


def _reflection_pad2d(inputs: Tensor, pad: int) -> Tensor:
    """Applies reflection padding to the input image.

    Args:
        inputs: Input image
        dim: A dimension the image should be padded over
        pad: Number of pads

    Return:
        Padded image
    """
    for dim in [2, 3]:
        inputs = _single_dimension_pad(inputs, dim, pad)
    return inputs


def _uniform_filter(inputs: Tensor, window_size: int) -> Tensor:
    """Applies uniform filtew with a window of a given size over the input image.

    Args:
        inputs: Input image
        window_size: Sliding window used for rmse calculation
        kernel_weight:


    Return:
        Image transformed with the uniform input
    """
    inputs = _reflection_pad2d(inputs, window_size // 2)
    kernel_weight, kernel_bias = _get_uniform_weight_and_bias_for_conv2d(inputs, window_size)
    inputs = F.conv2d(inputs, kernel_weight, kernel_bias)
=======
def _gaussian_kernel_3d(
    channel: int, kernel_size: Sequence[int], sigma: Sequence[float], dtype: torch.dtype, device: torch.device
) -> Tensor:
    """Computes 3D gaussian kernel.

    Args:
        channel: number of channels in the image
        kernel_size: size of the gaussian kernel as a tuple (h, w, d)
        sigma: Standard deviation of the gaussian kernel
        dtype: data type of the output tensor
        device: device of the output tensor
    """

    gaussian_kernel_x = _gaussian(kernel_size[0], sigma[0], dtype, device)
    gaussian_kernel_y = _gaussian(kernel_size[1], sigma[1], dtype, device)
    gaussian_kernel_z = _gaussian(kernel_size[2], sigma[2], dtype, device)
    kernel_xy = torch.matmul(gaussian_kernel_x.t(), gaussian_kernel_y)  # (kernel_size, 1) * (1, kernel_size)
    kernel = torch.mul(
        kernel_xy.unsqueeze(-1).repeat(1, 1, kernel_size[2]),
        gaussian_kernel_z.expand(kernel_size[0], kernel_size[1], kernel_size[2]),
    )
    return kernel.expand(channel, 1, kernel_size[0], kernel_size[1], kernel_size[2])


def _single_dimension_pad(inputs: Tensor, dim: int, pad: int) -> Tensor:
    """Reflective padding of input along a specific dimension.

    Args:
        inputs: tensor to pad
        dim: integer, dimension to pad along
        pad: integer, amount of padding to add

    Returns:
        padded input
    """
    _max = inputs.shape[dim] - 2
    x = torch.index_select(inputs, dim, torch.arange(pad, 0, -1, device=inputs.device))
    y = torch.index_select(inputs, dim, torch.arange(_max, _max - pad, -1, device=inputs.device))
    return torch.cat((x, inputs, y), dim)


def _reflection_pad_3d(inputs: Tensor, pad_h: int, pad_w: int, pad_d: int) -> Tensor:
    """Reflective padding of 3d input.

    Args:
        inputs: tensor to pad, should be a 3D tensor of shape ``[N, C, H, W, D]``
        pad_w: amount of padding in the height dimension
        pad_h: amount of padding in the width dimension
        pad_d: amount of padding in the depth dimension

    Returns:
        padded input tensor
    """
    if _TORCH_GREATER_EQUAL_1_10:
        inputs = F.pad(inputs, (pad_h, pad_h, pad_w, pad_w, pad_d, pad_d), mode="reflect")
    else:
        rank_zero_warn(
            "An older version of pyTorch is used. For optimal speed, please upgrade to at least pyTorch 1.10."
        )
        for dim, pad in enumerate([pad_h, pad_w, pad_d]):
            inputs = _single_dimension_pad(inputs, dim + 2, pad)
>>>>>>> d85c943a
    return inputs<|MERGE_RESOLUTION|>--- conflicted
+++ resolved
@@ -1,13 +1,8 @@
-<<<<<<< HEAD
-from typing import Sequence, Tuple
-=======
-from typing import Sequence, Union
->>>>>>> d85c943a
+from typing import Sequence, Tuple, Union
 
 import torch
 import torch.nn.functional as F
 from torch import Tensor
-from torch.nn import functional as F
 
 from torchmetrics.utilities import rank_zero_warn
 from torchmetrics.utilities.imports import _TORCH_GREATER_EQUAL_1_10
@@ -63,7 +58,6 @@
     return kernel.expand(channel, 1, kernel_size[0], kernel_size[1])
 
 
-<<<<<<< HEAD
 def _get_uniform_weight_and_bias_for_conv2d(inputs: Tensor, window_size: int) -> Tuple[Tensor, Tensor]:
     """Construct uniform weight and bias for a 2d convolution.
 
@@ -103,7 +97,6 @@
 
     Args:
         inputs: Input image
-        dim: A dimension the image should be padded over
         pad: Number of pads
 
     Return:
@@ -120,8 +113,6 @@
     Args:
         inputs: Input image
         window_size: Sliding window used for rmse calculation
-        kernel_weight:
-
 
     Return:
         Image transformed with the uniform input
@@ -129,7 +120,9 @@
     inputs = _reflection_pad2d(inputs, window_size // 2)
     kernel_weight, kernel_bias = _get_uniform_weight_and_bias_for_conv2d(inputs, window_size)
     inputs = F.conv2d(inputs, kernel_weight, kernel_bias)
-=======
+    return inputs
+
+
 def _gaussian_kernel_3d(
     channel: int, kernel_size: Sequence[int], sigma: Sequence[float], dtype: torch.dtype, device: torch.device
 ) -> Tensor:
@@ -154,23 +147,6 @@
     return kernel.expand(channel, 1, kernel_size[0], kernel_size[1], kernel_size[2])
 
 
-def _single_dimension_pad(inputs: Tensor, dim: int, pad: int) -> Tensor:
-    """Reflective padding of input along a specific dimension.
-
-    Args:
-        inputs: tensor to pad
-        dim: integer, dimension to pad along
-        pad: integer, amount of padding to add
-
-    Returns:
-        padded input
-    """
-    _max = inputs.shape[dim] - 2
-    x = torch.index_select(inputs, dim, torch.arange(pad, 0, -1, device=inputs.device))
-    y = torch.index_select(inputs, dim, torch.arange(_max, _max - pad, -1, device=inputs.device))
-    return torch.cat((x, inputs, y), dim)
-
-
 def _reflection_pad_3d(inputs: Tensor, pad_h: int, pad_w: int, pad_d: int) -> Tensor:
     """Reflective padding of 3d input.
 
@@ -191,5 +167,4 @@
         )
         for dim, pad in enumerate([pad_h, pad_w, pad_d]):
             inputs = _single_dimension_pad(inputs, dim + 2, pad)
->>>>>>> d85c943a
     return inputs