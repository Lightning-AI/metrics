--- conflicted
+++ resolved
@@ -15,11 +15,7 @@
 from typing import List, Tuple, Union
 
 import torch
-<<<<<<< HEAD
-from deprecate import deprecated
-=======
 from deprecate import deprecated, void
->>>>>>> 77babc98
 from torch import Tensor, tensor
 
 from torchmetrics.functional.text.helper import _edit_distance
@@ -101,18 +97,10 @@
     return _wer_compute(errors, total)
 
 
-<<<<<<< HEAD
-def wer(  # ToDo: remove in v0.8
-    preds: Union[None, str, List[str]] = None,
-    target: Union[None, str, List[str]] = None,
-    predictions: Union[None, str, List[str]] = None,
-    references: Union[None, str, List[str]] = None,
-=======
 @deprecated(target=word_error_rate, deprecated_in="0.7", remove_in="0.8")
 def wer(
     predictions: Union[str, List[str]],
     references: Union[str, List[str]],
->>>>>>> 77babc98
 ) -> Tensor:
     """Word error rate (WER_) is a common metric of the performance of an automatic speech recognition system.
 
@@ -125,28 +113,4 @@
         >>> wer(preds=preds, target=target)
         tensor(0.5000)
     """
-<<<<<<< HEAD
-    assert preds is not None or predictions is not None
-    assert target is not None or references is not None
-
-    if predictions is not None:
-        warn(
-            "You are using deprecated argument `predictions` in v0.7 which was renamed to `preds`. "
-            " The past argument will be removed in v0.8.",
-            DeprecationWarning,
-        )
-        preds = predictions
-
-    if references is not None:
-        warn(
-            "You are using deprecated argument `references` in v0.7 which was renamed to `target`. "
-            " The past argument will be removed in v0.8.",
-            DeprecationWarning,
-        )
-        target = references
-
-    warn("`wer` was renamed to `word_error_rate` in v0.7 and it will be removed in v0.8", DeprecationWarning)
-    return word_error_rate(preds, target)
-=======
-    return void(predictions, references)
->>>>>>> 77babc98
+    return void(predictions, references)