# Copyright The PyTorch Lightning team.
#
# Licensed under the Apache License, Version 2.0 (the "License");
# you may not use this file except in compliance with the License.
# You may obtain a copy of the License at
#
#     http://www.apache.org/licenses/LICENSE-2.0
#
# Unless required by applicable law or agreed to in writing, software
# distributed under the License is distributed on an "AS IS" BASIS,
# WITHOUT WARRANTIES OR CONDITIONS OF ANY KIND, either express or implied.
# See the License for the specific language governing permissions and
# limitations under the License.
import csv
import math
import urllib
from collections import Counter, defaultdict
from typing import Any, Callable, Dict, List, Optional, Set, Tuple, Union
from warnings import warn

import torch
from deprecate import deprecated
from torch import Tensor
from torch.utils.data import DataLoader, Dataset

from torchmetrics.utilities import _future_warning
from torchmetrics.utilities.imports import _TQDM_AVAILABLE, _TRANSFORMERS_AUTO_AVAILABLE

if _TRANSFORMERS_AUTO_AVAILABLE:
    from transformers.models.auto import AutoModel, AutoTokenizer
else:
    __doctest_skip__ = ["bert_score"]

if _TQDM_AVAILABLE:
    import tqdm


# Default model recommended in the original implementation.
_DEFAULT_MODEL = "roberta-large"


def _preprocess_text(
    text: List[str],
    tokenizer: Any,
    max_length: int = 512,
    truncation: bool = True,
    sort_according_length: bool = True,
    own_tokenizer: bool = False,
) -> Dict[str, Tensor]:
    """Default text pre-processing function using `transformers` `AutoTokenizer` instance.

    Args:
        text:
            An iterable of sentences.
        tokenizer:
            Either `AutoTokenizer` instance from `transformers` package, or a user's own tokenizer.
        max_length:
            A maximum sequence length.
        truncation:
            An indication of whether tokenized sequences should be padded only to the length of the longest sequence.
        sort_according_length:
            An indication of whether tokenized sequences should be sorted from shortest to longest. This is appropriate
            to do for leveraging dynamic padding during embedding calculation and thereby to hasten inference.
        own_tokenizer:
            An indication of whether a non-default user's own tokenizer is used.

    Return:
        A dictionary of tokenized sentences including input_ids and attention_mask.

    Raises:
        BaseException:
            If a tokenization with a user's own tokenizer is not successful.
    """
    if not own_tokenizer:
        tokenized_data = tokenizer(
            text, padding="max_length", max_length=max_length, truncation=truncation, return_tensors="pt"
        )
    else:
        try:
            tokenized_data = tokenizer(text, max_length)
        except BaseException as e:
            raise BaseException(f"Tokenization was not successful: {e}")

    input_ids, attention_mask = (
        _sort_data_according_length(tokenized_data["input_ids"], tokenized_data["attention_mask"])
        if sort_according_length
        else (tokenized_data["input_ids"], tokenized_data["attention_mask"])
    )
    return {"input_ids": input_ids, "attention_mask": attention_mask}


def _process_attention_mask_for_special_tokens(attention_mask: Tensor) -> Tensor:
    """Process attention mask to be zero for special [CLS] and [SEP] tokens as they're not included in a
    calculation for BERT score.

    Args:
        attention_mask: An attention mask to be returned, for example, by a `transformers` tokenizer.

    Return:
        A processed attention mask.
    """
    # Make attention_mask zero for [CLS] token
    attention_mask[:, 0] = 0
    # Make attention_mask zero for [SEP] token
    sep_token_position = (attention_mask - 0.1).cumsum(-1).argmax(-1)
    attention_mask[torch.arange(attention_mask.size(0)).long(), sep_token_position] = 0
    return attention_mask


def _sort_data_according_length(input_ids: Tensor, attention_mask: Tensor) -> Tuple[Tensor, Tensor]:
    """Sort tokenized sentence from the shortest to the longest one."""
    sorted_indices = attention_mask.sum(1).argsort()
    input_ids = input_ids[sorted_indices]
    attention_mask = attention_mask[sorted_indices]
    return input_ids, attention_mask


def _input_data_collator(
    batch: Dict[str, Tensor], device: Optional[Union[str, torch.device]] = None
) -> Dict[str, Tensor]:
    """Helper function that trims model inputs to the longest sequence within the batch and put the input on the
    proper device."""
    max_len = int(batch["attention_mask"].sum(1).max().item())
    input_ids = batch["input_ids"][:, :max_len].to(device)
    attention_mask = batch["attention_mask"][:, :max_len].to(device)
    batch.update({"input_ids": input_ids, "attention_mask": attention_mask})
    return batch


def _output_data_collator(model_output: Tensor, attention_mask: Tensor, target_len: int) -> Tuple[Tensor, Tensor]:
    """Helper function that pads the model output and attention mask to the target length."""
    zeros_shape = list(model_output.shape)
    zeros_shape[2] = target_len - zeros_shape[2]
    model_output = torch.cat(
        [model_output, torch.zeros(zeros_shape, dtype=model_output.dtype).to(model_output.device)], dim=2
    )
    zeros = torch.zeros(zeros_shape[0], zeros_shape[2], dtype=attention_mask.dtype).to(attention_mask.device)
    attention_mask = torch.cat([attention_mask, zeros], dim=1)
    return model_output, attention_mask


class TextDataset(Dataset):
    """PyTorch dataset class for storing tokenized sentences and other properties used for BERT score
    calculation."""

    def __init__(
        self,
        text: List[str],
        tokenizer: Any,
        max_length: int = 512,
        preprocess_text_fn: Callable[[List[str], Any, int], Dict[str, Tensor]] = _preprocess_text,
        idf: bool = False,
        tokens_idf: Optional[Dict[int, float]] = None,
    ) -> None:
        """
        Args:
            text:
                An iterable of sentences.
            tokenizer:
                `AutoTokenizer` instance from `transformers` package.
            max_length:
                A maximum sequence length.
            preprocess_text_fn:
                A function used for processing the input sentences.
            idf:
                An indication of whether calculate token inverse document frequencies to weight the model embeddings.
            tokens_idf:
                Inverse document frequencies (these should be calculated on reference sentences).
        """
        self.text = preprocess_text_fn(text, tokenizer, max_length)
        self.max_length = self.text["input_ids"].shape[1]
        self.num_sentences = len(text)
        self.idf = idf
        self.tokens_idf = {}
        if idf:
            self.tokens_idf = tokens_idf if tokens_idf is not None else self._get_tokens_idf()

    def __getitem__(self, idx: int) -> Dict[str, Tensor]:
        input_ids = self.text["input_ids"][idx, :]
        attention_mask = self.text["attention_mask"][idx, :]
        inputs_dict = {"input_ids": input_ids, "attention_mask": attention_mask}
        if self.idf:
            input_ids_idf = torch.tensor([self.tokens_idf[input_idx] for input_idx in input_ids.tolist()])
            inputs_dict["input_ids_idf"] = input_ids_idf
        return inputs_dict

    def __len__(self) -> int:
        return self.num_sentences

    def _get_tokens_idf(self) -> Dict[int, float]:
        """Calculate token inverse document frequences.

        Return:
            A python dictionary containing inverse document frequences for token ids.
        """
        token_counter: Counter = Counter()
        for tokens in map(self._set_of_tokens, self.text["input_ids"]):
            token_counter.update(tokens)

        tokens_idf: Dict[int, float] = defaultdict(self._get_tokens_idf_default_value)
        tokens_idf.update(
            {idx: math.log((self.num_sentences + 1) / (occurrence + 1)) for idx, occurrence in token_counter.items()}
        )
        return tokens_idf

    def _get_tokens_idf_default_value(self) -> float:
        """Helper function that ensures `defaultdict` to be pickled."""
        return math.log((self.num_sentences + 1) / 1)

    @staticmethod
    def _set_of_tokens(input_ids: Tensor) -> Set:
        """Return set of tokens from the `input_ids` `torch.Tensor`."""
        return set(input_ids.tolist())


class TokenizedDataset(TextDataset):
    """The child class of `TextDataset` class used with already tokenized data."""

    def __init__(
        self,
        input_ids: Tensor,
        attention_mask: Tensor,
        idf: bool = False,
        tokens_idf: Optional[Dict[int, float]] = None,
    ) -> None:
        """
        Args:
            input_ids:
                Input ids (`torch.Tensor`).
            attention_mask:
                Attention mask (`torch.Tensor`).
            idf:
                An indication of whether calculate token inverse document frequencies to weight the model embeddings.
            tokens_idf:
                Inverse document frequencies (these should be calculated on reference sentences).
        """
        self.text = dict(zip(["input_ids", "attention_mask"], _sort_data_according_length(input_ids, attention_mask)))
        self.text = _input_data_collator(self.text)
        self.num_sentences = len(self.text["input_ids"])
        self.max_length = self.text["input_ids"].shape[1]
        self.idf = idf
        self.tokens_idf = {}
        if idf:
            self.tokens_idf = tokens_idf if tokens_idf is not None else self._get_tokens_idf()


def _get_progress_bar(dataloader: DataLoader, verbose: bool = False) -> Union[DataLoader, "tqdm.auto.tqdm"]:
    """Helper function returning either the dataloader itself when `verbose = False`, or it wraps the dataloader with
    `tqdm.auto.tqdm`, when `verbose = True` to display a progress bar during the embbeddings calculation."""
    return tqdm.auto.tqdm(dataloader) if verbose else dataloader


def _check_shape_of_model_output(output: Tensor, input_ids: Tensor) -> None:
    """Check if the shape of the user's own model output."""
    bs, seq_len = input_ids.shape[:2]
    invalid_out_shape = len(output.shape) != 3 or output.shape[0] != bs or output.shape[1] != seq_len
    if invalid_out_shape:
        raise ValueError(
            "The model output must be `torch.Tensor` of a shape `[batch_size, seq_len, model_dim]` "
            f"i.e. [{bs}, {seq_len}. , `model_dim`], but got {output.shape}."
        )


def _get_embeddings_and_idf_scale(
    dataloader: DataLoader,
    target_len: int,
    model: torch.nn.Module,
    device: Optional[Union[str, torch.device]] = None,
    num_layers: Optional[int] = None,
    all_layers: bool = False,
    idf: bool = False,
    verbose: bool = False,
    user_forward_fn: Callable[[torch.nn.Module, Dict[str, Tensor]], Tensor] = None,
) -> Tuple[Tensor, Tensor]:
    """Calculate sentence embeddings and the inverse-document-frequence scaling factor.
    Args:
        dataloader:
            `torch.utils.data.DataLoader` instance.
        target_len:
            A length of the longest sequence in the data. Used for padding the model output.
        model:
            BERT model.
        device:
            A device to be used for calculation.
        num_layers:
            The layer of representation to use.
        all_layers:
            An indication whether representation from all model layers should be used for BERTScore.
        idf:
            An Indication whether normalization using inverse document frequencies should be used.
        verbose:
            An indication of whether a progress bar to be displayed during the embeddings calculation.
        user_forward_fn:
            A user's own forward function used in a combination with `user_model`. This function must take `user_model`
            and a python dictionary of containing `"input_ids"` and `"attention_mask"` represented by `torch.Tensor`
            as an input and return the model's output represented by the single `torch.Tensor`.

    Return:
        A tuple of torch.Tensors containing the model's embeddings and the normalized tokens IDF.
        When `idf = False`, tokens IDF is not calculated, and a matrix of mean weights is returned instead.
        For a single sentence, `mean_weight = 1/seq_len`, where `seq_len` is a sum over the corresponding
        `attention_mask`.

    Raises:
        ValueError:
            If `all_layers = True` and a model, which is not from the `transformers` package, is used.
    """
    embeddings_list: List[Tensor] = []
    idf_scale_list: List[Tensor] = []
    for batch in _get_progress_bar(dataloader, verbose):
        with torch.no_grad():
            batch = _input_data_collator(batch, device)
            # Output shape: batch_size x num_layers OR 1 x sequence_length x bert_dim
            if not all_layers:
                if not user_forward_fn:
                    out = model(batch["input_ids"], batch["attention_mask"], output_hidden_states=True)
                    out = out.hidden_states[num_layers if num_layers is not None else -1]
                else:
                    out = user_forward_fn(model, batch)
                    _check_shape_of_model_output(out, batch["input_ids"])
                out = out.unsqueeze(1)
            else:
                if user_forward_fn:
                    raise ValueError(
                        "The option `all_layers=True` can be used only with default `transformers` models."
                    )
                out = model(batch["input_ids"], batch["attention_mask"], output_hidden_states=True)
                out = torch.cat([o.unsqueeze(1) for o in out.hidden_states], dim=1)

        out /= out.norm(dim=-1).unsqueeze(-1)  # normalize embeddings
        out, attention_mask = _output_data_collator(out, batch["attention_mask"], target_len)
        processed_attention_mask = _process_attention_mask_for_special_tokens(attention_mask)
        # Multiply embeddings with attention_mask (b=batch_size, l=num_layers, s=seq_len, d=emb_dim)
        out = torch.einsum("blsd, bs -> blsd", out, processed_attention_mask)
        embeddings_list.append(out.cpu())

        # Calculate weighted (w.r.t. sentence length) input_ids IDF matrix
        input_ids_idf = (
            batch["input_ids_idf"] * processed_attention_mask if idf else processed_attention_mask.type(out.dtype)
        )
        input_ids_idf /= input_ids_idf.sum(-1, keepdim=True)
        idf_scale_list.append(input_ids_idf)

    embeddings = torch.cat(embeddings_list)
    idf_scale = torch.cat(idf_scale_list)

    return embeddings, idf_scale


def _get_scaled_precision_or_recall(cos_sim: Tensor, metric: str, idf_scale: Tensor) -> Tensor:
    """Helper function that calculates precision or recall, transpose it and scale it with idf_scale factor."""
    dim = 3 if metric == "precision" else 2
    res = cos_sim.max(dim=dim).values
    res = torch.einsum("bls, bs -> bls", res, idf_scale).sum(-1)
    # We transpose the results and squeeze if possible to match the format of the original BERTScore implementation
    res = res.transpose(0, 1).squeeze()
    return res


def _get_precision_recall_f1(
    preds_embeddings: Tensor, target_embeddings: Tensor, preds_idf_scale: Tensor, target_idf_scale: Tensor
) -> Tuple[Tensor, Tensor, Tensor]:
    """Calculate precision, recall and F1 score over candidate and reference sentences.

    Args:
        preds_embeddings: Embeddings of candidate sentenecs.
        target_embeddings: Embeddings of reference sentences.
        preds_idf_scale: An IDF scale factor for candidate sentences.
        target_idf_scale: An IDF scale factor for reference sentences.

    Return:
        Tensors containing precision, recall and F1 score, respectively.
    """
    # Dimensions: b = batch_size, l = num_layers, p = predictions_seq_len, r = references_seq_len, d = bert_dim
    cos_sim = torch.einsum("blpd, blrd -> blpr", preds_embeddings, target_embeddings)
    # Final metrics shape = (batch_size * num_layers | batch_size)
    precision = _get_scaled_precision_or_recall(cos_sim, "precision", preds_idf_scale)
    recall = _get_scaled_precision_or_recall(cos_sim, "recall", target_idf_scale)

    f1_score = 2 * precision * recall / (precision + recall)
    f1_score = f1_score.masked_fill(torch.isnan(f1_score), 0.0)

    return precision, recall, f1_score


def _get_hash(model_name_or_path: Optional[str] = None, num_layers: Optional[int] = None, idf: bool = False) -> str:
    """Compute `BERT_score`_ (copied and adjusted)"""
    msg = f"{model_name_or_path}_L{num_layers}{'_idf' if idf else '_no-idf'}"
    return msg


def _read_csv_from_local_file(baseline_path: str) -> Tensor:
    """Helper function which reads baseline the csv file from the local file.

    This method implemented to avoid `pandas` dependency.
    """
    with open(baseline_path) as fname:
        csv_file = csv.reader(fname)
        baseline_list = [[float(item) for item in row] for idx, row in enumerate(csv_file) if idx > 0]
    baseline = torch.tensor(baseline_list)[:, 1:]
    return baseline


def _read_csv_from_url(baseline_url: str) -> Tensor:
    """Helper function which reads the baseline csv file from URL.

    This method is implemented to avoid `pandas` dependency.
    """
    with urllib.request.urlopen(baseline_url) as http_request:  # type: ignore
        baseline_list = [
            [float(item) for item in row.strip().decode("utf-8").split(",")]
            for idx, row in enumerate(http_request)
            if idx > 0
        ]
        baseline = torch.tensor(baseline_list)[:, 1:]
    return baseline


def _load_baseline(
    lang: str = "en",
    model_name_or_path: Optional[str] = None,
    baseline_path: Optional[str] = None,
    baseline_url: Optional[str] = None,
) -> Optional[Tensor]:
    """Load a CSV file with the baseline values used for rescaling."""
    if baseline_path:
        baseline: Optional[Tensor] = _read_csv_from_local_file(baseline_path)
    elif baseline_url:
        baseline = _read_csv_from_url(baseline_url)
    # Read default baseline from the original `bert-score` package https://github.com/Tiiiger/bert_score
    elif lang and model_name_or_path:
        _URL_BASE = "https://raw.githubusercontent.com/Tiiiger/bert_score/master/bert_score/rescale_baseline"
        baseline_url = f"{_URL_BASE}/{lang}/{model_name_or_path}.tsv"
        baseline = _read_csv_from_url(baseline_url)
    else:
        baseline = None
        warn("Baseline was not successfully loaded. No baseline is going to be used.")

    return baseline


def _rescale_metrics_with_baseline(
    precision: Tensor,
    recall: Tensor,
    f1_score: Tensor,
    baseline: Tensor,
    num_layers: Optional[int] = None,
    all_layers: bool = False,
) -> Tuple[Tensor, Tensor, Tensor]:
    """Rescale the computed metrics with the pre-computed baseline."""
    if num_layers is None and all_layers is False:
        num_layers = -1
    all_metrics = torch.stack([precision, recall, f1_score], dim=-1)
    baseline_scale = baseline.unsqueeze(1) if all_layers else baseline[num_layers]
    all_metrics = (all_metrics - baseline_scale) / (1 - baseline_scale)

    return all_metrics[..., 0], all_metrics[..., 1], all_metrics[..., 2]


@deprecated(
    args_mapping={"predictions": "preds", "references": "target"},
    target=True,
    deprecated_in="0.7",
    remove_in="0.8",
    stream=_future_warning,
)
def bert_score(
    preds: Union[List[str], Dict[str, Tensor]],
    target: Union[List[str], Dict[str, Tensor]],
    model_name_or_path: str,
    num_layers: Optional[int] = None,
    all_layers: bool = False,
    model: Optional[torch.nn.Module] = None,
    user_tokenizer: Any = None,
    user_forward_fn: Callable[[torch.nn.Module, Dict[str, Tensor]], Tensor] = None,
    verbose: bool = False,
    idf: bool = False,
    device: Optional[Union[str, torch.device]] = None,
    max_length: int = 512,
    batch_size: int = 64,
    num_threads: int = 4,
    return_hash: bool = False,
    lang: str = "en",
    rescale_with_baseline: bool = False,
    baseline_path: Optional[str] = None,
    baseline_url: Optional[str] = None,
) -> Dict[str, Union[List[float], str]]:
    """`Bert_score Evaluating Text Generation`_ leverages the pre-trained contextual embeddings from BERT and
    matches words in candidate and reference sentences by cosine similarity. It has been shown to correlate with
    human judgment on sentence-level and system-level evaluation. Moreover, BERTScore computes precision, recall,
    and F1 measure, which can be useful for evaluating different language generation tasks.

    This implemenation follows the original implementation from `BERT_score`_

    Args:
        preds:
            Either an iterable of predicted sentences or a `Dict[str, torch.Tensor]` containing `input_ids` and
            `attention_mask` `torch.Tensor`.
        target:
            Either an iterable of target sentences or a `Dict[str, torch.Tensor]` containing `input_ids` and
            `attention_mask` `torch.Tensor`.
        model_name_or_path:
            A name or a model path used to load `transformers` pretrained model.
        num_layers:
            A layer of representation to use.
        all_layers:
            An indication of whether the representation from all model's layers should be used.
            If `all_layers = True`, the argument `num_layers` is ignored.
        model:
            A user's own model. Must be of `torch.nn.Module` instance.
        user_tokenizer:
            A user's own tokenizer used with the own model. This must be an instance with the `__call__` method.
            This method must take an iterable of sentences (`List[str]`) and must return a python dictionary
            containing `"input_ids"` and `"attention_mask"` represented by `torch.Tensor`. It is up to the user's model
            of whether `"input_ids"` is a `torch.Tensor` of input ids or embedding vectors.
            This tokenizer must prepend an equivalent of `[CLS]` token and append an equivalent of `[SEP]` token
            as `transformers` tokenizer does.
        user_forward_fn:
            A user's own forward function used in a combination with `user_model`. This function must take `user_model`
            and a python dictionary of containing `"input_ids"` and `"attention_mask"` represented by `torch.Tensor`
            as an input and return the model's output represented by the single `torch.Tensor`.
        verbose:
            An indication of whether a progress bar to be displayed during the embeddings calculation.
        idf:
            An indication of whether normalization using inverse document frequencies should be used.
        device:
            A device to be used for calculation.
        max_length:
            A maximum length of input sequences. Sequences longer than `max_length` are to be trimmed.
        batch_size:
            A batch size used for model processing.
        num_threads:
            A number of threads to use for a dataloader.
        return_hash:
            An indication of whether the correspodning `hash_code` should be returned.
        lang:
            A language of input sentences. It is used when the scores are rescaled with a baseline.
        rescale_with_baseline:
            An indication of whether bertscore should be rescaled with a pre-computed baseline.
            When a pretrained model from `transformers` model is used, the corresponding baseline is downloaded
            from the original `bert-score` package from `BERT_score`_ if available.
            In other cases, please specify a path to the baseline csv/tsv file, which must follow the formatting
            of the files from `BERT_score`_
        baseline_path:
            A path to the user's own local csv/tsv file with the baseline scale.
        baseline_url:
            A url path to the user's own  csv/tsv file with the baseline scale.

    Returns:
        Python dictionary containing the keys `precision`, `recall` and `f1` with corresponding values.

    .. deprecated:: v0.7
        Args:
            predictions:
                This argument is deprecated in favor of  `preds` and will be removed in v0.8.
            references:
                This argument is deprecated in favor of  `target` and will be removed in v0.8.

    Raises:
        ValueError:
            If `len(preds) != len(target)`.
        ModuleNotFoundError:
            If `tqdm` package is required and not installed.
        ModuleNotFoundError:
            If ``transformers`` package is required and not installed.
        ValueError:
            If ``num_layer`` is larger than the number of the model layers.
        ValueError:
            If invalid input is provided.

    Example:
        >>> from torchmetrics.functional.text.bert import bert_score
        >>> preds = ["hello there", "general kenobi"]
        >>> target = ["hello there", "master kenobi"]
<<<<<<< HEAD
        >>> bert_score(preds, target, model_name_or_path="roberta-base")
        {'precision': [0.999..., 0.987...],
         'recall': [0.999..., 0.987...],
         'f1': [0.999..., 0.987...]}
=======
        >>> bert_score(preds, target)  # doctest: +SKIP
        {'precision': [0.999..., 0.996...],
         'recall': [0.999..., 0.996...],
         'f1': [0.999..., 0.996...]}
>>>>>>> b1d0a7ac
    """
    if len(preds) != len(target):
        raise ValueError("Number of predicted and reference sententes must be the same!")

    if verbose and (not _TQDM_AVAILABLE):
        raise ModuleNotFoundError(
            "An argument `verbose = True` requires `tqdm` package be installed. Install with `pip install tqdm`."
        )

    if model is None:
        if not _TRANSFORMERS_AUTO_AVAILABLE:
            raise ModuleNotFoundError(
                "`bert_score` metric with default models requires `transformers` package be installed."
                " Either install with `pip install transformers>=4.0` or `pip install torchmetrics[text]`."
            )
        if model_name_or_path is None:
            warn(
                "The argument `model_name_or_path` was not specified while it is required when default"
                " `transformers` model are used."
                f"It is, therefore, used the default recommended model - {_DEFAULT_MODEL}."
            )
        tokenizer = AutoTokenizer.from_pretrained(model_name_or_path or _DEFAULT_MODEL)
        model = AutoModel.from_pretrained(model_name_or_path or _DEFAULT_MODEL)
    else:
        tokenizer = user_tokenizer
    model.eval()
    model.to(device)

    try:
        if num_layers and num_layers > model.config.num_hidden_layers:  # type: ignore
            raise ValueError(
                f"num_layers={num_layers} is forbidden for {model_name_or_path}. "  # type: ignore
                f"Please use num_layers <= {model.config.num_hidden_layers}"  # type: ignore
            )
    except AttributeError:
        warn("It was not possible to retrieve the parameter `num_layers` from the model specification.")

    _are_empty_lists = all(isinstance(text, list) and len(text) == 0 for text in (preds, target))
    _are_valid_lists = all(
        isinstance(text, list) and len(text) > 0 and isinstance(text[0], str) for text in (preds, target)
    )
    _are_valid_tensors = all(
        isinstance(text, dict) and isinstance(text["input_ids"], Tensor) for text in (preds, target)
    )
    if _are_empty_lists:
        warn("Predictions and references are empty.")
        output_dict: Dict[str, Union[List[float], str]] = {
            "precision": [0.0],
            "recall": [0.0],
            "f1": [0.0],
        }
        if return_hash:
            output_dict.update({"hash": _get_hash(model_name_or_path, num_layers, idf)})
        return output_dict

    # Load baselines if needed
    baseline = _load_baseline(lang, model_name_or_path, baseline_path, baseline_url) if rescale_with_baseline else None

    # We ignore mypy typing below as the proper typing is ensured by conditions above, only mypy cannot infer that.
    if _are_valid_lists:
        target_dataset = TextDataset(target, tokenizer, max_length, idf=idf)  # type: ignore
        preds_dataset = TextDataset(
            preds,  # type: ignore
            tokenizer,
            max_length,
            idf=idf,
            tokens_idf=target_dataset.tokens_idf,
        )
    elif _are_valid_tensors:
        target_dataset = TokenizedDataset(**target, idf=idf)  # type: ignore
        preds_dataset = TokenizedDataset(**preds, idf=idf, tokens_idf=target_dataset.tokens_idf)  # type: ignore
    else:
        raise ValueError("Invalid input provided.")

    target_loader = DataLoader(target_dataset, batch_size=batch_size, num_workers=num_threads)
    preds_loader = DataLoader(preds_dataset, batch_size=batch_size, num_workers=num_threads)

    target_embeddings, target_idf_scale = _get_embeddings_and_idf_scale(
        target_loader, target_dataset.max_length, model, device, num_layers, all_layers, idf, verbose, user_forward_fn
    )
    preds_embeddings, preds_idf_scale = _get_embeddings_and_idf_scale(
        preds_loader, preds_dataset.max_length, model, device, num_layers, all_layers, idf, verbose, user_forward_fn
    )

    precision, recall, f1_score = _get_precision_recall_f1(
        preds_embeddings, target_embeddings, preds_idf_scale, target_idf_scale
    )

    if baseline is not None:
        precision, recall, f1_score = _rescale_metrics_with_baseline(
            precision, recall, f1_score, baseline, num_layers, all_layers
        )

    output_dict = {
        "precision": precision.tolist(),
        "recall": recall.tolist(),
        "f1": f1_score.tolist(),
    }
    if return_hash:
        output_dict.update({"hash": _get_hash(model_name_or_path, num_layers, idf)})
    return output_dict<|MERGE_RESOLUTION|>--- conflicted
+++ resolved
@@ -572,17 +572,10 @@
         >>> from torchmetrics.functional.text.bert import bert_score
         >>> preds = ["hello there", "general kenobi"]
         >>> target = ["hello there", "master kenobi"]
-<<<<<<< HEAD
-        >>> bert_score(preds, target, model_name_or_path="roberta-base")
-        {'precision': [0.999..., 0.987...],
-         'recall': [0.999..., 0.987...],
-         'f1': [0.999..., 0.987...]}
-=======
-        >>> bert_score(preds, target)  # doctest: +SKIP
+        >>> bert_score(preds, target)
         {'precision': [0.999..., 0.996...],
          'recall': [0.999..., 0.996...],
          'f1': [0.999..., 0.996...]}
->>>>>>> b1d0a7ac
     """
     if len(preds) != len(target):
         raise ValueError("Number of predicted and reference sententes must be the same!")
