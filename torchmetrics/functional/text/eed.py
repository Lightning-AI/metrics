# Copyright The PyTorch Lightning team.
#
# Licensed under the Apache License, Version 2.0 (the "License");
# you may not use this file except in compliance with the License.
# You may obtain a copy of the License at
#
#     http://www.apache.org/licenses/LICENSE-2.0
#
# Unless required by applicable law or agreed to in writing, software
# distributed under the License is distributed on an "AS IS" BASIS,
# WITHOUT WARRANTIES OR CONDITIONS OF ANY KIND, either express or implied.
# See the License for the specific language governing permissions and
# limitations under the License.
# referenced from
# Library Name: torchtext
# Authors: torchtext authors
# Date: 2021-12-07
# Link:

# ~~~~~~~~~~~~~~~~~~~~~~~~~~~~~~~~~~~~~~~~~~~~~~~~~~~~~~~~~~~~~~~~~~~~~~~~~

# The RWTH Extended Edit Distance (EED) License

# Copyright (c) 2019, RWTH.
# All rights reserved.

# This license is derived from the Q Public License v1.0 and the Qt Non-Commercial License v1.0 which are both Copyright by Trolltech AS, Norway.
# The aim of this license is to lay down the conditions enabling you to use, modify and circulate the SOFTWARE, use of third-party application programs based on the Software and publication of results obtained through the use of modified and unmodified versions of the SOFTWARE.
# However, RWTH remain the authors of the SOFTWARE and so retain property rights and the use of all ancillary rights.
# The SOFTWARE is defined as all successive versions of EED software and their documentation that have been developed by RWTH.
# When you access and use the SOFTWARE, you are presumed to be aware of and to have accepted all the rights and obligations of the present license:
#
#  1. You are granted the non-exclusive rights set forth in this license provided you agree to and comply with any and all conditions in this license. Whole or partial distribution of the Software, or software items that link with the Software, in any form signifies acceptance of this license for non-commercial use only.
#  2. You may copy and distribute the Software in unmodified form provided that the entire package, including - but not restricted to - copyright, trademark notices and disclaimers, as released by the initial developer of the Software, is distributed.
#  3. You may make modifications to the Software and distribute your modifications, in a form that is separate from the Software, such as patches. The following restrictions apply to modifications:
#     a. Modifications must not alter or remove any copyright notices in the Software.
#     b When modifications to the Software are released under this license, a non-exclusive royalty-free right is granted to the initial developer of the Software to distribute your modification in future versions of the Software provided such versions remain available under these terms in addition to any other license(s) of the initial developer.
#  4. You may distribute machine-executable forms of the Software or machine-executable forms of modified versions of the Software, provided that you meet these restrictions:
#     a. You must include this license document in the distribution.
#     b. You must ensure that all recipients of the machine-executable forms are also able to receive the complete machine-readable source code to the distributed Software, including all modifications, without any charge beyond the costs of data transfer, and place prominent notices in the distribution explaining this.
#     c. You must ensure that all modifications included in the machine-executable forms are available under the terms of this license.
#  5. You may use the original or modified versions of the Software to compile, link and run application programs legally developed by you or by others.
#  6. You may develop application programs, reusable components and other software items, in a non-commercial setting, that link with the original or modified versions of the Software. These items, when distributed, are subject to the following requirements:
#     a. You must ensure that all recipients of machine-executable forms of these items are also able to receive and use the complete machine-readable source code to the items without any charge beyond the costs of data transfer.
#     b. You must explicitly license all recipients of your items to use and re-distribute original and modified versions of the items in both machine-executable and source code forms. The recipients must be able to do so without any charges whatsoever, and they must be able to re-distribute to anyone they choose.
#     c. If an application program gives you access to functionality of the Software for development of application programs, reusable components or other software components (e.g. an application that is a scripting wrapper), usage of the application program is considered to be usage of the Software and is thus bound by this license.
#     d. If the items are not available to the general public, and the initial developer of the Software requests a copy of the items, then you must supply one.
#  7. Users must cite the authors of the Software upon publication of results obtained through the use of original or modified versions of the Software by referring to the following publication:
#     P. Stanchev, W. Wang, and H. Ney, “EED: Extended Edit Distance Measure for Machine Translation”, submitted to WMT 2019.
#
#  8. In no event shall the initial developers or copyright holders be liable for any damages whatsoever, including - but not restricted to - lost revenue or profits or other direct, indirect, special, incidental or consequential damages, even if they have been advised of the possibility of such damages, except to the extent invariable law, if any, provides otherwise.
# The Software and this license document are provided "AS IS" with NO EXPLICIT OR IMPLICIT WARRANTY OF ANY KIND, INCLUDING WARRANTY OF DESIGN, ADAPTION, MERCHANTABILITY AND FITNESS FOR A PARTICULAR PURPOSE.
#
#  9. You assume all risks concerning the quality or the effects of the SOFTWARE and its use. If the SOFTWARE is defective, you will bear the costs of all required services, corrections or repairs.
#  10. This license has the binding value of a contract.
#  11. The present license and its effects are subject to German law and the competent German Courts.

import re
import unicodedata
from math import inf
from typing import List, Tuple, Union

from torch import tensor


def distance(refWord: str, hypWord: str) -> int:
    """Distance measure used for substitutions/identity operation Copied from
    https://github.com/rwth-i6/ExtendedEditDistance/blob/master/EED.py.

    Args:
        refWord: reference word string
        hypWord: hypothesis word string

    Returns:
        0 for match, 1 for no match
    """
    if refWord == hypWord:
        return 0
    return 1


<<<<<<< HEAD
def _eed_function(hyp: List[str], ref: List[str]) -> float:
    """Computes extended edit distance score for two strings: hypotheses and references
    Copied from https://github.com/rwth-i6/ExtendedEditDistance/blob/master/EED.py
=======
def _eed_function(hyp: str, ref: str) -> float:
    """Computes extended edit distance score for two strings: hypotheses and references Copied from
    https://github.com/rwth-i6/ExtendedEditDistance/blob/master/EED.py.
>>>>>>> 0febf608

    Args:
        hyp: Transcription to score as a string
        ref: Reference for input as a string

    Returns:
        Extended edit distance score as float
    """
    hyp.insert(0, " ")
    hyp.append(" ")
    ref.insert(0, " ")
    ref.append(" ")

    alpha = 2.0  # optimal jump penalty
    deletion = 0.2

    # substitutions are implemented via the distance function
    insertion = 1.0
    rho = 0.3  # coverage cost
    lj = [-1] * (len(hyp) + 1)

    row = [1] * (len(hyp) + 1)  # row[i] stores cost of cheapest path from (0,0) to (i,l) in CDER aligment grid.

    row[0] = 0  # CDER initialisation 0,0 = 0 rest 1
    nextRow = [inf] * (len(hyp) + 1)

    for w in range(1, len(ref) + 1):
        for i in range(0, len(hyp) + 1):

            if i > 0:
                nextRow[i] = min(
                    nextRow[i - 1] + deletion,
                    row[i - 1] + distance(ref[w - 1], hyp[i - 1]),
                    row[i] + insertion,
                )
            else:
                nextRow[i] = row[i] + 1.0

        minInd = nextRow.index(min(nextRow))
        lj[minInd] += 1

        # Long Jumps
        if ref[w - 1] == " ":
            jump = alpha + nextRow[minInd]
            nextRow = [x if x < jump else jump for x in nextRow]

        row = nextRow
        nextRow = [inf] * (len(hyp) + 1)

    coverage = rho * sum(x if x >= 0 else 1 for x in lj)

    return min(1, (row[-1] + coverage) / (float(len(ref)) + coverage))


def preprocess_en(s: str) -> str:
<<<<<<< HEAD
    """Copied from https://github.com/rwth-i6/ExtendedEditDistance/blob/master/util.py"""
    if isinstance(s, str) is not True:
=======
    """Copied from https://github.com/rwth-i6/ExtendedEditDistance/blob/master/util.py."""

    if isinstance(s, str) != True:
>>>>>>> 0febf608
        raise RuntimeError(f"Only strings allowed during preprocessing step, found {type(s)} instead")

    s = s.rstrip()  # trailing space, tab, or newline

    s = s.replace(".", " .")
    s = s.replace("!", " !")
    s = s.replace("?", " ?")
    s = s.replace(",", " ,")

    s = re.sub(r"\s+", r" ", s)  # get rid of extra spaces
    s = re.sub(r"(\d) ([.,]) (\d)", r"\1\2\3", s)  # 0 . 1 -> 0.1
    s = re.sub(r"(Dr|Jr|Prof|Rev|Gen|Mr|Mt|Mrs|Ms) .", r"\1.", s)  # Mr . -> Mr.
    s = s.replace("e . g .", "e.g.")
    s = s.replace("i . e .", "e.g.")
    s = s.replace("U . S .", "U.S.")
    return s


def preprocess_ja(s: str) -> str:
<<<<<<< HEAD
    """Copied from https://github.com/rwth-i6/ExtendedEditDistance/blob/master/util.py"""
    if isinstance(s, str) is not True:
=======
    """Copied from https://github.com/rwth-i6/ExtendedEditDistance/blob/master/util.py."""

    if isinstance(s, str) != True:
>>>>>>> 0febf608
        raise RuntimeError(f"Only strings allowed during preprocessing step, found {type(s)} instead")

    s = s.rstrip()  # trailing space, tab, newline
    s = unicodedata.normalize("NFKC", s)  # まず正規化
    return s


def _eed_compute(scores: tensor, total: tensor) -> tensor:
    """Final step in extended edit distance.

    Args:
        scores: sum of individual sentence scores as a tensor
        total: number of sentences as a tensor

    Returns:
        average of scores as a tensor
    """
    average = scores / total
    return average


def _preprocess_sentences(
    hypotheses: Union[str, List[str]],
    references: Union[str, List[str]],
    language: str,
) -> Tuple[List[str], List[str]]:
    """Proprocess strings according to language requirements.

    Args:
        hypotheses: Transcription(s) to score as a string or list of strings
        references: Reference(s) for each input as a string or list of strings
        language: Language used in sentences. Only supports English (en) and Japanese (ja) for now. Defaults to en

    Returns:
        Tuple of lists that contain the cleaned strings for hypotheses and references
    """
    # sanity checks
    if isinstance(hypotheses, str):
        hypotheses = [hypotheses]
    if isinstance(references, str):
        references = [references]

    if len(hypotheses) != len(references):
        raise RuntimeError("Length of hypotheses must equal length of references")

    # preprocess string
    if language == "en":
        preprocess_function = preprocess_en
    elif language == "ja":
        preprocess_function = preprocess_ja
    else:
        raise RuntimeError(f"Language {language} not supported, supported languages are 'en' and 'ja'")

    hypotheses = [preprocess_function(string) for string in hypotheses]
    references = [preprocess_function(string) for string in references]

    return hypotheses, references


def _eed_update(
    hypotheses: Union[str, List[str]],
    references: Union[str, List[str]],
    language: str,
) -> Tuple[tensor, tensor]:
    """Compute scores for EED.

    Args:
        hypotheses: Transcription(s) to score as a string or list of strings
        references: Reference(s) for each input as a string or list of strings
        language: Language used in sentences. Only supports English (en) and Japanese (ja) for now. Defaults to en

    Returns:
        Tuple of scores and total sentences as floats
    """
    hypotheses, references = _preprocess_sentences(hypotheses, references, language)

    # calculate score
    scores = 0.0
    total = 0.0

    for hyp, ref in zip(hypotheses, references):
        hyp, ref = list(hyp), list(ref)
        score = _eed_function(hyp, ref)
        scores += score
        total += 1.0

    return tensor(scores), tensor(total)


def eed(
    hypotheses: Union[str, List[str]],
    references: Union[str, List[str]],
    language: str = "en",
) -> tensor:
    """Computes extended edit distance score (`EED`_) [1] for strings or list of strings The metric utilises the
    Levenshtein distance and extends it by adding an additional jump operation.

    Args:
        hypotheses: Transcription(s) to score as a string or list of strings
        references: Reference(s) for each input as a string or list of strings
        language: Language used in sentences. Only supports English (en) and Japanese (ja) for now. Defaults to en

    Returns:
        Extended edit distance score as a tensor

    Example:
        >>> hypotheses = ["this is the prediction", "here is an other sample"]
        >>> references = ["this is the reference", "here is another one"]
        >>> eed(hypotheses=hypotheses, references=references)
        tensor([0.3078])

    References:
        [1] EED: Extended Edit Distance Measure for Machine Translation by Peter Stanchev, Weiyue Wang, and Hermann Ney `EED`_
    """
    scores, total = _eed_update(hypotheses, references, language)
    average = _eed_compute(scores, total)

    return average<|MERGE_RESOLUTION|>--- conflicted
+++ resolved
@@ -79,15 +79,9 @@
     return 1
 
 
-<<<<<<< HEAD
-def _eed_function(hyp: List[str], ref: List[str]) -> float:
-    """Computes extended edit distance score for two strings: hypotheses and references
-    Copied from https://github.com/rwth-i6/ExtendedEditDistance/blob/master/EED.py
-=======
 def _eed_function(hyp: str, ref: str) -> float:
-    """Computes extended edit distance score for two strings: hypotheses and references Copied from
+    """Computes extended edit distance score for two strings: hypotheses and references. Copied from
     https://github.com/rwth-i6/ExtendedEditDistance/blob/master/EED.py.
->>>>>>> 0febf608
 
     Args:
         hyp: Transcription to score as a string
@@ -143,14 +137,8 @@
 
 
 def preprocess_en(s: str) -> str:
-<<<<<<< HEAD
     """Copied from https://github.com/rwth-i6/ExtendedEditDistance/blob/master/util.py"""
     if isinstance(s, str) is not True:
-=======
-    """Copied from https://github.com/rwth-i6/ExtendedEditDistance/blob/master/util.py."""
-
-    if isinstance(s, str) != True:
->>>>>>> 0febf608
         raise RuntimeError(f"Only strings allowed during preprocessing step, found {type(s)} instead")
 
     s = s.rstrip()  # trailing space, tab, or newline
@@ -170,14 +158,8 @@
 
 
 def preprocess_ja(s: str) -> str:
-<<<<<<< HEAD
     """Copied from https://github.com/rwth-i6/ExtendedEditDistance/blob/master/util.py"""
     if isinstance(s, str) is not True:
-=======
-    """Copied from https://github.com/rwth-i6/ExtendedEditDistance/blob/master/util.py."""
-
-    if isinstance(s, str) != True:
->>>>>>> 0febf608
         raise RuntimeError(f"Only strings allowed during preprocessing step, found {type(s)} instead")
 
     s = s.rstrip()  # trailing space, tab, newline
