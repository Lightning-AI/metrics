--- conflicted
+++ resolved
@@ -1,5 +1,3 @@
-<<<<<<< HEAD
-=======
 # Copyright The PyTorch Lightning team.
 #
 # Licensed under the Apache License, Version 2.0 (the "License");
@@ -13,8 +11,6 @@
 # WITHOUT WARRANTIES OR CONDITIONS OF ANY KIND, either express or implied.
 # See the License for the specific language governing permissions and
 # limitations under the License.
-import torch
->>>>>>> aec5b9b2
 from torch import Tensor
 
 from torchmetrics.functional.retrieval.average_precision import retrieval_average_precision
