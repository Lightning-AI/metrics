--- conflicted
+++ resolved
@@ -11,16 +11,10 @@
 _PACKAGE_ROOT = os.path.dirname(__file__)
 _PROJECT_ROOT = os.path.dirname(_PACKAGE_ROOT)
 
-<<<<<<< HEAD
-from torchmetrics.audio import PESQ, SI_SDR, SI_SNR, SNR  # noqa: F401 E402
-from torchmetrics.average import AverageMeter  # noqa: F401 E402
-from torchmetrics.classification import (  # noqa: F401 E402
-=======
 from torchmetrics import functional  # noqa: E402
-from torchmetrics.audio import PIT, SI_SDR, SI_SNR, SNR  # noqa: E402
+from torchmetrics.audio import PESQ, PIT, SI_SDR, SI_SNR, SNR  # noqa: E402
 from torchmetrics.average import AverageMeter  # noqa: E402
 from torchmetrics.classification import (  # noqa: E402
->>>>>>> b487ac39
     AUC,
     AUROC,
     F1,
