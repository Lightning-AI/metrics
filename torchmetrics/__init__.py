--- conflicted
+++ resolved
@@ -60,9 +60,5 @@
     RetrievalPrecision,
     RetrievalRecall,
 )
-<<<<<<< HEAD
-from torchmetrics.wrappers import BootStrapper, MetricTracker  # noqa: F401 E402
-=======
 from torchmetrics.text import BLEUScore  # noqa: F401 E402
-from torchmetrics.wrappers import BootStrapper  # noqa: F401 E402
->>>>>>> 591bb2d7
+from torchmetrics.wrappers import BootStrapper, MetricTracker  # noqa: F401 E402