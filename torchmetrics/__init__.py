r"""Root package info."""
import logging as __logging
import os

from torchmetrics.__about__ import *  # noqa: F401, F403

_logger = __logging.getLogger("torchmetrics")
_logger.addHandler(__logging.StreamHandler())
_logger.setLevel(__logging.INFO)

_PACKAGE_ROOT = os.path.dirname(__file__)
_PROJECT_ROOT = os.path.dirname(_PACKAGE_ROOT)

from torchmetrics import functional  # noqa: E402
from torchmetrics.aggregation import CatMetric, MaxMetric, MeanMetric, MinMetric, SumMetric  # noqa: E402
from torchmetrics.audio import (  # noqa: E402
    PIT,
    SDR,
    SI_SDR,
    SI_SNR,
    SNR,
    PermutationInvariantTraining,
    ScaleInvariantSignalDistortionRatio,
    ScaleInvariantSignalNoiseRatio,
    SignalDistortionRatio,
    SignalNoiseRatio,
)
from torchmetrics.classification import (  # noqa: E402, F401
    AUC,
    AUROC,
    F1,
    ROC,
    Accuracy,
    AveragePrecision,
    BinnedAveragePrecision,
    BinnedPrecisionRecallCurve,
    BinnedRecallAtFixedPrecision,
    CalibrationError,
    CohenKappa,
    ConfusionMatrix,
    F1Score,
    FBeta,
    FBetaScore,
    HammingDistance,
    Hinge,
    HingeLoss,
    IoU,
    JaccardIndex,
    KLDivergence,
    MatthewsCorrcoef,
    MatthewsCorrCoef,
    Precision,
    PrecisionRecallCurve,
    Recall,
    Specificity,
    StatScores,
)
from torchmetrics.image import (  # noqa: E402
    PSNR,
    SSIM,
    MultiScaleStructuralSimilarityIndexMeasure,
<<<<<<< HEAD
    StructuralSimilarityIndexMeasure,
=======
    PeakSignalNoiseRatio,
>>>>>>> b4ceaeaa
)
from torchmetrics.metric import Metric  # noqa: E402
from torchmetrics.metric_collections import MetricCollection  # noqa: E402
from torchmetrics.regression import (  # noqa: E402
    CosineSimilarity,
    ExplainedVariance,
    MeanAbsoluteError,
    MeanAbsolutePercentageError,
    MeanSquaredError,
    MeanSquaredLogError,
    PearsonCorrcoef,
    PearsonCorrCoef,
    R2Score,
    SpearmanCorrcoef,
    SpearmanCorrCoef,
    SymmetricMeanAbsolutePercentageError,
    TweedieDevianceScore,
)
from torchmetrics.retrieval import (  # noqa: E402
    RetrievalFallOut,
    RetrievalHitRate,
    RetrievalMAP,
    RetrievalMRR,
    RetrievalNormalizedDCG,
    RetrievalPrecision,
    RetrievalRecall,
    RetrievalRPrecision,
)
from torchmetrics.text import (  # noqa: E402
    WER,
    BLEUScore,
    CharErrorRate,
    CHRFScore,
    ExtendedEditDistance,
    MatchErrorRate,
    SacreBLEUScore,
    SQuAD,
    TranslationEditRate,
    WordErrorRate,
    WordInfoLost,
    WordInfoPreserved,
)
from torchmetrics.wrappers import BootStrapper, MetricTracker, MinMaxMetric, MultioutputWrapper  # noqa: E402

__all__ = [
    "functional",
    "Accuracy",
    "AUC",
    "AUROC",
    "AveragePrecision",
    "BinnedAveragePrecision",
    "BinnedPrecisionRecallCurve",
    "BinnedRecallAtFixedPrecision",
    "BLEUScore",
    "BootStrapper",
    "CalibrationError",
    "CatMetric",
    "CHRFScore",
    "CohenKappa",
    "ConfusionMatrix",
    "CosineSimilarity",
    "TweedieDevianceScore",
    "ExplainedVariance",
    "ExtendedEditDistance",
    "F1",
    "F1Score",
    "FBeta",
    "FBetaScore",
    "HammingDistance",
    "Hinge",
    "HingeLoss",
    "JaccardIndex",
    "KLDivergence",
    "MatthewsCorrcoef",
    "MatthewsCorrCoef",
    "MaxMetric",
    "MeanAbsoluteError",
    "MeanAbsolutePercentageError",
    "MeanMetric",
    "MeanSquaredError",
    "MeanSquaredLogError",
    "Metric",
    "MetricCollection",
    "MetricTracker",
    "MinMaxMetric",
    "MinMetric",
    "MultioutputWrapper",
    "MultiScaleStructuralSimilarityIndexMeasure",
    "PearsonCorrcoef",
    "PearsonCorrCoef",
    "PermutationInvariantTraining",
    "PIT",
    "Precision",
    "PrecisionRecallCurve",
    "PSNR",
    "PeakSignalNoiseRatio",
    "R2Score",
    "Recall",
    "RetrievalFallOut",
    "RetrievalHitRate",
    "RetrievalMAP",
    "RetrievalMRR",
    "RetrievalNormalizedDCG",
    "RetrievalPrecision",
    "RetrievalRecall",
    "RetrievalRPrecision",
    "ROC",
    "SacreBLEUScore",
    "SDR",
    "SignalDistortionRatio",
    "ScaleInvariantSignalDistortionRatio",
    "SI_SDR",
    "SI_SNR",
    "ScaleInvariantSignalNoiseRatio",
    "SignalNoiseRatio",
    "SNR",
    "SpearmanCorrcoef",
    "SpearmanCorrCoef",
    "Specificity",
    "SQuAD",
    "SSIM",
    "StructuralSimilarityIndexMeasure",
    "StatScores",
    "SumMetric",
    "SymmetricMeanAbsolutePercentageError",
    "TranslationEditRate",
    "WER",
    "WordErrorRate",
    "CharErrorRate",
    "MatchErrorRate",
    "WordInfoLost",
    "WordInfoPreserved",
]<|MERGE_RESOLUTION|>--- conflicted
+++ resolved
@@ -59,11 +59,8 @@
     PSNR,
     SSIM,
     MultiScaleStructuralSimilarityIndexMeasure,
-<<<<<<< HEAD
     StructuralSimilarityIndexMeasure,
-=======
     PeakSignalNoiseRatio,
->>>>>>> b4ceaeaa
 )
 from torchmetrics.metric import Metric  # noqa: E402
 from torchmetrics.metric_collections import MetricCollection  # noqa: E402
