--- conflicted
+++ resolved
@@ -60,10 +60,5 @@
     RetrievalPrecision,
     RetrievalRecall,
 )
-<<<<<<< HEAD
 from torchmetrics.text import WER, BLEUScore  # noqa: F401 E402
-from torchmetrics.wrappers import BootStrapper, MetricTracker  # noqa: F401 E402
-=======
-from torchmetrics.text import WER, BLEUScore  # noqa: E402, F401
-from torchmetrics.wrappers import BootStrapper  # noqa: E402, F401
->>>>>>> b1062c9c
+from torchmetrics.wrappers import BootStrapper, MetricTracker  # noqa: F401 E402