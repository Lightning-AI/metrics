r"""Root package info."""
import logging as __logging
import os

from torchmetrics.__about__ import *  # noqa: F401, F403

_logger = __logging.getLogger("torchmetrics")
_logger.addHandler(__logging.StreamHandler())
_logger.setLevel(__logging.INFO)

_PACKAGE_ROOT = os.path.dirname(__file__)
_PROJECT_ROOT = os.path.dirname(_PACKAGE_ROOT)

from torchmetrics import functional  # noqa: E402
from torchmetrics.aggregation import CatMetric, MaxMetric, MeanMetric, MinMetric, SumMetric  # noqa: E402
from torchmetrics.audio import (  # noqa: E402
    PIT,
    SDR,
    SI_SDR,
    SI_SNR,
    SNR,
    PermutationInvariantTraining,
    ScaleInvariantSignalDistortionRatio,
    ScaleInvariantSignalNoiseRatio,
    SignalDistortionRatio,
    SignalNoiseRatio,
)
from torchmetrics.classification import (  # noqa: E402, F401
    AUC,
    AUROC,
    F1,
    ROC,
    Accuracy,
    AveragePrecision,
    BinnedAveragePrecision,
    BinnedPrecisionRecallCurve,
    BinnedRecallAtFixedPrecision,
    CalibrationError,
    CohenKappa,
    ConfusionMatrix,
    F1Score,
    FBeta,
    FBetaScore,
    HammingDistance,
    Hinge,
    HingeLoss,
    IoU,
    JaccardIndex,
    KLDivergence,
    MatthewsCorrcoef,
    MatthewsCorrCoef,
    Precision,
    PrecisionRecallCurve,
    Recall,
    Specificity,
    StatScores,
)
from torchmetrics.collections import MetricCollection  # noqa: E402
from torchmetrics.image import (  # noqa: E402
    PSNR,
    SSIM,
    MultiScaleStructuralSimilarityIndexMeasure,
    PeakSignalNoiseRatio,
    StructuralSimilarityIndexMeasure,
)
from torchmetrics.metric import Metric  # noqa: E402
from torchmetrics.regression import (  # noqa: E402
    CosineSimilarity,
    ExplainedVariance,
    MeanAbsoluteError,
    MeanAbsolutePercentageError,
    MeanSquaredError,
    MeanSquaredLogError,
    PearsonCorrcoef,
    PearsonCorrCoef,
    R2Score,
    SpearmanCorrcoef,
    SpearmanCorrCoef,
    SymmetricMeanAbsolutePercentageError,
    TweedieDevianceScore,
)
from torchmetrics.retrieval import (  # noqa: E402
    RetrievalFallOut,
    RetrievalHitRate,
    RetrievalMAP,
    RetrievalMRR,
    RetrievalNormalizedDCG,
    RetrievalPrecision,
    RetrievalRecall,
    RetrievalRPrecision,
)
from torchmetrics.text import (  # noqa: E402
    BLEUScore,
    CharErrorRate,
    CHRFScore,
    ExtendedEditDistance,
    MatchErrorRate,
    SacreBLEUScore,
    SQuAD,
    TranslationEditRate,
    WordErrorRate,
    WordInfoLost,
    WordInfoPreserved,
)
from torchmetrics.wrappers import BootStrapper, MetricTracker, MinMaxMetric, MultioutputWrapper  # noqa: E402

# define compute groups for metric collection
_COMPUTE_GROUP_REGISTRY = []


def register_compute_group(*metrics):
    for m in metrics:
        if not issubclass(m, Metric):
            raise ValueError(
                'Expected all metrics in compute group to be subclass of `torchmetrics.Metric` but got {m}'
            )
    _COMPUTE_GROUP_REGISTRY.append(tuple(m.__name__ for m in metrics))


register_compute_group(F1, FBeta, Recall, Precision, Specificity, StatScores)
register_compute_group(AUROC, AveragePrecision, PrecisionRecallCurve, ROC)
register_compute_group(BinnedPrecisionRecallCurve, BinnedAveragePrecision)
register_compute_group(CohenKappa, ConfusionMatrix, IoU, MatthewsCorrcoef)
register_compute_group(CosineSimilarity, SpearmanCorrcoef)
register_compute_group(FID, KID)
register_compute_group(
    RetrievalMAP, RetrievalMRR, RetrievalFallOut, RetrievalNormalizedDCG, RetrievalPrecision, RetrievalRecall
)



__all__ = [
    "functional",
    "Accuracy",
    "AUC",
    "AUROC",
    "AveragePrecision",
    "BinnedAveragePrecision",
    "BinnedPrecisionRecallCurve",
    "BinnedRecallAtFixedPrecision",
    "BLEUScore",
    "BootStrapper",
    "CalibrationError",
    "CatMetric",
    "CHRFScore",
    "CohenKappa",
    "ConfusionMatrix",
    "CosineSimilarity",
    "TweedieDevianceScore",
    "ExplainedVariance",
    "ExtendedEditDistance",
    "F1",
    "F1Score",
    "FBeta",
    "FBetaScore",
    "HammingDistance",
    "Hinge",
    "HingeLoss",
    "JaccardIndex",
    "KLDivergence",
    "MatthewsCorrcoef",
    "MatthewsCorrCoef",
    "MaxMetric",
    "MeanAbsoluteError",
    "MeanAbsolutePercentageError",
    "MeanMetric",
    "MeanSquaredError",
    "MeanSquaredLogError",
    "Metric",
    "MetricCollection",
    "MetricTracker",
    "MinMaxMetric",
    "MinMetric",
    "MultioutputWrapper",
    "MultiScaleStructuralSimilarityIndexMeasure",
    "PearsonCorrcoef",
    "PearsonCorrCoef",
    "PermutationInvariantTraining",
    "PIT",
    "Precision",
    "PrecisionRecallCurve",
    "PSNR",
    "PeakSignalNoiseRatio",
    "R2Score",
    "Recall",
    "RetrievalFallOut",
    "RetrievalHitRate",
    "RetrievalMAP",
    "RetrievalMRR",
    "RetrievalNormalizedDCG",
    "RetrievalPrecision",
    "RetrievalRecall",
    "RetrievalRPrecision",
    "ROC",
    "SacreBLEUScore",
    "SDR",
    "SignalDistortionRatio",
    "ScaleInvariantSignalDistortionRatio",
    "SI_SDR",
    "SI_SNR",
    "ScaleInvariantSignalNoiseRatio",
    "SignalNoiseRatio",
    "SNR",
    "SpearmanCorrcoef",
    "SpearmanCorrCoef",
    "Specificity",
    "SQuAD",
    "SSIM",
    "StructuralSimilarityIndexMeasure",
    "StatScores",
    "SumMetric",
    "SymmetricMeanAbsolutePercentageError",
<<<<<<< HEAD
    "WER",
    "register_compute_group"
]
=======
    "TranslationEditRate",
    "WordErrorRate",
    "CharErrorRate",
    "MatchErrorRate",
    "WordInfoLost",
    "WordInfoPreserved",
]
>>>>>>> 51d952d3
<|MERGE_RESOLUTION|>--- conflicted
+++ resolved
@@ -210,11 +210,7 @@
     "StatScores",
     "SumMetric",
     "SymmetricMeanAbsolutePercentageError",
-<<<<<<< HEAD
     "WER",
-    "register_compute_group"
-]
-=======
     "TranslationEditRate",
     "WordErrorRate",
     "CharErrorRate",
@@ -222,4 +218,3 @@
     "WordInfoLost",
     "WordInfoPreserved",
 ]
->>>>>>> 51d952d3
