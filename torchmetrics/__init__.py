--- conflicted
+++ resolved
@@ -60,9 +60,5 @@
     RetrievalPrecision,
     RetrievalRecall,
 )
-<<<<<<< HEAD
-from torchmetrics.text import BLEUScore, ROUGEScore  # noqa: F401 E402
-=======
-from torchmetrics.text import WER, BLEUScore  # noqa: F401 E402
->>>>>>> 397a089b
+from torchmetrics.text import WER, BLEUScore, ROUGEScore  # noqa: F401 E402
 from torchmetrics.wrappers import BootStrapper  # noqa: F401 E402