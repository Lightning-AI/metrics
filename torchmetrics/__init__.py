--- conflicted
+++ resolved
@@ -11,15 +11,9 @@
 _PACKAGE_ROOT = os.path.dirname(__file__)
 _PROJECT_ROOT = os.path.dirname(_PACKAGE_ROOT)
 
-<<<<<<< HEAD
-from torchmetrics.audio import PIT, SI_SDR, SI_SNR, SNR  # noqa: F401 E402
-from torchmetrics.average import AverageMeter  # noqa: F401 E402
-from torchmetrics.classification import (  # noqa: F401 E402
-=======
-from torchmetrics.audio import SI_SDR, SI_SNR, SNR  # noqa: E402, F401
-from torchmetrics.average import AverageMeter  # noqa: E402, F401
-from torchmetrics.classification import (  # noqa: E402, F401
->>>>>>> c958c7a9
+from torchmetrics.audio import SI_SDR, SI_SNR, SNR  # noqa: E402 F401
+from torchmetrics.average import AverageMeter  # noqa: E402 F401
+from torchmetrics.classification import (  # noqa: E402 F401
     AUC,
     AUROC,
     F1,
