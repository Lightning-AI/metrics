--- conflicted
+++ resolved
@@ -82,13 +82,8 @@
     RetrievalPrecision,
     RetrievalPrecisionRecallCurve,
     RetrievalRecall,
-<<<<<<< HEAD
-    RetrievalPrecisionRecallCurve,
-=======
->>>>>>> 65d5e244
     RetrievalRecallAtFixedPrecision,
     RetrievalRPrecision,
-    RetrievalRecallAtFixedPrecision,
 )
 from torchmetrics.text import (  # noqa: E402
     BLEUScore,
