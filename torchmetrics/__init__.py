--- conflicted
+++ resolved
@@ -13,17 +13,12 @@
 
 from torchmetrics.average import AverageMeter  # noqa: E402
 from torchmetrics.collections import MetricCollection  # noqa: E402
-<<<<<<< HEAD
-=======
 from torchmetrics.image import FID, IS, KID, LPIPS, PSNR, SSIM  # noqa: E402
->>>>>>> e6ad8138
 from torchmetrics.metric import Metric  # noqa: E402
 
 
 __all__ = [
     "AverageMeter",
-<<<<<<< HEAD
-=======
     "AveragePrecision",
     "BinnedAveragePrecision",
     "BinnedPrecisionRecallCurve",
@@ -51,7 +46,6 @@
     "MeanAbsolutePercentageError",
     "MeanSquaredError",
     "MeanSquaredLogError",
->>>>>>> e6ad8138
     "Metric",
     "MetricCollection",
 ]