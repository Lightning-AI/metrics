# Copyright The PyTorch Lightning team.
#
# Licensed under the Apache License, Version 2.0 (the "License");
# you may not use this file except in compliance with the License.
# You may obtain a copy of the License at
#
#     http://www.apache.org/licenses/LICENSE-2.0
#
# Unless required by applicable law or agreed to in writing, software
# distributed under the License is distributed on an "AS IS" BASIS,
# WITHOUT WARRANTIES OR CONDITIONS OF ANY KIND, either express or implied.
# See the License for the specific language governing permissions and
# limitations under the License.
from typing import Any, Callable, Dict, List, Optional, Union
from warnings import warn

import torch
from deprecate import deprecated
from torch import Tensor

from torchmetrics.functional.text.bert import _preprocess_text, bert_score
from torchmetrics.metric import Metric
from torchmetrics.utilities import _future_warning
from torchmetrics.utilities.imports import _TRANSFORMERS_AUTO_AVAILABLE

if _TRANSFORMERS_AUTO_AVAILABLE:
    from transformers.models.auto import AutoTokenizer

    __doctest_skip__ = ["BERTScore"]


# Default model recommended in the original implementation.
_DEFAULT_MODEL = "roberta-large"


def _get_input_dict(input_ids: List[Tensor], attention_mask: List[Tensor]) -> Dict[str, Tensor]:
    """Create an input dictionary of ``input_ids`` and ``attention_mask`` for BERTScore calculation."""
    output_dict = {"input_ids": torch.cat(input_ids), "attention_mask": torch.cat(attention_mask)}
    return output_dict


class BERTScore(Metric):
    """`Bert_score Evaluating Text Generation`_ leverages the pre-trained contextual embeddings from BERT and
    matches words in candidate and reference sentences by cosine similarity. It has been shown to correlate with
    human judgment on sentence-level and system-level evaluation. Moreover, BERTScore computes precision, recall,
    and F1 measure, which can be useful for evaluating different language generation tasks.

    This implemenation follows the original implementation from `BERT_score`_.

    Args:
        preds:
            An iterable of predicted sentences.
        target:
            An iterable of target sentences.
        model_type:
            A name or a model path used to load `transformers` pretrained model.
        num_layers:
            A layer of representation to use.
        all_layers:
            An indication of whether the representation from all model's layers should be used.
            If `all_layers = True`, the argument `num_layers` is ignored.
        model:
            A user's own model. Must be of `torch.nn.Module` instance.
        user_tokenizer:
            A user's own tokenizer used with the own model. This must be an instance with the `__call__` method.
            This method must take an iterable of sentences (`List[str]`) and must return a python dictionary
            containing `"input_ids"` and `"attention_mask"` represented by `torch.Tensor`. It is up to the user's model
            of whether `"input_ids"` is a `torch.Tensor` of input ids or embedding vectors.
            This tokenizer must prepend an equivalent of `[CLS]` token and append an equivalent of `[SEP]` token
            as `transformers` tokenizer does.
        user_forward_fn:
            A user's own forward function used in a combination with `user_model`. This function must take `user_model`
            and a python dictionary of containing `"input_ids"` and `"attention_mask"` represented by `torch.Tensor`
            as an input and return the model's output represented by the single `torch.Tensor`.
        verbose:
            An indication of whether a progress bar to be displayed during the embeddings calculation.
        idf:
            An indication whether normalization using inverse document frequencies should be used.
        device:
            A device to be used for calculation.
        max_length:
            A maximum length of input sequences. Sequences longer than `max_length` are to be trimmed.
        batch_size:
            A batch size used for model processing.
        num_threads:
            A number of threads to use for a dataloader.
        return_hash:
            An indication of whether the correspodning `hash_code` should be returned.
        lang:
            A language of input sentences.
        rescale_with_baseline:
            An indication of whether bertscore should be rescaled with a pre-computed baseline.
            When a pretrained model from `transformers` model is used, the corresponding baseline is downloaded
            from the original `bert-score` package from `BERT_score`_ if available.
            In other cases, please specify a path to the baseline csv/tsv file, which must follow the formatting
            of the files from `BERT_score`_.
        baseline_path:
            A path to the user's own local csv/tsv file with the baseline scale.
        baseline_url:
            A url path to the user's own  csv/tsv file with the baseline scale.
        compute_on_step:
            Forward only calls ``update()`` and return None if this is set to False.
        dist_sync_on_step:
            Synchronize metric state across processes at each ``forward()``
            before returning the value at the step.
        process_group:
            Specify the process group on which synchronization is called.
        dist_sync_fn:
            Callback that performs the allgather operation on the metric state. When ``None``, DDP
            will be used to perform the allgather

    Returns:
        Python dictionary containing the keys `precision`, `recall` and `f1` with corresponding values.

    Example:
        >>> from torchmetrics.text.bert import BERTScore
        >>> preds = ["hello there", "general kenobi"]
        >>> target = ["hello there", "master kenobi"]
<<<<<<< HEAD
        >>> bert = BERTScore(model_name_or_path="roberta-base")
        >>> bert(preds, target)
        {'precision': [0.999..., 0.999., 0.987..., 0.987...],
         'recall': [0.999..., 0.999..., 0.987..., 0.987...],
         'f1': [0.999..., 0.999..., 0.987..., 0.987...]}
=======
        >>> bertscore = BERTScore()
        >>> bertscore(preds, target)  # doctest: +SKIP
        {'precision': [0.999..., 0.996...],
         'recall': [0.999..., 0.996...],
         'f1': [0.999..., 0.996...]}
>>>>>>> b1d0a7ac
    """

    is_differentiable = False
    higher_is_better = True
    preds_input_ids: List[Tensor]
    preds_attention_mask: List[Tensor]
    target_input_ids: List[Tensor]
    target_attention_mask: List[Tensor]

    def __init__(
        self,
        model_name_or_path: str,
        num_layers: Optional[int] = None,
        all_layers: bool = False,
        model: Optional[torch.nn.Module] = None,
        user_tokenizer: Optional[Any] = None,
        user_forward_fn: Callable[[torch.nn.Module, Dict[str, torch.Tensor]], torch.Tensor] = None,
        verbose: bool = False,
        idf: bool = False,
        device: Optional[Union[str, torch.device]] = None,
        max_length: int = 512,
        batch_size: int = 64,
        num_threads: int = 4,
        return_hash: bool = False,
        lang: str = "en",
        rescale_with_baseline: bool = False,
        baseline_path: Optional[str] = None,
        baseline_url: Optional[str] = None,
        compute_on_step: bool = True,
        dist_sync_on_step: bool = False,
        process_group: Optional[Any] = None,
        dist_sync_fn: Callable = None,
    ):
        super().__init__(
            compute_on_step=compute_on_step,
            dist_sync_on_step=dist_sync_on_step,
            process_group=process_group,
            dist_sync_fn=dist_sync_fn,
        )
        self.model_name_or_path = model_name_or_path or _DEFAULT_MODEL
        self.num_layers = num_layers
        self.all_layers = all_layers
        self.model = model
        self.user_forward_fn = user_forward_fn
        self.verbose = verbose
        self.idf = idf
        self.embedding_device = device
        self.max_length = max_length
        self.batch_size = batch_size
        self.num_threads = num_threads
        self.return_hash = return_hash
        self.lang = lang
        self.rescale_with_baseline = rescale_with_baseline
        self.baseline_path = baseline_path
        self.baseline_url = baseline_url
        self.preds: Dict[str, List[torch.Tensor]] = {"input_ids": [], "attention_mask": []}
        self.target: Dict[str, List[torch.Tensor]] = {"input_ids": [], "attention_mask": []}

        if user_tokenizer:
            self.tokenizer = user_tokenizer
            self.user_tokenizer = True
        else:
            if not _TRANSFORMERS_AUTO_AVAILABLE:
                raise ModuleNotFoundError(
                    "`BERTScore` metric with default tokenizers requires `transformers` package be installed."
                    " Either install with `pip install transformers>=4.0` or `pip install torchmetrics[text]`."
                )
            if model_name_or_path is None:
                warn(
                    "The argument `model_name_or_path` was not specified while it is required when the default"
                    " `transformers` model is used."
                    f" It will use the default recommended model - {_DEFAULT_MODEL!r}."
                )
            self.tokenizer = AutoTokenizer.from_pretrained(self.model_name_or_path)
            self.user_tokenizer = False

        self.add_state("preds_input_ids", [], dist_reduce_fx="cat")
        self.add_state("preds_attention_mask", [], dist_reduce_fx="cat")
        self.add_state("target_input_ids", [], dist_reduce_fx="cat")
        self.add_state("target_attention_mask", [], dist_reduce_fx="cat")

    @deprecated(
        args_mapping={"predictions": "preds", "references": "target"},
        target=True,
        deprecated_in="0.7",
        remove_in="0.8",
        stream=_future_warning,
    )
    def update(self, preds: List[str], target: List[str]) -> None:  # type: ignore
        """Store predictions/references for computing BERT scores. It is necessary to store sentences in a
        tokenized form to ensure the DDP mode working.

        Args:
            preds:
                An iterable of predicted sentences.
            target:
                An iterable of reference sentences.

        .. deprecated:: v0.7
            Args:
                predictions:
                    This argument is deprecated in favor of  `preds` and will be removed in v0.8.
                references:
                    This argument is deprecated in favor of  `target` and will be removed in v0.8.
        """
        preds_dict = _preprocess_text(
            preds,
            self.tokenizer,
            self.max_length,
            truncation=False,
            sort_according_length=False,
            own_tokenizer=self.user_tokenizer,
        )
        target_dict = _preprocess_text(
            target,
            self.tokenizer,
            self.max_length,
            truncation=False,
            sort_according_length=False,
            own_tokenizer=self.user_tokenizer,
        )

        self.preds_input_ids.append(preds_dict["input_ids"])
        self.preds_attention_mask.append(preds_dict["attention_mask"])
        self.target_input_ids.append(target_dict["input_ids"])
        self.target_attention_mask.append(target_dict["attention_mask"])

    def compute(self) -> Dict[str, Union[List[float], str]]:
        """Calculate BERT scores.

        Return:
            Python dictionary containing the keys `precision`, `recall` and `f1` with corresponding values.
        """
        return bert_score(
            preds=_get_input_dict(self.preds_input_ids, self.preds_attention_mask),
            target=_get_input_dict(self.target_input_ids, self.target_attention_mask),
            model_name_or_path=self.model_name_or_path,
            num_layers=self.num_layers,
            all_layers=self.all_layers,
            model=self.model,
            user_tokenizer=self.tokenizer if self.user_tokenizer else None,
            user_forward_fn=self.user_forward_fn,
            verbose=self.verbose,
            idf=self.idf,
            device=self.embedding_device,
            max_length=self.max_length,
            batch_size=self.batch_size,
            num_threads=self.num_threads,
            return_hash=self.return_hash,
            lang=self.lang,
            rescale_with_baseline=self.rescale_with_baseline,
            baseline_path=self.baseline_path,
            baseline_url=self.baseline_url,
        )<|MERGE_RESOLUTION|>--- conflicted
+++ resolved
@@ -116,19 +116,11 @@
         >>> from torchmetrics.text.bert import BERTScore
         >>> preds = ["hello there", "general kenobi"]
         >>> target = ["hello there", "master kenobi"]
-<<<<<<< HEAD
-        >>> bert = BERTScore(model_name_or_path="roberta-base")
-        >>> bert(preds, target)
-        {'precision': [0.999..., 0.999., 0.987..., 0.987...],
-         'recall': [0.999..., 0.999..., 0.987..., 0.987...],
-         'f1': [0.999..., 0.999..., 0.987..., 0.987...]}
-=======
         >>> bertscore = BERTScore()
-        >>> bertscore(preds, target)  # doctest: +SKIP
+        >>> bertscore(preds, target)
         {'precision': [0.999..., 0.996...],
          'recall': [0.999..., 0.996...],
          'f1': [0.999..., 0.996...]}
->>>>>>> b1d0a7ac
     """
 
     is_differentiable = False
